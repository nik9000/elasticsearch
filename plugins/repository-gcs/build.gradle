--- conflicted
+++ resolved
@@ -58,7 +58,6 @@
         'org.apache.log.Logger',
 ]
 
-<<<<<<< HEAD
 // Tell Eclipse and VS Code that it is ok for us to use com.sun.net.httpserver.*
 eclipse {
   classpath.file {
@@ -70,12 +69,12 @@
         "accessible", "com/sun/net/httpserver/*"))
     }
   }
-=======
+}
+
 forbiddenApisTest {
   // we are using jdk-internal instead of jdk-non-portable to allow for com.sun.net.httpserver.* usage
   bundledSignatures -= 'jdk-non-portable'
   bundledSignatures += 'jdk-internal'
->>>>>>> a103533f
 }
 
 /** A task to start the GoogleCloudStorageFixture which emulates a Google Cloud Storage service **/
