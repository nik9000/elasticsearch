/*
 * Licensed to Elasticsearch under one or more contributor
 * license agreements. See the NOTICE file distributed with
 * this work for additional information regarding copyright
 * ownership. Elasticsearch licenses this file to you under
 * the Apache License, Version 2.0 (the "License"); you may
 * not use this file except in compliance with the License.
 * You may obtain a copy of the License at
 *
 *    http://www.apache.org/licenses/LICENSE-2.0
 *
 * Unless required by applicable law or agreed to in writing,
 * software distributed under the License is distributed on an
 * "AS IS" BASIS, WITHOUT WARRANTIES OR CONDITIONS OF ANY
 * KIND, either express or implied.  See the License for the
 * specific language governing permissions and limitations
 * under the License.
 */

package org.elasticsearch.search.aggregations.bucket.geogrid;

import org.elasticsearch.ElasticsearchException;
import org.elasticsearch.Version;
import org.elasticsearch.common.ParseField;
import org.elasticsearch.common.geo.GeoBoundingBox;
import org.elasticsearch.common.geo.GeoPoint;
import org.elasticsearch.common.io.stream.StreamInput;
import org.elasticsearch.common.io.stream.StreamOutput;
import org.elasticsearch.common.xcontent.ObjectParser;
import org.elasticsearch.common.xcontent.XContentBuilder;
import org.elasticsearch.common.xcontent.XContentParser;
import org.elasticsearch.index.query.QueryShardContext;
import org.elasticsearch.search.aggregations.AggregatorFactories.Builder;
import org.elasticsearch.search.aggregations.AggregatorFactory;
import org.elasticsearch.search.aggregations.bucket.BucketUtils;
import org.elasticsearch.search.aggregations.support.CoreValuesSourceType;
import org.elasticsearch.search.aggregations.support.ValuesSourceAggregationBuilder;
import org.elasticsearch.search.aggregations.support.ValuesSourceAggregatorFactory;
import org.elasticsearch.search.aggregations.support.ValuesSourceConfig;
import org.elasticsearch.search.aggregations.support.ValuesSourceType;

<<<<<<< HEAD
import java.io.IOException;
import java.util.Map;
import java.util.Objects;
import java.util.function.Function;

public abstract class GeoGridAggregationBuilder extends ValuesSourceAggregationBuilder<ValuesSource.GeoPoint, GeoGridAggregationBuilder> {
=======
public abstract class GeoGridAggregationBuilder extends ValuesSourceAggregationBuilder<GeoGridAggregationBuilder>
        implements MultiBucketAggregationBuilder {
>>>>>>> 009f3693
    /* recognized field names in JSON */
    static final ParseField FIELD_PRECISION = new ParseField("precision");
    static final ParseField FIELD_SIZE = new ParseField("size");
    static final ParseField FIELD_SHARD_SIZE = new ParseField("shard_size");

    protected int precision;
    protected int requiredSize;
    protected int shardSize;
    private GeoBoundingBox geoBoundingBox = new GeoBoundingBox(new GeoPoint(Double.NaN, Double.NaN), new GeoPoint(Double.NaN, Double.NaN));


    @FunctionalInterface
    protected interface PrecisionParser {
        int parse(XContentParser parser) throws IOException;
    }

    public static <T extends GeoGridAggregationBuilder> ObjectParser<T, String> createParser(
            String name, PrecisionParser precisionParser, Function<String, T> ctor) {
        ObjectParser<T, String> parser = ObjectParser.fromBuilder(name, ctor);
        ValuesSourceAggregationBuilder.declareFields(parser, false, false, false);
        parser.declareField((p, builder, context) -> builder.precision(precisionParser.parse(p)), FIELD_PRECISION,
            org.elasticsearch.common.xcontent.ObjectParser.ValueType.INT);
        parser.declareInt(GeoGridAggregationBuilder::size, FIELD_SIZE);
        parser.declareInt(GeoGridAggregationBuilder::shardSize, FIELD_SHARD_SIZE);
        parser.declareField((p, builder, context) -> {
                builder.setGeoBoundingBox(GeoBoundingBox.parseBoundingBox(p));
            },
            GeoBoundingBox.BOUNDS_FIELD, org.elasticsearch.common.xcontent.ObjectParser.ValueType.OBJECT);
        return parser;
    }

    public GeoGridAggregationBuilder(String name) {
        super(name);
    }

    protected GeoGridAggregationBuilder(GeoGridAggregationBuilder clone, Builder factoriesBuilder, Map<String, Object> metaData) {
        super(clone, factoriesBuilder, metaData);
        this.precision = clone.precision;
        this.requiredSize = clone.requiredSize;
        this.shardSize = clone.shardSize;
        this.geoBoundingBox = clone.geoBoundingBox;
    }

    /**
     * Read from a stream.
     */
    public GeoGridAggregationBuilder(StreamInput in) throws IOException {
        super(in);
        precision = in.readVInt();
        requiredSize = in.readVInt();
        shardSize = in.readVInt();
        if (in.getVersion().onOrAfter(Version.V_7_6_0)) {
            geoBoundingBox = new GeoBoundingBox(in);
        }
    }

    @Override
    protected ValuesSourceType defaultValueSourceType() {
        return CoreValuesSourceType.GEOPOINT;
    }

    @Override
    protected void innerWriteTo(StreamOutput out) throws IOException {
        out.writeVInt(precision);
        out.writeVInt(requiredSize);
        out.writeVInt(shardSize);
        if (out.getVersion().onOrAfter(Version.V_7_6_0)) {
            geoBoundingBox.writeTo(out);
        }
    }

    /**
     * method to validate and set the precision value
     * @param precision the precision to set for the aggregation
     * @return the {@link GeoGridAggregationBuilder} builder
     */
    public abstract GeoGridAggregationBuilder precision(int precision);

    /**
     * Creates a new instance of the {@link ValuesSourceAggregatorFactory}-derived class specific to the geo aggregation.
     */
    protected abstract ValuesSourceAggregatorFactory createFactory(
        String name, ValuesSourceConfig config, int precision, int requiredSize, int shardSize,
        GeoBoundingBox geoBoundingBox, QueryShardContext queryShardContext, AggregatorFactory parent,
        Builder subFactoriesBuilder, Map<String, Object> metaData
    ) throws IOException;

    public int precision() {
        return precision;
    }

    public GeoGridAggregationBuilder size(int size) {
        if (size <= 0) {
            throw new IllegalArgumentException(
                    "[size] must be greater than 0. Found [" + size + "] in [" + name + "]");
        }
        this.requiredSize = size;
        return this;
    }

    public int size() {
        return requiredSize;
    }

    public GeoGridAggregationBuilder shardSize(int shardSize) {
        if (shardSize <= 0) {
            throw new IllegalArgumentException(
                    "[shardSize] must be greater than 0. Found [" + shardSize + "] in [" + name + "]");
            }
        this.shardSize = shardSize;
        return this;
        }

    public int shardSize() {
        return shardSize;
    }

    public GeoGridAggregationBuilder setGeoBoundingBox(GeoBoundingBox geoBoundingBox) {
        this.geoBoundingBox = geoBoundingBox;
        // no validation done here, similar to geo_bounding_box query behavior.
        return this;
    }

    public GeoBoundingBox geoBoundingBox() {
        return geoBoundingBox;
    }

    @Override
<<<<<<< HEAD
    public final BucketCardinality bucketCardinality() {
        return BucketCardinality.MANY;
    }

    @Override
    protected ValuesSourceAggregatorFactory<ValuesSource.GeoPoint> innerBuild(QueryShardContext queryShardContext,
                                                                                ValuesSourceConfig<ValuesSource.GeoPoint> config,
                                                                                AggregatorFactory parent, Builder subFactoriesBuilder)
=======
    protected ValuesSourceAggregatorFactory innerBuild(QueryShardContext queryShardContext,
                                                       ValuesSourceConfig config,
                                                       AggregatorFactory parent, Builder subFactoriesBuilder)
>>>>>>> 009f3693
                    throws IOException {
        int shardSize = this.shardSize;

        int requiredSize = this.requiredSize;

        if (shardSize < 0) {
            // Use default heuristic to avoid any wrong-ranking caused by
            // distributed counting
            shardSize = BucketUtils.suggestShardSideQueueSize(requiredSize);
        }

        if (requiredSize <= 0 || shardSize <= 0) {
            throw new ElasticsearchException(
                    "parameters [required_size] and [shard_size] must be > 0 in " + getType() + " aggregation [" + name + "].");
        }

        if (shardSize < requiredSize) {
            shardSize = requiredSize;
        }
        return createFactory(name, config, precision, requiredSize, shardSize, geoBoundingBox, queryShardContext, parent,
                subFactoriesBuilder, metaData);
    }

    @Override
    protected XContentBuilder doXContentBody(XContentBuilder builder, Params params) throws IOException {
        builder.field(FIELD_PRECISION.getPreferredName(), precision);
        builder.field(FIELD_SIZE.getPreferredName(), requiredSize);
        if (shardSize > -1) {
            builder.field(FIELD_SHARD_SIZE.getPreferredName(), shardSize);
        }
        if (geoBoundingBox.isUnbounded() == false) {
            geoBoundingBox.toXContent(builder, params);
        }
        return builder;
    }

    @Override
    public boolean equals(Object obj) {
        if (this == obj) return true;
        if (obj == null || getClass() != obj.getClass()) return false;
        if (super.equals(obj) == false) return false;
        GeoGridAggregationBuilder other = (GeoGridAggregationBuilder) obj;
        return precision == other.precision
            && requiredSize == other.requiredSize
            && shardSize == other.shardSize
            && Objects.equals(geoBoundingBox, other.geoBoundingBox);
    }

    @Override
    public int hashCode() {
        return Objects.hash(super.hashCode(), precision, requiredSize, shardSize, geoBoundingBox);
    }
}<|MERGE_RESOLUTION|>--- conflicted
+++ resolved
@@ -39,17 +39,12 @@
 import org.elasticsearch.search.aggregations.support.ValuesSourceConfig;
 import org.elasticsearch.search.aggregations.support.ValuesSourceType;
 
-<<<<<<< HEAD
 import java.io.IOException;
 import java.util.Map;
 import java.util.Objects;
 import java.util.function.Function;
 
-public abstract class GeoGridAggregationBuilder extends ValuesSourceAggregationBuilder<ValuesSource.GeoPoint, GeoGridAggregationBuilder> {
-=======
-public abstract class GeoGridAggregationBuilder extends ValuesSourceAggregationBuilder<GeoGridAggregationBuilder>
-        implements MultiBucketAggregationBuilder {
->>>>>>> 009f3693
+public abstract class GeoGridAggregationBuilder extends ValuesSourceAggregationBuilder<GeoGridAggregationBuilder> {
     /* recognized field names in JSON */
     static final ParseField FIELD_PRECISION = new ParseField("precision");
     static final ParseField FIELD_SIZE = new ParseField("size");
@@ -178,20 +173,14 @@
     }
 
     @Override
-<<<<<<< HEAD
     public final BucketCardinality bucketCardinality() {
         return BucketCardinality.MANY;
     }
 
     @Override
-    protected ValuesSourceAggregatorFactory<ValuesSource.GeoPoint> innerBuild(QueryShardContext queryShardContext,
-                                                                                ValuesSourceConfig<ValuesSource.GeoPoint> config,
-                                                                                AggregatorFactory parent, Builder subFactoriesBuilder)
-=======
     protected ValuesSourceAggregatorFactory innerBuild(QueryShardContext queryShardContext,
                                                        ValuesSourceConfig config,
                                                        AggregatorFactory parent, Builder subFactoriesBuilder)
->>>>>>> 009f3693
                     throws IOException {
         int shardSize = this.shardSize;
 
