--- conflicted
+++ resolved
@@ -45,13 +45,8 @@
     protected final double sum;
 
     public InternalStats(String name, long count, double sum, double min, double max, DocValueFormat formatter,
-<<<<<<< HEAD
-                         Map<String, Object> metaData) {
-        super(name, metaData);
-=======
-                         List<PipelineAggregator> pipelineAggregators, Map<String, Object> metadata) {
-        super(name, pipelineAggregators, metadata);
->>>>>>> c9de5b11
+                         Map<String, Object> metadata) {
+        super(name, metadata);
         this.count = count;
         this.sum = sum;
         this.min = min;
@@ -164,11 +159,7 @@
             // accurate than naive summation.
             kahanSummation.add(stats.getSum());
         }
-<<<<<<< HEAD
-        return new InternalStats(name, count, kahanSummation.value(), min, max, format, getMetaData());
-=======
-        return new InternalStats(name, count, kahanSummation.value(), min, max, format, pipelineAggregators(), getMetadata());
->>>>>>> c9de5b11
+        return new InternalStats(name, count, kahanSummation.value(), min, max, format, getMetadata());
     }
 
     static class Fields {
