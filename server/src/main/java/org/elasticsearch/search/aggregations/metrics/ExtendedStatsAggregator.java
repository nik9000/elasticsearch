--- conflicted
+++ resolved
@@ -205,21 +205,12 @@
         }
         return new InternalExtendedStats(name, counts.get(bucket), sums.get(bucket),
                 mins.get(bucket), maxes.get(bucket), sumOfSqrs.get(bucket), sigma, format,
-<<<<<<< HEAD
-                metaData());
-=======
-                pipelineAggregators(), metadata());
->>>>>>> c9de5b11
+                metadata());
     }
 
     @Override
     public InternalAggregation buildEmptyAggregation() {
-<<<<<<< HEAD
-        return new InternalExtendedStats(name, 0, 0d, Double.POSITIVE_INFINITY, Double.NEGATIVE_INFINITY, 0d, sigma, format, metaData());
-=======
-        return new InternalExtendedStats(name, 0, 0d, Double.POSITIVE_INFINITY, Double.NEGATIVE_INFINITY, 0d,
-            sigma, format, pipelineAggregators(), metadata());
->>>>>>> c9de5b11
+        return new InternalExtendedStats(name, 0, 0d, Double.POSITIVE_INFINITY, Double.NEGATIVE_INFINITY, 0d, sigma, format, metadata());
     }
 
     @Override
