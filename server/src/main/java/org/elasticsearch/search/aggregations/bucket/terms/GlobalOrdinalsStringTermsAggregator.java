/*
 * Licensed to Elasticsearch under one or more contributor
 * license agreements. See the NOTICE file distributed with
 * this work for additional information regarding copyright
 * ownership. Elasticsearch licenses this file to you under
 * the Apache License, Version 2.0 (the "License"); you may
 * not use this file except in compliance with the License.
 * You may obtain a copy of the License at
 *
 *    http://www.apache.org/licenses/LICENSE-2.0
 *
 * Unless required by applicable law or agreed to in writing,
 * software distributed under the License is distributed on an
 * "AS IS" BASIS, WITHOUT WARRANTIES OR CONDITIONS OF ANY
 * KIND, either express or implied.  See the License for the
 * specific language governing permissions and limitations
 * under the License.
 */

package org.elasticsearch.search.aggregations.bucket.terms;

import org.apache.lucene.index.DocValues;
import org.apache.lucene.index.IndexReader;
import org.apache.lucene.index.LeafReaderContext;
import org.apache.lucene.index.SortedDocValues;
import org.apache.lucene.index.SortedSetDocValues;
import org.apache.lucene.util.ArrayUtil;
import org.apache.lucene.util.BytesRef;
import org.apache.lucene.util.LongBitSet;
import org.elasticsearch.common.io.stream.StreamOutput;
import org.elasticsearch.common.lease.Releasables;
import org.elasticsearch.common.util.IntArray;
import org.elasticsearch.common.util.LongHash;
import org.elasticsearch.common.xcontent.XContentBuilder;
import org.elasticsearch.index.fielddata.AbstractSortedSetDocValues;
import org.elasticsearch.search.DocValueFormat;
import org.elasticsearch.search.aggregations.Aggregator;
import org.elasticsearch.search.aggregations.AggregatorFactories;
import org.elasticsearch.search.aggregations.BucketOrder;
import org.elasticsearch.search.aggregations.InternalAggregation;
import org.elasticsearch.search.aggregations.InternalAggregations;
import org.elasticsearch.search.aggregations.LeafBucketCollector;
import org.elasticsearch.search.aggregations.LeafBucketCollectorBase;
import org.elasticsearch.search.aggregations.pipeline.PipelineAggregator;
import org.elasticsearch.search.aggregations.support.ValuesSource;
import org.elasticsearch.search.internal.SearchContext;

import java.io.IOException;
import java.util.Arrays;
import java.util.List;
import java.util.Map;
import java.util.function.LongUnaryOperator;

import static org.apache.lucene.index.SortedSetDocValues.NO_MORE_ORDS;

/**
 * An aggregator of string values that relies on global ordinals in order to build buckets.
 */
public class GlobalOrdinalsStringTermsAggregator extends AbstractStringTermsAggregator {

    protected final ValuesSource.Bytes.WithOrdinals valuesSource;
    protected final IncludeExclude.OrdinalsFilter includeExclude;

    // TODO: cache the acceptedglobalValues per aggregation definition.
    // We can't cache this yet in ValuesSource, since ValuesSource is reused per field for aggs during the execution.
    // If aggs with same field, but different include/exclude are defined, then the last defined one will override the
    // first defined one.
    // So currently for each instance of this aggregator the acceptedglobalValues will be computed, this is unnecessary
    // especially if this agg is on a second layer or deeper.
    protected final LongBitSet acceptedGlobalOrdinals;
    protected final long valueCount;
    protected final GlobalOrdLookupFunction lookupGlobalOrd;

    protected final LongHash bucketOrds;

    public interface GlobalOrdLookupFunction {
        BytesRef apply(long ord) throws IOException;
    }

    public GlobalOrdinalsStringTermsAggregator(String name, AggregatorFactories factories,
                                               ValuesSource.Bytes.WithOrdinals valuesSource,
                                               BucketOrder order,
                                               DocValueFormat format,
                                               BucketCountThresholds bucketCountThresholds,
                                               IncludeExclude.OrdinalsFilter includeExclude,
                                               SearchContext context,
                                               Aggregator parent,
                                               boolean remapGlobalOrds,
                                               SubAggCollectionMode collectionMode,
                                               boolean showTermDocCountError,
                                               List<PipelineAggregator> pipelineAggregators,
                                               Map<String, Object> metadata) throws IOException {
        super(name, factories, context, parent, order, format, bucketCountThresholds, collectionMode, showTermDocCountError,
            pipelineAggregators, metadata);
        this.valuesSource = valuesSource;
        this.includeExclude = includeExclude;
        final IndexReader reader = context.searcher().getIndexReader();
        final SortedSetDocValues values = reader.leaves().size() > 0 ?
            valuesSource.globalOrdinalsValues(context.searcher().getIndexReader().leaves().get(0)) : DocValues.emptySortedSet();
        this.valueCount = values.getValueCount();
        this.lookupGlobalOrd = values::lookupOrd;
        this.acceptedGlobalOrdinals = includeExclude != null ? includeExclude.acceptedGlobalOrdinals(values) : null;
        this.bucketOrds = remapGlobalOrds ? new LongHash(1, context.bigArrays()) : null;
    }

    boolean remapGlobalOrds() {
        return bucketOrds != null;
    }

    private void collectGlobalOrd(int doc, long globalOrd, LeafBucketCollector sub) throws IOException {
        if (bucketOrds == null) {
            collectExistingBucket(sub, doc, globalOrd);
        } else {
            long bucketOrd = bucketOrds.add(globalOrd);
            if (bucketOrd < 0) {
                bucketOrd = -1 - bucketOrd;
                collectExistingBucket(sub, doc, bucketOrd);
            } else {
                collectBucket(sub, doc, bucketOrd);
            }
        }
    }

    private SortedSetDocValues getGlobalOrds(LeafReaderContext ctx) throws IOException {
        return acceptedGlobalOrdinals == null ?
            valuesSource.globalOrdinalsValues(ctx) : new FilteredOrdinals(valuesSource.globalOrdinalsValues(ctx), acceptedGlobalOrdinals);
    }

    @Override
    public LeafBucketCollector getLeafCollector(LeafReaderContext ctx, final LeafBucketCollector sub) throws IOException {
        final SortedSetDocValues globalOrds = getGlobalOrds(ctx);
        if (bucketOrds == null) {
            grow(globalOrds.getValueCount());
        }
        final SortedDocValues singleValues = DocValues.unwrapSingleton(globalOrds);
        if (singleValues != null) {
            return new LeafBucketCollectorBase(sub, globalOrds) {
                @Override
                public void collect(int doc, long bucket) throws IOException {
                    assert bucket == 0;
                    if (singleValues.advanceExact(doc)) {
                        final int ord = singleValues.ordValue();
                        collectGlobalOrd(doc, ord, sub);
                    }
                }
            };
        } else {
            return new LeafBucketCollectorBase(sub, globalOrds) {
                @Override
                public void collect(int doc, long bucket) throws IOException {
                    assert bucket == 0;
                    if (globalOrds.advanceExact(doc)) {
                        for (long globalOrd = globalOrds.nextOrd(); globalOrd != NO_MORE_ORDS; globalOrd = globalOrds.nextOrd()) {
                            collectGlobalOrd(doc, globalOrd, sub);
                        }
                    }
                }
            };
        }
    }

    protected static void copy(BytesRef from, BytesRef to) {
        if (to.bytes.length < from.length) {
            to.bytes = new byte[ArrayUtil.oversize(from.length, 1)];
        }
        to.offset = 0;
        to.length = from.length;
        System.arraycopy(from.bytes, from.offset, to.bytes, 0, from.length);
    }

    @Override
    public InternalAggregation buildAggregation(long owningBucketOrdinal) throws IOException {
        if (valueCount == 0) { // no context in this reader
            return buildEmptyAggregation();
        }

        final int size;
        if (bucketCountThresholds.getMinDocCount() == 0) {
            // if minDocCount == 0 then we can end up with more buckets then maxBucketOrd() returns
            size = (int) Math.min(valueCount, bucketCountThresholds.getShardSize());
        } else {
            size = (int) Math.min(maxBucketOrd(), bucketCountThresholds.getShardSize());
        }
        long otherDocCount = 0;
        BucketPriorityQueue<OrdBucket> ordered = new BucketPriorityQueue<>(size, partiallyBuiltBucketComparator);
        OrdBucket spare = new OrdBucket(-1, 0, null, showTermDocCountError, 0);
        final boolean needsFullScan = bucketOrds == null || bucketCountThresholds.getMinDocCount() == 0;
        final long maxId = needsFullScan ? valueCount : bucketOrds.size();
        for (long ord = 0; ord < maxId; ord++) {
            final long globalOrd;
            final long bucketOrd;
            if (needsFullScan) {
                bucketOrd = bucketOrds == null ? ord : bucketOrds.find(ord);
                globalOrd = ord;
            } else {
                assert bucketOrds != null;
                bucketOrd = ord;
                globalOrd = bucketOrds.get(ord);
            }
            if (includeExclude != null && !acceptedGlobalOrdinals.get(globalOrd)) {
                continue;
            }
            final int bucketDocCount = bucketOrd < 0 ? 0 : bucketDocCount(bucketOrd);
            if (bucketCountThresholds.getMinDocCount() > 0 && bucketDocCount == 0) {
                continue;
            }
            otherDocCount += bucketDocCount;
            spare.globalOrd = globalOrd;
            spare.bucketOrd = bucketOrd;
            spare.docCount = bucketDocCount;
            if (bucketCountThresholds.getShardMinDocCount() <= spare.docCount) {
                spare = ordered.insertWithOverflow(spare);
                if (spare == null) {
                    consumeBucketsAndMaybeBreak(1);
                    spare = new OrdBucket(-1, 0, null, showTermDocCountError, 0);
                }
            }
        }

        // Get the top buckets
        final StringTerms.Bucket[] list = new StringTerms.Bucket[ordered.size()];
        long survivingBucketOrds[] = new long[ordered.size()];
        for (int i = ordered.size() - 1; i >= 0; --i) {
            final OrdBucket bucket = ordered.pop();
            survivingBucketOrds[i] = bucket.bucketOrd;
            BytesRef scratch = new BytesRef();
            copy(lookupGlobalOrd.apply(bucket.globalOrd), scratch);
            list[i] = new StringTerms.Bucket(scratch, bucket.docCount, null, showTermDocCountError, 0, format);
            list[i].bucketOrd = bucket.bucketOrd;
            otherDocCount -= list[i].docCount;
        }
        //replay any deferred collections
        runDeferredCollections(survivingBucketOrds);

        //Now build the aggs
        for (int i = 0; i < list.length; i++) {
            StringTerms.Bucket bucket = list[i];
            bucket.aggregations = bucket.docCount == 0 ? bucketEmptyAggregations() : bucketAggregations(bucket.bucketOrd);
            bucket.docCountError = 0;
        }

        return new StringTerms(name, order, bucketCountThresholds.getRequiredSize(), bucketCountThresholds.getMinDocCount(),
<<<<<<< HEAD
                metaData(), format, bucketCountThresholds.getShardSize(), showTermDocCountError,
=======
                pipelineAggregators(), metadata(), format, bucketCountThresholds.getShardSize(), showTermDocCountError,
>>>>>>> c9de5b11
                otherDocCount, Arrays.asList(list), 0);
    }

    /**
     * This is used internally only, just for compare using global ordinal instead of term bytes in the PQ
     */
    static class OrdBucket extends InternalTerms.Bucket<OrdBucket> {
        long globalOrd;

        OrdBucket(long globalOrd, long docCount, InternalAggregations aggregations, boolean showDocCountError, long docCountError) {
            super(docCount, aggregations, showDocCountError, docCountError, null);
            this.globalOrd = globalOrd;
        }

        @Override
        public int compareKey(OrdBucket other) {
            return Long.compare(globalOrd, other.globalOrd);
        }

        @Override
        public String getKeyAsString() {
            throw new UnsupportedOperationException();
        }

        @Override
        public Object getKey() {
            throw new UnsupportedOperationException();
        }

        @Override
        public Number getKeyAsNumber() {
            throw new UnsupportedOperationException();
        }

        @Override
        protected void writeTermTo(StreamOutput out) throws IOException {
            throw new UnsupportedOperationException();
        }

        @Override
        protected final XContentBuilder keyToXContent(XContentBuilder builder) throws IOException {
            throw new UnsupportedOperationException();
        }
    }

    @Override
    protected void doClose() {
        Releasables.close(bucketOrds);
    }

    /**
     * Variant of {@link GlobalOrdinalsStringTermsAggregator} that resolves global ordinals post segment collection
     * instead of on the fly for each match.This is beneficial for low cardinality fields, because it can reduce
     * the amount of look-ups significantly.
     */
    static class LowCardinality extends GlobalOrdinalsStringTermsAggregator {

        private LongUnaryOperator mapping;
        private IntArray segmentDocCounts;

        LowCardinality(String name,
                       AggregatorFactories factories,
                       ValuesSource.Bytes.WithOrdinals valuesSource,
                       BucketOrder order,
                       DocValueFormat format,
                       BucketCountThresholds bucketCountThresholds,
                       SearchContext context,
                       Aggregator parent,
                       boolean forceDenseMode,
                       SubAggCollectionMode collectionMode,
                       boolean showTermDocCountError,
                       List<PipelineAggregator> pipelineAggregators,
                       Map<String, Object> metadata) throws IOException {
            super(name, factories, valuesSource, order, format, bucketCountThresholds, null,
                context, parent, forceDenseMode, collectionMode, showTermDocCountError, pipelineAggregators, metadata);
            assert factories == null || factories.countAggregators() == 0;
            this.segmentDocCounts = context.bigArrays().newIntArray(1, true);
        }

        @Override
        public LeafBucketCollector getLeafCollector(LeafReaderContext ctx,
                                                    final LeafBucketCollector sub) throws IOException {
            if (mapping != null) {
                mapSegmentCountsToGlobalCounts(mapping);
            }
            final SortedSetDocValues segmentOrds = valuesSource.ordinalsValues(ctx);
            segmentDocCounts = context.bigArrays().grow(segmentDocCounts, 1 + segmentOrds.getValueCount());
            assert sub == LeafBucketCollector.NO_OP_COLLECTOR;
            final SortedDocValues singleValues = DocValues.unwrapSingleton(segmentOrds);
            mapping = valuesSource.globalOrdinalsMapping(ctx);
            if (singleValues != null) {
                return new LeafBucketCollectorBase(sub, segmentOrds) {
                    @Override
                    public void collect(int doc, long bucket) throws IOException {
                        assert bucket == 0;
                        if (singleValues.advanceExact(doc)) {
                            final int ord = singleValues.ordValue();
                            segmentDocCounts.increment(ord + 1, 1);
                        }
                    }
                };
            } else {
                return new LeafBucketCollectorBase(sub, segmentOrds) {
                    @Override
                    public void collect(int doc, long bucket) throws IOException {
                        assert bucket == 0;
                        if (segmentOrds.advanceExact(doc)) {
                            for (long segmentOrd = segmentOrds.nextOrd(); segmentOrd != NO_MORE_ORDS; segmentOrd = segmentOrds.nextOrd()) {
                                segmentDocCounts.increment(segmentOrd + 1, 1);
                            }
                        }
                    }
                };
            }
        }

        @Override
        protected void doPostCollection() throws IOException {
            if (mapping != null) {
                mapSegmentCountsToGlobalCounts(mapping);
                mapping = null;
            }
        }

        @Override
        protected void doClose() {
            Releasables.close(segmentDocCounts);
        }

        private void mapSegmentCountsToGlobalCounts(LongUnaryOperator mapping) throws IOException {
            for (long i = 1; i < segmentDocCounts.size(); i++) {
                // We use set(...) here, because we need to reset the slow to 0.
                // segmentDocCounts get reused over the segments and otherwise counts would be too high.
                final int inc = segmentDocCounts.set(i, 0);
                if (inc == 0) {
                    continue;
                }
                final long ord = i - 1; // remember we do +1 when counting
                final long globalOrd = mapping.applyAsLong(ord);
                long bucketOrd = bucketOrds == null ? globalOrd : bucketOrds.find(globalOrd);
                incrementBucketDocCount(bucketOrd, inc);
            }
        }
    }

    private static final class FilteredOrdinals extends AbstractSortedSetDocValues {

        private final SortedSetDocValues inner;
        private final LongBitSet accepted;

        private FilteredOrdinals(SortedSetDocValues inner, LongBitSet accepted) {
            this.inner = inner;
            this.accepted = accepted;
        }

        @Override
        public long getValueCount() {
            return inner.getValueCount();
        }

        @Override
        public BytesRef lookupOrd(long ord) throws IOException {
            return inner.lookupOrd(ord);
        }

        @Override
        public long nextOrd() throws IOException {
            for (long ord = inner.nextOrd(); ord != NO_MORE_ORDS; ord = inner.nextOrd()) {
                if (accepted.get(ord)) {
                    return ord;
                }
            }
            return NO_MORE_ORDS;
        }

        @Override
        public boolean advanceExact(int target) throws IOException {
            if (inner.advanceExact(target)) {
                for (long ord = inner.nextOrd(); ord != NO_MORE_ORDS; ord = inner.nextOrd()) {
                    if (accepted.get(ord)) {
                        // reset the iterator
                        boolean advanced = inner.advanceExact(target);
                        assert advanced;
                        return true;
                    }
                }
            }
            return false;
        }
    }
}<|MERGE_RESOLUTION|>--- conflicted
+++ resolved
@@ -240,11 +240,7 @@
         }
 
         return new StringTerms(name, order, bucketCountThresholds.getRequiredSize(), bucketCountThresholds.getMinDocCount(),
-<<<<<<< HEAD
-                metaData(), format, bucketCountThresholds.getShardSize(), showTermDocCountError,
-=======
-                pipelineAggregators(), metadata(), format, bucketCountThresholds.getShardSize(), showTermDocCountError,
->>>>>>> c9de5b11
+                metadata(), format, bucketCountThresholds.getShardSize(), showTermDocCountError,
                 otherDocCount, Arrays.asList(list), 0);
     }
 
