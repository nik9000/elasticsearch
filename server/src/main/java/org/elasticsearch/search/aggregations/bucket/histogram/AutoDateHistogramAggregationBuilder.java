--- conflicted
+++ resolved
@@ -182,18 +182,13 @@
     }
 
     @Override
-<<<<<<< HEAD
     public BucketCardinality bucketCardinality() {
         return BucketCardinality.MANY;
     }
 
     @Override
-    protected ValuesSourceAggregatorFactory<Numeric> innerBuild(QueryShardContext queryShardContext, ValuesSourceConfig<Numeric> config,
-                                                                AggregatorFactory parent, Builder subFactoriesBuilder) throws IOException {
-=======
     protected ValuesSourceAggregatorFactory innerBuild(QueryShardContext queryShardContext, ValuesSourceConfig config,
                                                        AggregatorFactory parent, Builder subFactoriesBuilder) throws IOException {
->>>>>>> 009f3693
         RoundingInfo[] roundings = buildRoundings(timeZone(), getMinimumIntervalExpression());
         int maxRoundingInterval = Arrays.stream(roundings,0, roundings.length-1)
             .map(rounding -> rounding.innerIntervals)
