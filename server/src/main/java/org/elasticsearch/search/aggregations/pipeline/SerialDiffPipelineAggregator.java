/*
 * Licensed to Elasticsearch under one or more contributor
 * license agreements. See the NOTICE file distributed with
 * this work for additional information regarding copyright
 * ownership. Elasticsearch licenses this file to you under
 * the Apache License, Version 2.0 (the "License"); you may
 * not use this file except in compliance with the License.
 * You may obtain a copy of the License at
 *
 *    http://www.apache.org/licenses/LICENSE-2.0
 *
 * Unless required by applicable law or agreed to in writing,
 * software distributed under the License is distributed on an
 * "AS IS" BASIS, WITHOUT WARRANTIES OR CONDITIONS OF ANY
 * KIND, either express or implied.  See the License for the
 * specific language governing permissions and limitations
 * under the License.
 */

package org.elasticsearch.search.aggregations.pipeline;

import org.elasticsearch.common.Nullable;
import org.elasticsearch.common.collect.EvictingQueue;
import org.elasticsearch.common.io.stream.StreamInput;
import org.elasticsearch.common.io.stream.StreamOutput;
import org.elasticsearch.search.DocValueFormat;
import org.elasticsearch.search.aggregations.InternalAggregation;
import org.elasticsearch.search.aggregations.InternalAggregation.ReduceContext;
import org.elasticsearch.search.aggregations.InternalAggregations;
import org.elasticsearch.search.aggregations.InternalMultiBucketAggregation;
import org.elasticsearch.search.aggregations.bucket.MultiBucketsAggregation.Bucket;
import org.elasticsearch.search.aggregations.bucket.histogram.HistogramFactory;
import org.elasticsearch.search.aggregations.pipeline.BucketHelpers.GapPolicy;

import java.io.IOException;
import java.util.ArrayList;
import java.util.List;
import java.util.Map;
import java.util.stream.Collectors;
import java.util.stream.StreamSupport;

import static org.elasticsearch.search.aggregations.pipeline.BucketHelpers.resolveBucketValue;

public class SerialDiffPipelineAggregator extends PipelineAggregator {
    private DocValueFormat formatter;
    private GapPolicy gapPolicy;
    private int lag;

    SerialDiffPipelineAggregator(String name, String[] bucketsPaths, @Nullable DocValueFormat formatter, GapPolicy gapPolicy,
                                 int lag, Map<String, Object> metadata) {
        super(name, bucketsPaths, metadata);
        this.formatter = formatter;
        this.gapPolicy = gapPolicy;
        this.lag = lag;
    }

    /**
     * Read from a stream.
     */
    public SerialDiffPipelineAggregator(StreamInput in) throws IOException {
        super(in);
        formatter = in.readNamedWriteable(DocValueFormat.class);
        gapPolicy = GapPolicy.readFrom(in);
        lag = in.readVInt();
    }

    @Override
    public void doWriteTo(StreamOutput out) throws IOException {
        out.writeNamedWriteable(formatter);
        gapPolicy.writeTo(out);
        out.writeVInt(lag);
    }

    @Override
    public String getWriteableName() {
        return SerialDiffPipelineAggregationBuilder.NAME;
    }

    @Override
    public InternalAggregation reduce(InternalAggregation aggregation, ReduceContext reduceContext) {
        InternalMultiBucketAggregation<? extends InternalMultiBucketAggregation, ? extends InternalMultiBucketAggregation.InternalBucket>
                histo = (InternalMultiBucketAggregation<? extends InternalMultiBucketAggregation, ? extends
                InternalMultiBucketAggregation.InternalBucket>) aggregation;
        List<? extends InternalMultiBucketAggregation.InternalBucket> buckets = histo.getBuckets();
        HistogramFactory factory = (HistogramFactory) histo;

        List<Bucket> newBuckets = new ArrayList<>();
        EvictingQueue<Double> lagWindow = new EvictingQueue<>(lag);
        int counter = 0;

        for (InternalMultiBucketAggregation.InternalBucket bucket : buckets) {
            Double thisBucketValue = resolveBucketValue(histo, bucket, bucketsPaths()[0], gapPolicy);
            Bucket newBucket = bucket;

            counter += 1;

            // Still under the initial lag period, add nothing and move on
            Double lagValue;
            if (counter <= lag) {
                lagValue = Double.NaN;
            } else {
                lagValue = lagWindow.peek();  // Peek here, because we rely on add'ing to always move the window
            }

            // Normalize null's to NaN
            if (thisBucketValue == null) {
                thisBucketValue = Double.NaN;
            }

            // Both have values, calculate diff and replace the "empty" bucket
            if (!Double.isNaN(thisBucketValue) && !Double.isNaN(lagValue)) {
                double diff = thisBucketValue - lagValue;

                List<InternalAggregation> aggs = StreamSupport.stream(bucket.getAggregations().spliterator(), false).map(
                        (p) -> (InternalAggregation) p).collect(Collectors.toList());
<<<<<<< HEAD
                aggs.add(new InternalSimpleValue(name(), diff, formatter, metaData()));
=======
                aggs.add(new InternalSimpleValue(name(), diff, formatter, new ArrayList<>(), metadata()));
>>>>>>> c9de5b11
                newBucket = factory.createBucket(factory.getKey(bucket), bucket.getDocCount(), new InternalAggregations(aggs));
            }

            newBuckets.add(newBucket);
            lagWindow.add(thisBucketValue);
        }
        return factory.createAggregation(newBuckets);
    }
}<|MERGE_RESOLUTION|>--- conflicted
+++ resolved
@@ -113,11 +113,7 @@
 
                 List<InternalAggregation> aggs = StreamSupport.stream(bucket.getAggregations().spliterator(), false).map(
                         (p) -> (InternalAggregation) p).collect(Collectors.toList());
-<<<<<<< HEAD
-                aggs.add(new InternalSimpleValue(name(), diff, formatter, metaData()));
-=======
-                aggs.add(new InternalSimpleValue(name(), diff, formatter, new ArrayList<>(), metadata()));
->>>>>>> c9de5b11
+                aggs.add(new InternalSimpleValue(name(), diff, formatter, metadata()));
                 newBucket = factory.createBucket(factory.getKey(bucket), bucket.getDocCount(), new InternalAggregations(aggs));
             }
 
