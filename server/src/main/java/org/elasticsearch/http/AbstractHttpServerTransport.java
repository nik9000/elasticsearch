/*
 * Copyright Elasticsearch B.V. and/or licensed to Elasticsearch B.V. under one
 * or more contributor license agreements. Licensed under the Elastic License
 * 2.0 and the Server Side Public License, v 1; you may not use this file except
 * in compliance with, at your election, the Elastic License 2.0 or the Server
 * Side Public License, v 1.
 */

package org.elasticsearch.http;

import com.carrotsearch.hppc.IntHashSet;
import com.carrotsearch.hppc.IntSet;

import org.apache.logging.log4j.LogManager;
import org.apache.logging.log4j.Logger;
import org.apache.logging.log4j.message.ParameterizedMessage;
import org.elasticsearch.ExceptionsHelper;
import org.elasticsearch.action.ActionListener;
import org.elasticsearch.action.support.PlainActionFuture;
import org.elasticsearch.common.Strings;
import org.elasticsearch.common.component.AbstractLifecycleComponent;
import org.elasticsearch.common.network.CloseableChannel;
import org.elasticsearch.common.network.NetworkAddress;
import org.elasticsearch.common.network.NetworkService;
import org.elasticsearch.common.settings.ClusterSettings;
import org.elasticsearch.common.settings.Settings;
import org.elasticsearch.common.transport.BoundTransportAddress;
import org.elasticsearch.common.transport.NetworkExceptionHelper;
import org.elasticsearch.common.transport.PortsRange;
import org.elasticsearch.common.transport.TransportAddress;
import org.elasticsearch.common.unit.ByteSizeValue;
import org.elasticsearch.common.util.BigArrays;
import org.elasticsearch.common.util.concurrent.ThreadContext;
<<<<<<< HEAD
import org.elasticsearch.common.xcontent.LoggingDeprecationHandler;
import org.elasticsearch.xcontent.NamedXContentRegistry;
import org.elasticsearch.xcontent.XContentParserConfiguration;
=======
>>>>>>> 12ad399c
import org.elasticsearch.core.AbstractRefCounted;
import org.elasticsearch.core.RefCounted;
import org.elasticsearch.rest.RestChannel;
import org.elasticsearch.rest.RestRequest;
import org.elasticsearch.tasks.Task;
import org.elasticsearch.threadpool.ThreadPool;
import org.elasticsearch.transport.BindTransportException;
import org.elasticsearch.transport.TransportSettings;
import org.elasticsearch.xcontent.NamedXContentRegistry;

import java.io.IOException;
import java.net.InetAddress;
import java.net.InetSocketAddress;
import java.nio.channels.CancelledKeyException;
import java.util.ArrayList;
import java.util.Arrays;
import java.util.Collections;
import java.util.List;
import java.util.Set;
import java.util.concurrent.ConcurrentHashMap;
import java.util.concurrent.atomic.AtomicLong;
import java.util.concurrent.atomic.AtomicReference;

import static org.elasticsearch.http.HttpTransportSettings.SETTING_HTTP_BIND_HOST;
import static org.elasticsearch.http.HttpTransportSettings.SETTING_HTTP_MAX_CONTENT_LENGTH;
import static org.elasticsearch.http.HttpTransportSettings.SETTING_HTTP_PORT;
import static org.elasticsearch.http.HttpTransportSettings.SETTING_HTTP_PUBLISH_HOST;
import static org.elasticsearch.http.HttpTransportSettings.SETTING_HTTP_PUBLISH_PORT;

public abstract class AbstractHttpServerTransport extends AbstractLifecycleComponent implements HttpServerTransport {
    private static final Logger logger = LogManager.getLogger(AbstractHttpServerTransport.class);
    private static final ActionListener<Void> NO_OP = ActionListener.wrap(() -> {});

    protected final Settings settings;
    public final HttpHandlingSettings handlingSettings;
    protected final NetworkService networkService;
    protected final BigArrays bigArrays;
    protected final ThreadPool threadPool;
    protected final Dispatcher dispatcher;
    protected final CorsHandler corsHandler;
    private final XContentParserConfiguration parserConfig;

    protected final PortsRange port;
    protected final ByteSizeValue maxContentLength;
    private final String[] bindHosts;
    private final String[] publishHosts;

    private volatile BoundTransportAddress boundAddress;
    private final AtomicLong totalChannelsAccepted = new AtomicLong();
    private final Set<HttpChannel> httpChannels = Collections.newSetFromMap(new ConcurrentHashMap<>());
    private final PlainActionFuture<Void> allClientsClosedListener = PlainActionFuture.newFuture();
    private final RefCounted refCounted = AbstractRefCounted.of(() -> allClientsClosedListener.onResponse(null));
    private final Set<HttpServerChannel> httpServerChannels = Collections.newSetFromMap(new ConcurrentHashMap<>());
    private final HttpClientStatsTracker httpClientStatsTracker;

    private final HttpTracer tracer;

    private volatile long slowLogThresholdMs;

    protected AbstractHttpServerTransport(
        Settings settings,
        NetworkService networkService,
        BigArrays bigArrays,
        ThreadPool threadPool,
        NamedXContentRegistry xContentRegistry,
        Dispatcher dispatcher,
        ClusterSettings clusterSettings
    ) {
        this.settings = settings;
        this.networkService = networkService;
        this.bigArrays = bigArrays;
        this.threadPool = threadPool;
        this.parserConfig = XContentParserConfiguration.EMPTY.withRegistry(xContentRegistry)
            .withDeprecationHandler(LoggingDeprecationHandler.INSTANCE);
        this.dispatcher = dispatcher;
        this.handlingSettings = HttpHandlingSettings.fromSettings(settings);
        this.corsHandler = CorsHandler.fromSettings(settings);

        // we can't make the network.bind_host a fallback since we already fall back to http.host hence the extra conditional here
        List<String> httpBindHost = SETTING_HTTP_BIND_HOST.get(settings);
        this.bindHosts = (httpBindHost.isEmpty() ? NetworkService.GLOBAL_NETWORK_BIND_HOST_SETTING.get(settings) : httpBindHost).toArray(
            Strings.EMPTY_ARRAY
        );
        // we can't make the network.publish_host a fallback since we already fall back to http.host hence the extra conditional here
        List<String> httpPublishHost = SETTING_HTTP_PUBLISH_HOST.get(settings);
        this.publishHosts = (httpPublishHost.isEmpty() ? NetworkService.GLOBAL_NETWORK_PUBLISH_HOST_SETTING.get(settings) : httpPublishHost)
            .toArray(Strings.EMPTY_ARRAY);

        this.port = SETTING_HTTP_PORT.get(settings);

        this.maxContentLength = SETTING_HTTP_MAX_CONTENT_LENGTH.get(settings);
        this.tracer = new HttpTracer(settings, clusterSettings);
        clusterSettings.addSettingsUpdateConsumer(
            TransportSettings.SLOW_OPERATION_THRESHOLD_SETTING,
            slowLogThreshold -> this.slowLogThresholdMs = slowLogThreshold.getMillis()
        );
        slowLogThresholdMs = TransportSettings.SLOW_OPERATION_THRESHOLD_SETTING.get(settings).getMillis();
        httpClientStatsTracker = new HttpClientStatsTracker(settings, clusterSettings, threadPool);
    }

    @Override
    public BoundTransportAddress boundAddress() {
        return this.boundAddress;
    }

    @Override
    public HttpInfo info() {
        BoundTransportAddress boundTransportAddress = boundAddress();
        if (boundTransportAddress == null) {
            return null;
        }
        return new HttpInfo(boundTransportAddress, maxContentLength.getBytes());
    }

    @Override
    public HttpStats stats() {
        return new HttpStats(httpClientStatsTracker.getClientStats(), httpChannels.size(), totalChannelsAccepted.get());
    }

    protected void bindServer() {
        // Bind and start to accept incoming connections.
        final InetAddress[] hostAddresses;
        try {
            hostAddresses = networkService.resolveBindHostAddresses(bindHosts);
        } catch (IOException e) {
            throw new BindHttpException("Failed to resolve host [" + Arrays.toString(bindHosts) + "]", e);
        }

        List<TransportAddress> boundAddresses = new ArrayList<>(hostAddresses.length);
        for (InetAddress address : hostAddresses) {
            boundAddresses.add(bindAddress(address));
        }

        final InetAddress publishInetAddress;
        try {
            publishInetAddress = networkService.resolvePublishHostAddresses(publishHosts);
        } catch (Exception e) {
            throw new BindTransportException("Failed to resolve publish address", e);
        }

        final int publishPort = resolvePublishPort(settings, boundAddresses, publishInetAddress);
        TransportAddress publishAddress = new TransportAddress(new InetSocketAddress(publishInetAddress, publishPort));
        this.boundAddress = new BoundTransportAddress(boundAddresses.toArray(new TransportAddress[0]), publishAddress);
        logger.info("{}", boundAddress);
    }

    private TransportAddress bindAddress(final InetAddress hostAddress) {
        final AtomicReference<Exception> lastException = new AtomicReference<>();
        final AtomicReference<InetSocketAddress> boundSocket = new AtomicReference<>();
        boolean success = port.iterate(portNumber -> {
            try {
                synchronized (httpServerChannels) {
                    HttpServerChannel httpServerChannel = bind(new InetSocketAddress(hostAddress, portNumber));
                    httpServerChannels.add(httpServerChannel);
                    boundSocket.set(httpServerChannel.getLocalAddress());
                }
            } catch (Exception e) {
                lastException.set(e);
                return false;
            }
            return true;
        });
        if (success == false) {
            throw new BindHttpException("Failed to bind to " + NetworkAddress.format(hostAddress, port), lastException.get());
        }

        if (logger.isDebugEnabled()) {
            logger.debug("Bound http to address {{}}", NetworkAddress.format(boundSocket.get()));
        }
        return new TransportAddress(boundSocket.get());
    }

    protected abstract HttpServerChannel bind(InetSocketAddress hostAddress) throws Exception;

    @Override
    protected void doStop() {
        synchronized (httpServerChannels) {
            if (httpServerChannels.isEmpty() == false) {
                try {
                    CloseableChannel.closeChannels(new ArrayList<>(httpServerChannels), true);
                } catch (Exception e) {
                    logger.warn("exception while closing channels", e);
                } finally {
                    httpServerChannels.clear();
                }
            }
        }
        try {
            refCounted.decRef();
            CloseableChannel.closeChannels(new ArrayList<>(httpChannels), true);
        } catch (Exception e) {
            logger.warn("unexpected exception while closing http channels", e);
        }

        try {
            allClientsClosedListener.get();
        } catch (Exception e) {
            assert false : e;
            logger.warn("unexpected exception while waiting for http channels to close", e);
        }
        stopInternal();
    }

    @Override
    protected void doClose() {}

    /**
     * Called to tear down internal resources
     */
    protected abstract void stopInternal();

    // package private for tests
    static int resolvePublishPort(Settings settings, List<TransportAddress> boundAddresses, InetAddress publishInetAddress) {
        int publishPort = SETTING_HTTP_PUBLISH_PORT.get(settings);

        if (publishPort < 0) {
            for (TransportAddress boundAddress : boundAddresses) {
                InetAddress boundInetAddress = boundAddress.address().getAddress();
                if (boundInetAddress.isAnyLocalAddress() || boundInetAddress.equals(publishInetAddress)) {
                    publishPort = boundAddress.getPort();
                    break;
                }
            }
        }

        // if no matching boundAddress found, check if there is a unique port for all bound addresses
        if (publishPort < 0) {
            final IntSet ports = new IntHashSet();
            for (TransportAddress boundAddress : boundAddresses) {
                ports.add(boundAddress.getPort());
            }
            if (ports.size() == 1) {
                publishPort = ports.iterator().next().value;
            }
        }

        if (publishPort < 0) {
            throw new BindHttpException(
                "Failed to auto-resolve http publish port, multiple bound addresses "
                    + boundAddresses
                    + " with distinct ports and none of them matched the publish address ("
                    + publishInetAddress
                    + "). "
                    + "Please specify a unique port by setting "
                    + SETTING_HTTP_PORT.getKey()
                    + " or "
                    + SETTING_HTTP_PUBLISH_PORT.getKey()
            );
        }
        return publishPort;
    }

    public void onException(HttpChannel channel, Exception e) {
        if (lifecycle.started() == false) {
            // just close and ignore - we are already stopped and just need to make sure we release all resources
            CloseableChannel.closeChannel(channel);
            return;
        }
        if (NetworkExceptionHelper.isCloseConnectionException(e)) {
            logger.trace(
                () -> new ParameterizedMessage(
                    "close connection exception caught while handling client http traffic, closing connection {}",
                    channel
                ),
                e
            );
            CloseableChannel.closeChannel(channel);
        } else if (NetworkExceptionHelper.isConnectException(e)) {
            logger.trace(
                () -> new ParameterizedMessage(
                    "connect exception caught while handling client http traffic, closing connection {}",
                    channel
                ),
                e
            );
            CloseableChannel.closeChannel(channel);
        } else if (e instanceof HttpReadTimeoutException) {
            logger.trace(() -> new ParameterizedMessage("http read timeout, closing connection {}", channel), e);
            CloseableChannel.closeChannel(channel);
        } else if (e instanceof CancelledKeyException) {
            logger.trace(
                () -> new ParameterizedMessage(
                    "cancelled key exception caught while handling client http traffic, closing connection {}",
                    channel
                ),
                e
            );
            CloseableChannel.closeChannel(channel);
        } else {
            logger.warn(
                () -> new ParameterizedMessage("caught exception while handling client http traffic, closing connection {}", channel),
                e
            );
            CloseableChannel.closeChannel(channel);
        }
    }

    protected void onServerException(HttpServerChannel channel, Exception e) {
        logger.error(new ParameterizedMessage("exception from http server channel caught on transport layer [channel={}]", channel), e);
    }

    protected void serverAcceptedChannel(HttpChannel httpChannel) {
        boolean addedOnThisCall = httpChannels.add(httpChannel);
        assert addedOnThisCall : "Channel should only be added to http channel set once";
        refCounted.incRef();
        httpChannel.addCloseListener(ActionListener.wrap(() -> {
            httpChannels.remove(httpChannel);
            refCounted.decRef();
        }));
        totalChannelsAccepted.incrementAndGet();
        httpClientStatsTracker.addClientStats(httpChannel);
        logger.trace(() -> new ParameterizedMessage("Http channel accepted: {}", httpChannel));
    }

    /**
     * This method handles an incoming http request.
     *
     * @param httpRequest that is incoming
     * @param httpChannel that received the http request
     */
    public void incomingRequest(final HttpRequest httpRequest, final HttpChannel httpChannel) {
        httpClientStatsTracker.updateClientStats(httpRequest, httpChannel);
        final long startTime = threadPool.relativeTimeInMillis();
        try {
            handleIncomingRequest(httpRequest, httpChannel, httpRequest.getInboundException());
        } finally {
            final long took = threadPool.relativeTimeInMillis() - startTime;
            final long logThreshold = slowLogThresholdMs;
            if (logThreshold > 0 && took > logThreshold) {
                logger.warn(
                    "handling request [{}][{}][{}][{}] took [{}ms] which is above the warn threshold of [{}ms]",
                    httpRequest.header(Task.X_OPAQUE_ID),
                    httpRequest.method(),
                    httpRequest.uri(),
                    httpChannel,
                    took,
                    logThreshold
                );
            }
        }
    }

    // Visible for testing
    void dispatchRequest(final RestRequest restRequest, final RestChannel channel, final Throwable badRequestCause) {
        final ThreadContext threadContext = threadPool.getThreadContext();
        try (ThreadContext.StoredContext ignore = threadContext.stashContext()) {
            if (badRequestCause != null) {
                dispatcher.dispatchBadRequest(channel, threadContext, badRequestCause);
            } else {
                dispatcher.dispatchRequest(restRequest, channel, threadContext);
            }
        }
    }

    private void handleIncomingRequest(final HttpRequest httpRequest, final HttpChannel httpChannel, final Exception exception) {
        if (exception == null) {
            HttpResponse earlyResponse = corsHandler.handleInbound(httpRequest);
            if (earlyResponse != null) {
                httpChannel.sendResponse(earlyResponse, earlyResponseListener(httpRequest, httpChannel));
                httpRequest.release();
                return;
            }
        }

        Exception badRequestCause = exception;

        /*
         * We want to create a REST request from the incoming request from Netty. However, creating this request could fail if there
         * are incorrectly encoded parameters, or the Content-Type header is invalid. If one of these specific failures occurs, we
         * attempt to create a REST request again without the input that caused the exception (e.g., we remove the Content-Type header,
         * or skip decoding the parameters). Once we have a request in hand, we then dispatch the request as a bad request with the
         * underlying exception that caused us to treat the request as bad.
         */
        final RestRequest restRequest;
        {
            RestRequest innerRestRequest;
            try {
                innerRestRequest = RestRequest.request(parserConfig, httpRequest, httpChannel);
            } catch (final RestRequest.MediaTypeHeaderException e) {
                badRequestCause = ExceptionsHelper.useOrSuppress(badRequestCause, e);
                innerRestRequest = requestWithoutFailedHeader(httpRequest, httpChannel, badRequestCause, e.getFailedHeaderName());
            } catch (final RestRequest.BadParameterException e) {
                badRequestCause = ExceptionsHelper.useOrSuppress(badRequestCause, e);
                innerRestRequest = RestRequest.requestWithoutParameters(parserConfig, httpRequest, httpChannel);
            }
            restRequest = innerRestRequest;
        }

        final HttpTracer trace = tracer.maybeTraceRequest(restRequest, exception);

        /*
         * We now want to create a channel used to send the response on. However, creating this channel can fail if there are invalid
         * parameter values for any of the filter_path, human, or pretty parameters. We detect these specific failures via an
         * IllegalArgumentException from the channel constructor and then attempt to create a new channel that bypasses parsing of these
         * parameter values.
         */
        final RestChannel channel;
        {
            RestChannel innerChannel;
            ThreadContext threadContext = threadPool.getThreadContext();
            try {
                innerChannel = new DefaultRestChannel(
                    httpChannel,
                    httpRequest,
                    restRequest,
                    bigArrays,
                    handlingSettings,
                    threadContext,
                    corsHandler,
                    trace
                );
            } catch (final IllegalArgumentException e) {
                badRequestCause = ExceptionsHelper.useOrSuppress(badRequestCause, e);
<<<<<<< HEAD
                final RestRequest innerRequest = RestRequest.requestWithoutParameters(parserConfig, httpRequest, httpChannel);
                innerChannel =
                    new DefaultRestChannel(httpChannel, httpRequest, innerRequest, bigArrays, handlingSettings, threadContext, corsHandler,
                        trace);
=======
                final RestRequest innerRequest = RestRequest.requestWithoutParameters(xContentRegistry, httpRequest, httpChannel);
                innerChannel = new DefaultRestChannel(
                    httpChannel,
                    httpRequest,
                    innerRequest,
                    bigArrays,
                    handlingSettings,
                    threadContext,
                    corsHandler,
                    trace
                );
>>>>>>> 12ad399c
            }
            channel = innerChannel;
        }

        dispatchRequest(restRequest, channel, badRequestCause);
    }

    private RestRequest requestWithoutFailedHeader(
        HttpRequest httpRequest,
        HttpChannel httpChannel,
        Exception badRequestCause,
        String failedHeaderName
    ) {
        HttpRequest httpRequestWithoutContentType = httpRequest.removeHeader(failedHeaderName);
        try {
            return RestRequest.request(parserConfig, httpRequestWithoutContentType, httpChannel);
        } catch (final RestRequest.BadParameterException e) {
            badRequestCause.addSuppressed(e);
            return RestRequest.requestWithoutParameters(parserConfig, httpRequestWithoutContentType, httpChannel);
        }
    }

    private static ActionListener<Void> earlyResponseListener(HttpRequest request, HttpChannel httpChannel) {
        if (HttpUtils.shouldCloseConnection(request)) {
            return ActionListener.wrap(() -> CloseableChannel.closeChannel(httpChannel));
        } else {
            return NO_OP;
        }
    }
}<|MERGE_RESOLUTION|>--- conflicted
+++ resolved
@@ -31,12 +31,9 @@
 import org.elasticsearch.common.unit.ByteSizeValue;
 import org.elasticsearch.common.util.BigArrays;
 import org.elasticsearch.common.util.concurrent.ThreadContext;
-<<<<<<< HEAD
 import org.elasticsearch.common.xcontent.LoggingDeprecationHandler;
 import org.elasticsearch.xcontent.NamedXContentRegistry;
 import org.elasticsearch.xcontent.XContentParserConfiguration;
-=======
->>>>>>> 12ad399c
 import org.elasticsearch.core.AbstractRefCounted;
 import org.elasticsearch.core.RefCounted;
 import org.elasticsearch.rest.RestChannel;
@@ -450,24 +447,10 @@
                 );
             } catch (final IllegalArgumentException e) {
                 badRequestCause = ExceptionsHelper.useOrSuppress(badRequestCause, e);
-<<<<<<< HEAD
                 final RestRequest innerRequest = RestRequest.requestWithoutParameters(parserConfig, httpRequest, httpChannel);
                 innerChannel =
                     new DefaultRestChannel(httpChannel, httpRequest, innerRequest, bigArrays, handlingSettings, threadContext, corsHandler,
                         trace);
-=======
-                final RestRequest innerRequest = RestRequest.requestWithoutParameters(xContentRegistry, httpRequest, httpChannel);
-                innerChannel = new DefaultRestChannel(
-                    httpChannel,
-                    httpRequest,
-                    innerRequest,
-                    bigArrays,
-                    handlingSettings,
-                    threadContext,
-                    corsHandler,
-                    trace
-                );
->>>>>>> 12ad399c
             }
             channel = innerChannel;
         }
