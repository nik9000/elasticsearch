--- conflicted
+++ resolved
@@ -23,11 +23,7 @@
 import org.elasticsearch.action.termvectors.TermVectorsRequest;
 import org.elasticsearch.client.node.NodeClient;
 import org.elasticsearch.common.Strings;
-<<<<<<< HEAD
-=======
 import org.elasticsearch.common.logging.DeprecationLogger;
-import org.elasticsearch.common.settings.Settings;
->>>>>>> 02d0f163
 import org.elasticsearch.common.xcontent.XContentParser;
 import org.elasticsearch.index.VersionType;
 import org.elasticsearch.index.mapper.MapperService;
@@ -49,18 +45,12 @@
  * TermVectorsRequest.
  */
 public class RestTermVectorsAction extends BaseRestHandler {
-<<<<<<< HEAD
-    public RestTermVectorsAction(RestController controller) {
-=======
     private static final DeprecationLogger deprecationLogger = new DeprecationLogger(
         LogManager.getLogger(RestTermVectorsAction.class));
     public static final String TYPES_DEPRECATION_MESSAGE = "[types removal] " +
         "Specifying types in term vector requests is deprecated.";
 
-    public RestTermVectorsAction(Settings settings, RestController controller) {
-        super(settings);
-
->>>>>>> 02d0f163
+    public RestTermVectorsAction(RestController controller) {
         controller.registerHandler(GET, "/{index}/{type}/_termvectors", this);
         controller.registerHandler(POST, "/{index}/{type}/_termvectors", this);
         controller.registerHandler(GET, "/{index}/{type}/{id}/_termvectors", this);
