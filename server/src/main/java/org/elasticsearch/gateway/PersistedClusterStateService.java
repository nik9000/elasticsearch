/*
 * Copyright Elasticsearch B.V. and/or licensed to Elasticsearch B.V. under one
 * or more contributor license agreements. Licensed under the Elastic License
 * 2.0 and the Server Side Public License, v 1; you may not use this file except
 * in compliance with, at your election, the Elastic License 2.0 or the Server
 * Side Public License, v 1.
 */
package org.elasticsearch.gateway;

import org.apache.logging.log4j.LogManager;
import org.apache.logging.log4j.Logger;
import org.apache.logging.log4j.message.ParameterizedMessage;
import org.apache.lucene.analysis.core.KeywordAnalyzer;
import org.apache.lucene.document.Document;
import org.apache.lucene.document.Field;
import org.apache.lucene.document.StoredField;
import org.apache.lucene.document.StringField;
import org.apache.lucene.index.CheckIndex;
import org.apache.lucene.index.DirectoryReader;
import org.apache.lucene.index.IndexNotFoundException;
import org.apache.lucene.index.IndexWriter;
import org.apache.lucene.index.IndexWriterConfig;
import org.apache.lucene.index.LeafReaderContext;
import org.apache.lucene.index.MergePolicy;
import org.apache.lucene.index.NoMergePolicy;
import org.apache.lucene.index.SerialMergeScheduler;
import org.apache.lucene.index.Term;
import org.apache.lucene.index.TieredMergePolicy;
import org.apache.lucene.search.DocIdSetIterator;
import org.apache.lucene.search.IndexSearcher;
import org.apache.lucene.search.Query;
import org.apache.lucene.search.ScoreMode;
import org.apache.lucene.search.Scorer;
import org.apache.lucene.search.TermQuery;
import org.apache.lucene.search.Weight;
import org.apache.lucene.store.AlreadyClosedException;
import org.apache.lucene.store.Directory;
import org.apache.lucene.store.NIOFSDirectory;
import org.apache.lucene.util.Bits;
import org.apache.lucene.util.BytesRef;
import org.apache.lucene.util.BytesRefIterator;
import org.apache.lucene.util.SetOnce;
import org.elasticsearch.Version;
import org.elasticsearch.cluster.ClusterState;
import org.elasticsearch.cluster.metadata.IndexMetadata;
import org.elasticsearch.cluster.metadata.Metadata;
import org.elasticsearch.common.bytes.BytesReference;
import org.elasticsearch.common.bytes.RecyclingBytesStreamOutput;
import org.elasticsearch.common.io.Streams;
import org.elasticsearch.common.io.stream.BytesStreamOutput;
import org.elasticsearch.common.logging.Loggers;
import org.elasticsearch.common.lucene.Lucene;
import org.elasticsearch.common.settings.ClusterSettings;
import org.elasticsearch.common.settings.Setting;
import org.elasticsearch.common.util.BigArrays;
import org.elasticsearch.common.util.ByteArray;
import org.elasticsearch.common.util.PageCacheRecycler;
import org.elasticsearch.common.xcontent.LoggingDeprecationHandler;
import org.elasticsearch.core.CheckedConsumer;
import org.elasticsearch.core.Nullable;
import org.elasticsearch.core.Releasable;
import org.elasticsearch.core.Releasables;
import org.elasticsearch.core.SuppressForbidden;
import org.elasticsearch.core.TimeValue;
import org.elasticsearch.core.internal.io.IOUtils;
import org.elasticsearch.env.NodeEnvironment;
import org.elasticsearch.env.NodeMetadata;
import org.elasticsearch.index.Index;
import org.elasticsearch.xcontent.NamedXContentRegistry;
import org.elasticsearch.xcontent.ToXContent;
import org.elasticsearch.xcontent.XContentBuilder;
import org.elasticsearch.xcontent.XContentFactory;
import org.elasticsearch.xcontent.XContentParserConfiguration;
import org.elasticsearch.xcontent.XContentType;

import java.io.Closeable;
import java.io.IOError;
import java.io.IOException;
import java.io.PrintStream;
import java.nio.charset.StandardCharsets;
import java.nio.file.Files;
import java.nio.file.Path;
import java.util.ArrayList;
import java.util.HashMap;
import java.util.HashSet;
import java.util.List;
import java.util.Map;
import java.util.Set;
import java.util.concurrent.atomic.AtomicBoolean;
import java.util.function.IntPredicate;
import java.util.function.LongSupplier;
import java.util.function.Supplier;

/**
 * Stores cluster metadata in a bare Lucene index (per data path) split across a number of documents. This is used by master-eligible nodes
 * to record the last-accepted cluster state during publication. The metadata is written incrementally where possible, leaving alone any
 * documents that have not changed. The index has the following fields:
 *
 * +------------------------------+-----------------------------+----------------------------------------------+
 * | "type" (string field)        | "index_uuid" (string field) | "data" (stored binary field in SMILE format) |
 * +------------------------------+-----------------------------+----------------------------------------------+
 * | GLOBAL_TYPE_NAME == "global" | (omitted)                   | Global metadata                              |
 * | INDEX_TYPE_NAME  == "index"  | Index UUID                  | Index metadata                               |
 * +------------------------------+-----------------------------+----------------------------------------------+
 *
 * Additionally each commit has the following user data:
 *
 * +---------------------------+-------------------------+-------------------------------------------------------------------------------+
 * |        Key symbol         |       Key literal       |                                     Value                                     |
 * +---------------------------+-------------------------+-------------------------------------------------------------------------------+
 * | CURRENT_TERM_KEY          | "current_term"          | Node's "current" term (≥ last-accepted term and the terms of all sent joins)  |
 * | LAST_ACCEPTED_VERSION_KEY | "last_accepted_version" | The cluster state version corresponding with the persisted metadata           |
 * | NODE_ID_KEY               | "node_id"               | The (persistent) ID of the node that wrote this metadata                      |
 * | NODE_VERSION_KEY          | "node_version"          | The (ID of the) version of the node that wrote this metadata                  |
 * +---------------------------+-------------------------+-------------------------------------------------------------------------------+
 *
 * (the last-accepted term is recorded in Metadata → CoordinationMetadata so does not need repeating here)
 */
public class PersistedClusterStateService {
    private static final Logger logger = LogManager.getLogger(PersistedClusterStateService.class);
    private static final String CURRENT_TERM_KEY = "current_term";
    private static final String LAST_ACCEPTED_VERSION_KEY = "last_accepted_version";
    private static final String NODE_ID_KEY = "node_id";
    private static final String NODE_VERSION_KEY = "node_version";
    private static final String TYPE_FIELD_NAME = "type";
    private static final String DATA_FIELD_NAME = "data";
    private static final String GLOBAL_TYPE_NAME = "global";
    private static final String INDEX_TYPE_NAME = "index";
    private static final String INDEX_UUID_FIELD_NAME = "index_uuid";
    private static final int COMMIT_DATA_SIZE = 4;

    private static final MergePolicy NO_MERGE_POLICY = noMergePolicy();
    private static final MergePolicy DEFAULT_MERGE_POLICY = defaultMergePolicy();

    public static final String METADATA_DIRECTORY_NAME = MetadataStateFormat.STATE_DIR_NAME;

    public static final Setting<TimeValue> SLOW_WRITE_LOGGING_THRESHOLD = Setting.timeSetting(
        "gateway.slow_write_logging_threshold",
        TimeValue.timeValueSeconds(10),
        TimeValue.ZERO,
        Setting.Property.NodeScope,
        Setting.Property.Dynamic
    );

    private final Path[] dataPaths;
    private final String nodeId;
    private final XContentParserConfiguration parserConfig;
    private final BigArrays bigArrays;
    private final LongSupplier relativeTimeMillisSupplier;

    private volatile TimeValue slowWriteLoggingThreshold;

    public PersistedClusterStateService(
        NodeEnvironment nodeEnvironment,
        NamedXContentRegistry namedXContentRegistry,
        BigArrays bigArrays,
        ClusterSettings clusterSettings,
        LongSupplier relativeTimeMillisSupplier
    ) {
        this(
            nodeEnvironment.nodeDataPaths(),
            nodeEnvironment.nodeId(),
            namedXContentRegistry,
            bigArrays,
            clusterSettings,
            relativeTimeMillisSupplier
        );
    }

    public PersistedClusterStateService(
        Path[] dataPaths,
        String nodeId,
        NamedXContentRegistry namedXContentRegistry,
        BigArrays bigArrays,
        ClusterSettings clusterSettings,
        LongSupplier relativeTimeMillisSupplier
    ) {
        this.dataPaths = dataPaths;
        this.nodeId = nodeId;
        this.parserConfig = XContentParserConfiguration.EMPTY.withDeprecationHandler(LoggingDeprecationHandler.INSTANCE)
            .withRegistry(namedXContentRegistry);
        this.bigArrays = bigArrays;
        this.relativeTimeMillisSupplier = relativeTimeMillisSupplier;
        this.slowWriteLoggingThreshold = clusterSettings.get(SLOW_WRITE_LOGGING_THRESHOLD);
        clusterSettings.addSettingsUpdateConsumer(SLOW_WRITE_LOGGING_THRESHOLD, this::setSlowWriteLoggingThreshold);
    }

    private void setSlowWriteLoggingThreshold(TimeValue slowWriteLoggingThreshold) {
        this.slowWriteLoggingThreshold = slowWriteLoggingThreshold;
    }

    public String getNodeId() {
        return nodeId;
    }

    /**
     * Creates a new disk-based writer for cluster states
     */
    public Writer createWriter() throws IOException {
        final List<MetadataIndexWriter> metadataIndexWriters = new ArrayList<>();
        final List<Closeable> closeables = new ArrayList<>();
        boolean success = false;
        try {
            for (final Path path : dataPaths) {
                final Directory directory = createDirectory(path.resolve(METADATA_DIRECTORY_NAME));
                closeables.add(directory);

                final IndexWriter indexWriter = createIndexWriter(directory, false);
                closeables.add(indexWriter);
                metadataIndexWriters.add(new MetadataIndexWriter(directory, indexWriter));
            }
            success = true;
        } finally {
            if (success == false) {
                IOUtils.closeWhileHandlingException(closeables);
            }
        }
        return new Writer(metadataIndexWriters, nodeId, bigArrays, relativeTimeMillisSupplier, () -> slowWriteLoggingThreshold);
    }

    private static IndexWriter createIndexWriter(Directory directory, boolean openExisting) throws IOException {
        final IndexWriterConfig indexWriterConfig = new IndexWriterConfig(new KeywordAnalyzer());
        // start empty since we re-write the whole cluster state to ensure it is all using the same format version
        indexWriterConfig.setOpenMode(openExisting ? IndexWriterConfig.OpenMode.APPEND : IndexWriterConfig.OpenMode.CREATE);
        // only commit when specifically instructed, we must not write any intermediate states
        indexWriterConfig.setCommitOnClose(false);
        // most of the data goes into stored fields which are not buffered, so each doc written accounts for ~500B of indexing buffer
        // (see e.g. BufferedUpdates#BYTES_PER_DEL_TERM); a 1MB buffer therefore gets flushed every ~2000 docs.
        indexWriterConfig.setRAMBufferSizeMB(1.0);
        // merge on the write thread (e.g. while flushing)
        indexWriterConfig.setMergeScheduler(new SerialMergeScheduler());
        // apply the adjusted merge policy
        indexWriterConfig.setMergePolicy(DEFAULT_MERGE_POLICY);

        return new IndexWriter(directory, indexWriterConfig);
    }

    /**
     * Remove all persisted cluster states from the given data paths, for use in tests. Should only be called when there is no open
     * {@link Writer} on these paths.
     */
    public static void deleteAll(Path[] dataPaths) throws IOException {
        for (Path dataPath : dataPaths) {
            Lucene.cleanLuceneIndex(new NIOFSDirectory(dataPath.resolve(METADATA_DIRECTORY_NAME)));
        }
    }

    // exposed for tests
    Directory createDirectory(Path path) throws IOException {
        // it is possible to disable the use of MMapDirectory for indices, and it may be surprising to users that have done so if we still
        // use a MMapDirectory here, which might happen with FSDirectory.open(path), so we force an NIOFSDirectory to be on the safe side.
        return new NIOFSDirectory(path);
    }

    public Path[] getDataPaths() {
        return dataPaths;
    }

    public static class OnDiskState {
        private static final OnDiskState NO_ON_DISK_STATE = new OnDiskState(null, null, 0L, 0L, Metadata.EMPTY_METADATA);

        private final String nodeId;
        private final Path dataPath;
        public final long currentTerm;
        public final long lastAcceptedVersion;
        public final Metadata metadata;

        private OnDiskState(String nodeId, Path dataPath, long currentTerm, long lastAcceptedVersion, Metadata metadata) {
            this.nodeId = nodeId;
            this.dataPath = dataPath;
            this.currentTerm = currentTerm;
            this.lastAcceptedVersion = lastAcceptedVersion;
            this.metadata = metadata;
        }

        public boolean empty() {
            return this == NO_ON_DISK_STATE;
        }
    }

    /**
     * Returns the node metadata for the given data paths, and checks if the node ids are unique
     * @param dataPaths the data paths to scan
     */
    @Nullable
    public static NodeMetadata nodeMetadata(Path... dataPaths) throws IOException {
        String nodeId = null;
        Version version = null;
        for (final Path dataPath : dataPaths) {
            final Path indexPath = dataPath.resolve(METADATA_DIRECTORY_NAME);
            if (Files.exists(indexPath)) {
                try (DirectoryReader reader = DirectoryReader.open(new NIOFSDirectory(dataPath.resolve(METADATA_DIRECTORY_NAME)))) {
                    final Map<String, String> userData = reader.getIndexCommit().getUserData();
                    assert userData.get(NODE_VERSION_KEY) != null;

                    final String thisNodeId = userData.get(NODE_ID_KEY);
                    assert thisNodeId != null;
                    if (nodeId != null && nodeId.equals(thisNodeId) == false) {
                        throw new CorruptStateException(
                            "unexpected node ID in metadata, found [" + thisNodeId + "] in [" + dataPath + "] but expected [" + nodeId + "]"
                        );
                    } else if (nodeId == null) {
                        nodeId = thisNodeId;
                        version = Version.fromId(Integer.parseInt(userData.get(NODE_VERSION_KEY)));
                    }
                } catch (IndexNotFoundException e) {
                    logger.debug(new ParameterizedMessage("no on-disk state at {}", indexPath), e);
                }
            }
        }
        if (nodeId == null) {
            return null;
        }
        return new NodeMetadata(nodeId, version);
    }

    /**
     * Overrides the version field for the metadata in the given data path
     */
    public static void overrideVersion(Version newVersion, Path... dataPaths) throws IOException {
        for (final Path dataPath : dataPaths) {
            final Path indexPath = dataPath.resolve(METADATA_DIRECTORY_NAME);
            if (Files.exists(indexPath)) {
                try (DirectoryReader reader = DirectoryReader.open(new NIOFSDirectory(dataPath.resolve(METADATA_DIRECTORY_NAME)))) {
                    final Map<String, String> userData = reader.getIndexCommit().getUserData();
                    assert userData.get(NODE_VERSION_KEY) != null;

                    try (IndexWriter indexWriter = createIndexWriter(new NIOFSDirectory(dataPath.resolve(METADATA_DIRECTORY_NAME)), true)) {
                        final Map<String, String> commitData = new HashMap<>(userData);
                        commitData.put(NODE_VERSION_KEY, Integer.toString(newVersion.id));
                        indexWriter.setLiveCommitData(commitData.entrySet());
                        indexWriter.commit();
                    }
                } catch (IndexNotFoundException e) {
                    logger.debug(new ParameterizedMessage("no on-disk state at {}", indexPath), e);
                }
            }
        }
    }

    /**
     * Loads the best available on-disk cluster state. Returns {@link OnDiskState#NO_ON_DISK_STATE} if no such state was found.
     */
    public OnDiskState loadBestOnDiskState() throws IOException {
        return loadBestOnDiskState(true);
    }

    /**
     * Loads the available on-disk cluster state. Returns {@link OnDiskState#NO_ON_DISK_STATE} if no such state was found.
     * @param checkClean whether to check the index for corruption before loading, only for tests
     */
    OnDiskState loadBestOnDiskState(boolean checkClean) throws IOException {
        String committedClusterUuid = null;
        Path committedClusterUuidPath = null;
        OnDiskState bestOnDiskState = OnDiskState.NO_ON_DISK_STATE;
        OnDiskState maxCurrentTermOnDiskState = bestOnDiskState;

        // We use a write-all-read-one strategy: metadata is written to every data path when accepting it, which means it is mostly
        // sufficient to read _any_ copy. "Mostly" sufficient because the user can change the set of data paths when restarting, and may
        // add a data path containing a stale copy of the metadata. We deal with this by using the freshest copy we can find.
        for (final Path dataPath : dataPaths) {
            final Path indexPath = dataPath.resolve(METADATA_DIRECTORY_NAME);
            if (Files.exists(indexPath)) {
                try (Directory directory = createDirectory(indexPath)) {
                    if (checkClean) {
                        try (BytesStreamOutput outputStream = new BytesStreamOutput()) {
                            final boolean isClean;
                            try (
                                PrintStream printStream = new PrintStream(outputStream, true, StandardCharsets.UTF_8);
                                CheckIndex checkIndex = new CheckIndex(directory)
                            ) {
                                checkIndex.setInfoStream(printStream);
                                checkIndex.setChecksumsOnly(true);
                                isClean = checkIndex.checkIndex().clean;
                            }

                            if (isClean == false) {
                                if (logger.isErrorEnabled()) {
                                    outputStream.bytes().utf8ToString().lines().forEach(l -> logger.error("checkIndex: {}", l));
                                }
                                throw new CorruptStateException(
                                    "the index containing the cluster metadata under the data path ["
                                        + dataPath
                                        + "] has been changed by an external force after it was last written by Elasticsearch and is "
                                        + "now unreadable"
                                );
                            }
                        }
                    }

                    try (DirectoryReader directoryReader = DirectoryReader.open(directory)) {
                        final OnDiskState onDiskState = loadOnDiskState(dataPath, directoryReader);

                        if (nodeId.equals(onDiskState.nodeId) == false) {
                            throw new CorruptStateException(
                                "the index containing the cluster metadata under the data path ["
                                    + dataPath
                                    + "] belongs to a node with ID ["
                                    + onDiskState.nodeId
                                    + "] but this node's ID is ["
                                    + nodeId
                                    + "]"
                            );
                        }

                        if (onDiskState.metadata.clusterUUIDCommitted()) {
                            if (committedClusterUuid == null) {
                                committedClusterUuid = onDiskState.metadata.clusterUUID();
                                committedClusterUuidPath = dataPath;
                            } else if (committedClusterUuid.equals(onDiskState.metadata.clusterUUID()) == false) {
                                throw new CorruptStateException(
                                    "mismatched cluster UUIDs in metadata, found ["
                                        + committedClusterUuid
                                        + "] in ["
                                        + committedClusterUuidPath
                                        + "] and ["
                                        + onDiskState.metadata.clusterUUID()
                                        + "] in ["
                                        + dataPath
                                        + "]"
                                );
                            }
                        }

                        if (maxCurrentTermOnDiskState.empty() || maxCurrentTermOnDiskState.currentTerm < onDiskState.currentTerm) {
                            maxCurrentTermOnDiskState = onDiskState;
                        }

                        long acceptedTerm = onDiskState.metadata.coordinationMetadata().term();
                        long maxAcceptedTerm = bestOnDiskState.metadata.coordinationMetadata().term();
                        if (bestOnDiskState.empty()
                            || acceptedTerm > maxAcceptedTerm
                            || (acceptedTerm == maxAcceptedTerm
                                && (onDiskState.lastAcceptedVersion > bestOnDiskState.lastAcceptedVersion
                                    || (onDiskState.lastAcceptedVersion == bestOnDiskState.lastAcceptedVersion)
                                        && onDiskState.currentTerm > bestOnDiskState.currentTerm))) {
                            bestOnDiskState = onDiskState;
                        }
                    }
                } catch (IndexNotFoundException e) {
                    logger.debug(new ParameterizedMessage("no on-disk state at {}", indexPath), e);
                }
            }
        }

        if (bestOnDiskState.currentTerm != maxCurrentTermOnDiskState.currentTerm) {
            throw new CorruptStateException(
                "inconsistent terms found: best state is from ["
                    + bestOnDiskState.dataPath
                    + "] in term ["
                    + bestOnDiskState.currentTerm
                    + "] but there is a stale state in ["
                    + maxCurrentTermOnDiskState.dataPath
                    + "] with greater term ["
                    + maxCurrentTermOnDiskState.currentTerm
                    + "]"
            );
        }

        return bestOnDiskState;
    }

    private OnDiskState loadOnDiskState(Path dataPath, DirectoryReader reader) throws IOException {
        final IndexSearcher searcher = new IndexSearcher(reader);
        searcher.setQueryCache(null);

        final SetOnce<Metadata.Builder> builderReference = new SetOnce<>();
<<<<<<< HEAD
        consumeFromType(searcher, GLOBAL_TYPE_NAME, bytes ->
        {
            final Metadata metadata = Metadata.Builder.fromXContent(
                XContentType.SMILE.xContent().createParser(parserConfig, bytes.bytes, bytes.offset, bytes.length)
=======
        consumeFromType(searcher, GLOBAL_TYPE_NAME, bytes -> {
            final Metadata metadata = Metadata.Builder.fromXContent(
                XContentFactory.xContent(XContentType.SMILE)
                    .createParser(namedXContentRegistry, LoggingDeprecationHandler.INSTANCE, bytes.bytes, bytes.offset, bytes.length)
>>>>>>> 12ad399c
            );
            logger.trace("found global metadata with last-accepted term [{}]", metadata.coordinationMetadata().term());
            if (builderReference.get() != null) {
                throw new CorruptStateException("duplicate global metadata found in [" + dataPath + "]");
            }
            builderReference.set(Metadata.builder(metadata));
        });

        final Metadata.Builder builder = builderReference.get();
        if (builder == null) {
            throw new CorruptStateException("no global metadata found in [" + dataPath + "]");
        }

        logger.trace("got global metadata, now reading index metadata");

        final Set<String> indexUUIDs = new HashSet<>();
<<<<<<< HEAD
        consumeFromType(searcher, INDEX_TYPE_NAME, bytes ->
        {
            final IndexMetadata indexMetadata = IndexMetadata.fromXContent(
                XContentType.SMILE.xContent().createParser(parserConfig, bytes.bytes, bytes.offset, bytes.length)
=======
        consumeFromType(searcher, INDEX_TYPE_NAME, bytes -> {
            final IndexMetadata indexMetadata = IndexMetadata.fromXContent(
                XContentFactory.xContent(XContentType.SMILE)
                    .createParser(namedXContentRegistry, LoggingDeprecationHandler.INSTANCE, bytes.bytes, bytes.offset, bytes.length)
>>>>>>> 12ad399c
            );
            logger.trace("found index metadata for {}", indexMetadata.getIndex());
            if (indexUUIDs.add(indexMetadata.getIndexUUID()) == false) {
                throw new CorruptStateException("duplicate metadata found for " + indexMetadata.getIndex() + " in [" + dataPath + "]");
            }
            builder.put(indexMetadata, false);
        });

        final Map<String, String> userData = reader.getIndexCommit().getUserData();
        logger.trace("loaded metadata [{}] from [{}]", userData, reader.directory());
        assert userData.size() == COMMIT_DATA_SIZE : userData;
        assert userData.get(CURRENT_TERM_KEY) != null;
        assert userData.get(LAST_ACCEPTED_VERSION_KEY) != null;
        assert userData.get(NODE_ID_KEY) != null;
        assert userData.get(NODE_VERSION_KEY) != null;
        return new OnDiskState(
            userData.get(NODE_ID_KEY),
            dataPath,
            Long.parseLong(userData.get(CURRENT_TERM_KEY)),
            Long.parseLong(userData.get(LAST_ACCEPTED_VERSION_KEY)),
            builder.build()
        );
    }

    private static void consumeFromType(IndexSearcher indexSearcher, String type, CheckedConsumer<BytesRef, IOException> bytesRefConsumer)
        throws IOException {

        final Query query = new TermQuery(new Term(TYPE_FIELD_NAME, type));
        final Weight weight = indexSearcher.createWeight(query, ScoreMode.COMPLETE_NO_SCORES, 0.0f);
        logger.trace("running query [{}]", query);

        for (LeafReaderContext leafReaderContext : indexSearcher.getIndexReader().leaves()) {
            logger.trace("new leafReaderContext: {}", leafReaderContext);
            final Scorer scorer = weight.scorer(leafReaderContext);
            if (scorer != null) {
                final Bits liveDocs = leafReaderContext.reader().getLiveDocs();
                final IntPredicate isLiveDoc = liveDocs == null ? i -> true : liveDocs::get;
                final DocIdSetIterator docIdSetIterator = scorer.iterator();
                while (docIdSetIterator.nextDoc() != DocIdSetIterator.NO_MORE_DOCS) {
                    if (isLiveDoc.test(docIdSetIterator.docID())) {
                        logger.trace("processing doc {}", docIdSetIterator.docID());
                        bytesRefConsumer.accept(
                            leafReaderContext.reader().document(docIdSetIterator.docID()).getBinaryValue(DATA_FIELD_NAME)
                        );
                    }
                }
            }
        }
    }

    private static final ToXContent.Params FORMAT_PARAMS;

    static {
        Map<String, String> params = new HashMap<>(2);
        params.put("binary", "true");
        params.put(Metadata.CONTEXT_MODE_PARAM, Metadata.CONTEXT_MODE_GATEWAY);
        FORMAT_PARAMS = new ToXContent.MapParams(params);
    }

    @SuppressForbidden(reason = "merges are only temporarily suppressed, the merge scheduler does not need changing")
    private static MergePolicy noMergePolicy() {
        return NoMergePolicy.INSTANCE;
    }

    private static MergePolicy defaultMergePolicy() {
        final TieredMergePolicy mergePolicy = new TieredMergePolicy();

        // don't worry about cleaning up deletes too much, segments will often get completely deleted once they're old enough
        mergePolicy.setDeletesPctAllowed(50.0);
        // more/smaller segments means there's a better chance they just get deleted before needing a merge
        mergePolicy.setSegmentsPerTier(100);
        // ... but if we do end up merging them then do them all
        mergePolicy.setMaxMergeAtOnce(100);
        // always use compound segments to avoid fsync overhead
        mergePolicy.setNoCFSRatio(1.0);
        // segments are mostly tiny, so don't pretend they are bigger
        mergePolicy.setFloorSegmentMB(0.001);

        return mergePolicy;
    }

    /**
     * Encapsulates a single {@link IndexWriter} with its {@link Directory} for ease of closing, and a {@link Logger}. There is one of these
     * for each data path.
     */
    private static class MetadataIndexWriter implements Closeable {

        private final Logger logger;
        private final Directory directory;
        private final IndexWriter indexWriter;

        MetadataIndexWriter(Directory directory, IndexWriter indexWriter) {
            this.directory = directory;
            this.indexWriter = indexWriter;
            this.logger = Loggers.getLogger(MetadataIndexWriter.class, directory.toString());
        }

        void deleteAll() throws IOException {
            this.logger.trace("clearing existing metadata");
            this.indexWriter.deleteAll();
        }

        void updateIndexMetadataDocument(Document indexMetadataDocument, Index index) throws IOException {
            this.logger.trace("updating metadata for [{}]", index);
            indexWriter.updateDocument(new Term(INDEX_UUID_FIELD_NAME, index.getUUID()), indexMetadataDocument);
        }

        void updateGlobalMetadata(Document globalMetadataDocument) throws IOException {
            this.logger.trace("updating global metadata doc");
            indexWriter.updateDocument(new Term(TYPE_FIELD_NAME, GLOBAL_TYPE_NAME), globalMetadataDocument);
        }

        void deleteIndexMetadata(String indexUUID) throws IOException {
            this.logger.trace("removing metadata for [{}]", indexUUID);
            indexWriter.deleteDocuments(new Term(INDEX_UUID_FIELD_NAME, indexUUID));
        }

        void flush() throws IOException {
            this.logger.trace("flushing");
            this.indexWriter.flush();
        }

        void startWrite() {
            // Disable merges during indexing - many older segments will ultimately contain no live docs and simply get deleted.
            indexWriter.getConfig().setMergePolicy(NO_MERGE_POLICY);
        }

        void prepareCommit(String nodeId, long currentTerm, long lastAcceptedVersion) throws IOException {
            indexWriter.getConfig().setMergePolicy(DEFAULT_MERGE_POLICY);
            indexWriter.maybeMerge();

            final Map<String, String> commitData = new HashMap<>(COMMIT_DATA_SIZE);
            commitData.put(CURRENT_TERM_KEY, Long.toString(currentTerm));
            commitData.put(LAST_ACCEPTED_VERSION_KEY, Long.toString(lastAcceptedVersion));
            commitData.put(NODE_VERSION_KEY, Integer.toString(Version.CURRENT.id));
            commitData.put(NODE_ID_KEY, nodeId);
            indexWriter.setLiveCommitData(commitData.entrySet());
            indexWriter.prepareCommit();
        }

        void commit() throws IOException {
            indexWriter.commit();
        }

        @Override
        public void close() throws IOException {
            IOUtils.close(indexWriter, directory);
        }
    }

    public static class Writer implements Closeable {

        private final List<MetadataIndexWriter> metadataIndexWriters;
        private final String nodeId;
        private final BigArrays bigArrays;
        private final LongSupplier relativeTimeMillisSupplier;
        private final Supplier<TimeValue> slowWriteLoggingThresholdSupplier;

        boolean fullStateWritten = false;
        private final AtomicBoolean closed = new AtomicBoolean();

        // The size of the document buffer that was used for the last write operation, used as a hint for allocating the buffer for the
        // next one.
        private int documentBufferUsed;

        private Writer(
            List<MetadataIndexWriter> metadataIndexWriters,
            String nodeId,
            BigArrays bigArrays,
            LongSupplier relativeTimeMillisSupplier,
            Supplier<TimeValue> slowWriteLoggingThresholdSupplier
        ) {
            this.metadataIndexWriters = metadataIndexWriters;
            this.nodeId = nodeId;
            this.bigArrays = bigArrays;
            this.relativeTimeMillisSupplier = relativeTimeMillisSupplier;
            this.slowWriteLoggingThresholdSupplier = slowWriteLoggingThresholdSupplier;
        }

        private void ensureOpen() {
            if (closed.get()) {
                throw new AlreadyClosedException("cluster state writer is closed already");
            }
        }

        public boolean isOpen() {
            return closed.get() == false;
        }

        private void closeIfAnyIndexWriterHasTragedyOrIsClosed() {
            if (metadataIndexWriters.stream()
                .map(writer -> writer.indexWriter)
                .anyMatch(iw -> iw.getTragicException() != null || iw.isOpen() == false)) {
                try {
                    close();
                } catch (Exception e) {
                    logger.warn("failed on closing cluster state writer", e);
                }
            }
        }

        /**
         * Overrides and commits the given current term and cluster state
         */
        public void writeFullStateAndCommit(long currentTerm, ClusterState clusterState) throws IOException {
            ensureOpen();
            try {
                final long startTimeMillis = relativeTimeMillisSupplier.getAsLong();

                for (MetadataIndexWriter metadataIndexWriter : metadataIndexWriters) {
                    metadataIndexWriter.startWrite();
                }

                final WriterStats stats = overwriteMetadata(clusterState.metadata());
                commit(currentTerm, clusterState.version());
                fullStateWritten = true;
                final long durationMillis = relativeTimeMillisSupplier.getAsLong() - startTimeMillis;
                final TimeValue finalSlowWriteLoggingThreshold = slowWriteLoggingThresholdSupplier.get();
                if (durationMillis >= finalSlowWriteLoggingThreshold.getMillis()) {
                    logger.warn(
                        "writing cluster state took [{}ms] which is above the warn threshold of [{}]; "
                            + "wrote full state with [{}] indices",
                        durationMillis,
                        finalSlowWriteLoggingThreshold,
                        stats.numIndicesUpdated
                    );
                } else {
                    logger.debug(
                        "writing cluster state took [{}ms]; " + "wrote full state with [{}] indices",
                        durationMillis,
                        stats.numIndicesUpdated
                    );
                }
            } finally {
                closeIfAnyIndexWriterHasTragedyOrIsClosed();
            }
        }

        /**
         * Updates and commits the given cluster state update
         */
        void writeIncrementalStateAndCommit(long currentTerm, ClusterState previousClusterState, ClusterState clusterState)
            throws IOException {
            ensureOpen();
            ensureFullStateWritten();

            try {
                final long startTimeMillis = relativeTimeMillisSupplier.getAsLong();

                for (MetadataIndexWriter metadataIndexWriter : metadataIndexWriters) {
                    metadataIndexWriter.startWrite();
                }

                final WriterStats stats = updateMetadata(previousClusterState.metadata(), clusterState.metadata());
                commit(currentTerm, clusterState.version());
                final long durationMillis = relativeTimeMillisSupplier.getAsLong() - startTimeMillis;
                final TimeValue finalSlowWriteLoggingThreshold = slowWriteLoggingThresholdSupplier.get();
                if (durationMillis >= finalSlowWriteLoggingThreshold.getMillis()) {
                    logger.warn(
                        "writing cluster state took [{}ms] which is above the warn threshold of [{}]; "
                            + "wrote global metadata [{}] and metadata for [{}] indices and skipped [{}] unchanged indices",
                        durationMillis,
                        finalSlowWriteLoggingThreshold,
                        stats.globalMetaUpdated,
                        stats.numIndicesUpdated,
                        stats.numIndicesUnchanged
                    );
                } else {
                    logger.debug(
                        "writing cluster state took [{}ms]; "
                            + "wrote global metadata [{}] and metadata for [{}] indices and skipped [{}] unchanged indices",
                        durationMillis,
                        stats.globalMetaUpdated,
                        stats.numIndicesUpdated,
                        stats.numIndicesUnchanged
                    );
                }
            } finally {
                closeIfAnyIndexWriterHasTragedyOrIsClosed();
            }
        }

        private void ensureFullStateWritten() {
            assert fullStateWritten : "Need to write full state first before doing incremental writes";
            // noinspection ConstantConditions to catch this even if assertions are disabled
            if (fullStateWritten == false) {
                logger.error("cannot write incremental state");
                throw new IllegalStateException("cannot write incremental state");
            }
        }

        /**
         * Update the persisted metadata to match the given cluster state by removing any stale or unnecessary documents and adding any
         * updated documents.
         */
        private WriterStats updateMetadata(Metadata previouslyWrittenMetadata, Metadata metadata) throws IOException {
            assert previouslyWrittenMetadata.coordinationMetadata().term() == metadata.coordinationMetadata().term();
            logger.trace("currentTerm [{}] matches previous currentTerm, writing changes only", metadata.coordinationMetadata().term());

            try (DocumentBuffer documentBuffer = allocateBuffer()) {

                final boolean updateGlobalMeta = Metadata.isGlobalStateEquals(previouslyWrittenMetadata, metadata) == false;
                if (updateGlobalMeta) {
                    final Document globalMetadataDocument = makeGlobalMetadataDocument(metadata, documentBuffer);
                    for (MetadataIndexWriter metadataIndexWriter : metadataIndexWriters) {
                        metadataIndexWriter.updateGlobalMetadata(globalMetadataDocument);
                    }
                }

                final Map<String, Long> indexMetadataVersionByUUID = new HashMap<>(previouslyWrittenMetadata.indices().size());
                for (IndexMetadata indexMetadata : previouslyWrittenMetadata.indices().values()) {
                    final Long previousValue = indexMetadataVersionByUUID.putIfAbsent(
                        indexMetadata.getIndexUUID(),
                        indexMetadata.getVersion()
                    );
                    assert previousValue == null : indexMetadata.getIndexUUID() + " already mapped to " + previousValue;
                }

                int numIndicesUpdated = 0;
                int numIndicesUnchanged = 0;
                for (IndexMetadata indexMetadata : metadata.indices().values()) {
                    final Long previousVersion = indexMetadataVersionByUUID.get(indexMetadata.getIndexUUID());
                    if (previousVersion == null || indexMetadata.getVersion() != previousVersion) {
                        logger.trace(
                            "updating metadata for [{}], changing version from [{}] to [{}]",
                            indexMetadata.getIndex(),
                            previousVersion,
                            indexMetadata.getVersion()
                        );
                        numIndicesUpdated++;
                        final Document indexMetadataDocument = makeIndexMetadataDocument(indexMetadata, documentBuffer);
                        for (MetadataIndexWriter metadataIndexWriter : metadataIndexWriters) {
                            metadataIndexWriter.updateIndexMetadataDocument(indexMetadataDocument, indexMetadata.getIndex());
                        }
                    } else {
                        numIndicesUnchanged++;
                        logger.trace("no action required for [{}]", indexMetadata.getIndex());
                    }
                    indexMetadataVersionByUUID.remove(indexMetadata.getIndexUUID());
                }

                documentBufferUsed = documentBuffer.getMaxUsed();

                for (String removedIndexUUID : indexMetadataVersionByUUID.keySet()) {
                    for (MetadataIndexWriter metadataIndexWriter : metadataIndexWriters) {
                        metadataIndexWriter.deleteIndexMetadata(removedIndexUUID);
                    }
                }

                // Flush, to try and expose a failure (e.g. out of disk space) before committing, because we can handle a failure here more
                // gracefully than one that occurs during the commit process.
                for (MetadataIndexWriter metadataIndexWriter : metadataIndexWriters) {
                    metadataIndexWriter.flush();
                }

                return new WriterStats(updateGlobalMeta, numIndicesUpdated, numIndicesUnchanged);
            }
        }

        /**
         * Update the persisted metadata to match the given cluster state by removing all existing documents and then adding new documents.
         */
        private WriterStats overwriteMetadata(Metadata metadata) throws IOException {
            for (MetadataIndexWriter metadataIndexWriter : metadataIndexWriters) {
                metadataIndexWriter.deleteAll();
            }
            return addMetadata(metadata);
        }

        /**
         * Add documents for the metadata of the given cluster state, assuming that there are currently no documents.
         */
        private WriterStats addMetadata(Metadata metadata) throws IOException {
            try (DocumentBuffer documentBuffer = allocateBuffer()) {

                final Document globalMetadataDocument = makeGlobalMetadataDocument(metadata, documentBuffer);
                for (MetadataIndexWriter metadataIndexWriter : metadataIndexWriters) {
                    metadataIndexWriter.updateGlobalMetadata(globalMetadataDocument);
                }

                for (IndexMetadata indexMetadata : metadata.indices().values()) {
                    final Document indexMetadataDocument = makeIndexMetadataDocument(indexMetadata, documentBuffer);
                    for (MetadataIndexWriter metadataIndexWriter : metadataIndexWriters) {
                        metadataIndexWriter.updateIndexMetadataDocument(indexMetadataDocument, indexMetadata.getIndex());
                    }
                }

                documentBufferUsed = documentBuffer.getMaxUsed();

                // Flush, to try and expose a failure (e.g. out of disk space) before committing, because we can handle a failure here more
                // gracefully than one that occurs during the commit process.
                for (MetadataIndexWriter metadataIndexWriter : metadataIndexWriters) {
                    metadataIndexWriter.flush();
                }

                return new WriterStats(true, metadata.indices().size(), 0);
            }
        }

        private DocumentBuffer allocateBuffer() {
            // heuristics for picking the initial buffer size based on the buffer we needed last time: try and fit within a single page,
            // but if we needed more than a single page last time then allow a bit more space to try and avoid needing to grow the buffer
            // later on.
            final int extraSpace = documentBufferUsed <= PageCacheRecycler.PAGE_SIZE_IN_BYTES ? 0 : PageCacheRecycler.PAGE_SIZE_IN_BYTES;
            return new DocumentBuffer(documentBufferUsed + extraSpace, bigArrays);
        }

        public void writeIncrementalTermUpdateAndCommit(long currentTerm, long lastAcceptedVersion) throws IOException {
            ensureOpen();
            ensureFullStateWritten();
            commit(currentTerm, lastAcceptedVersion);
        }

        void commit(long currentTerm, long lastAcceptedVersion) throws IOException {
            ensureOpen();
            try {
                for (MetadataIndexWriter metadataIndexWriter : metadataIndexWriters) {
                    metadataIndexWriter.prepareCommit(nodeId, currentTerm, lastAcceptedVersion);
                }
            } catch (Exception e) {
                try {
                    close();
                } catch (Exception e2) {
                    logger.warn("failed on closing cluster state writer", e2);
                    e.addSuppressed(e2);
                }
                throw e;
            } finally {
                closeIfAnyIndexWriterHasTragedyOrIsClosed();
            }
            try {
                for (MetadataIndexWriter metadataIndexWriter : metadataIndexWriters) {
                    metadataIndexWriter.commit();
                }
            } catch (IOException e) {
                // The commit() call has similar semantics to a fsync(): although it's atomic, if it fails then we've no idea whether the
                // data on disk is now the old version or the new version, and this is a disaster. It's safest to fail the whole node and
                // retry from the beginning.
                try {
                    close();
                } catch (Exception e2) {
                    e.addSuppressed(e2);
                }
                throw new IOError(e);
            } finally {
                closeIfAnyIndexWriterHasTragedyOrIsClosed();
            }
        }

        @Override
        public void close() throws IOException {
            logger.trace("closing PersistedClusterStateService.Writer");
            if (closed.compareAndSet(false, true)) {
                IOUtils.close(metadataIndexWriters);
            }
        }

        static class WriterStats {
            final boolean globalMetaUpdated;
            final long numIndicesUpdated;
            final long numIndicesUnchanged;

            WriterStats(boolean globalMetaUpdated, long numIndicesUpdated, long numIndicesUnchanged) {
                this.globalMetaUpdated = globalMetaUpdated;
                this.numIndicesUpdated = numIndicesUpdated;
                this.numIndicesUnchanged = numIndicesUnchanged;
            }
        }

        private Document makeIndexMetadataDocument(IndexMetadata indexMetadata, DocumentBuffer documentBuffer) throws IOException {
            final Document indexMetadataDocument = makeDocument(INDEX_TYPE_NAME, indexMetadata, documentBuffer);
            final String indexUUID = indexMetadata.getIndexUUID();
            assert indexUUID.equals(IndexMetadata.INDEX_UUID_NA_VALUE) == false;
            indexMetadataDocument.add(new StringField(INDEX_UUID_FIELD_NAME, indexUUID, Field.Store.NO));
            return indexMetadataDocument;
        }

        private Document makeGlobalMetadataDocument(Metadata metadata, DocumentBuffer documentBuffer) throws IOException {
            return makeDocument(GLOBAL_TYPE_NAME, metadata, documentBuffer);
        }

        private Document makeDocument(String typeName, ToXContent metadata, DocumentBuffer documentBuffer) throws IOException {
            final Document document = new Document();
            document.add(new StringField(TYPE_FIELD_NAME, typeName, Field.Store.NO));

            try (RecyclingBytesStreamOutput streamOutput = documentBuffer.streamOutput()) {
                try (
                    XContentBuilder xContentBuilder = XContentFactory.contentBuilder(
                        XContentType.SMILE,
                        Streams.flushOnCloseStream(streamOutput)
                    )
                ) {
                    xContentBuilder.startObject();
                    metadata.toXContent(xContentBuilder, FORMAT_PARAMS);
                    xContentBuilder.endObject();
                }
                document.add(new StoredField(DATA_FIELD_NAME, streamOutput.toBytesRef()));
            }

            return document;
        }
    }

    /**
     * Holds the current buffer, keeping track of new allocations as it grows.
     */
    private static class DocumentBuffer implements Releasable {
        private final BigArrays bigArrays;

        @Nullable // if the initial page doesn't need releasing
        private final Releasable releasable;
        private byte[] buffer;
        private int maxUsed;

        DocumentBuffer(int size, BigArrays bigArrays) {
            if (size <= PageCacheRecycler.PAGE_SIZE_IN_BYTES) {
                final ByteArray byteArray = bigArrays.newByteArray(PageCacheRecycler.PAGE_SIZE_IN_BYTES);
                final BytesRefIterator iterator = BytesReference.fromByteArray(byteArray, Math.toIntExact(byteArray.size())).iterator();
                final BytesRef firstPage;
                try {
                    firstPage = iterator.next();
                    assert iterator.next() == null : "should be one page";
                } catch (IOException e) {
                    throw new AssertionError("impossible", e);
                }

                // we require that we have the whole page to ourselves
                assert firstPage.offset == 0 : firstPage.offset;
                assert firstPage.bytes.length == PageCacheRecycler.PAGE_SIZE_IN_BYTES : firstPage.bytes.length;
                buffer = firstPage.bytes;
                releasable = byteArray;
            } else {
                buffer = new byte[size];
                releasable = null;
            }
            this.bigArrays = bigArrays;
            maxUsed = 0;
        }

        RecyclingBytesStreamOutput streamOutput() {
            return new RecyclingBytesStreamOutput(buffer, bigArrays) {
                @Override
                public BytesRef toBytesRef() {
                    final BytesRef bytesRef = super.toBytesRef();
                    maxUsed = Math.max(maxUsed, bytesRef.length);
                    if (buffer != bytesRef.bytes) {
                        assert bytesRef.length > buffer.length;
                        logger.trace("growing document buffer from [{}] to [{}]", buffer.length, maxUsed);
                        buffer = bytesRef.bytes;
                    }
                    assert maxUsed <= buffer.length;
                    return bytesRef;
                }
            };
        }

        int getMaxUsed() {
            return maxUsed;
        }

        @Override
        public void close() {
            Releasables.close(releasable);
        }
    }
}<|MERGE_RESOLUTION|>--- conflicted
+++ resolved
@@ -465,17 +465,10 @@
         searcher.setQueryCache(null);
 
         final SetOnce<Metadata.Builder> builderReference = new SetOnce<>();
-<<<<<<< HEAD
         consumeFromType(searcher, GLOBAL_TYPE_NAME, bytes ->
         {
             final Metadata metadata = Metadata.Builder.fromXContent(
                 XContentType.SMILE.xContent().createParser(parserConfig, bytes.bytes, bytes.offset, bytes.length)
-=======
-        consumeFromType(searcher, GLOBAL_TYPE_NAME, bytes -> {
-            final Metadata metadata = Metadata.Builder.fromXContent(
-                XContentFactory.xContent(XContentType.SMILE)
-                    .createParser(namedXContentRegistry, LoggingDeprecationHandler.INSTANCE, bytes.bytes, bytes.offset, bytes.length)
->>>>>>> 12ad399c
             );
             logger.trace("found global metadata with last-accepted term [{}]", metadata.coordinationMetadata().term());
             if (builderReference.get() != null) {
@@ -492,17 +485,10 @@
         logger.trace("got global metadata, now reading index metadata");
 
         final Set<String> indexUUIDs = new HashSet<>();
-<<<<<<< HEAD
         consumeFromType(searcher, INDEX_TYPE_NAME, bytes ->
         {
             final IndexMetadata indexMetadata = IndexMetadata.fromXContent(
                 XContentType.SMILE.xContent().createParser(parserConfig, bytes.bytes, bytes.offset, bytes.length)
-=======
-        consumeFromType(searcher, INDEX_TYPE_NAME, bytes -> {
-            final IndexMetadata indexMetadata = IndexMetadata.fromXContent(
-                XContentFactory.xContent(XContentType.SMILE)
-                    .createParser(namedXContentRegistry, LoggingDeprecationHandler.INSTANCE, bytes.bytes, bytes.offset, bytes.length)
->>>>>>> 12ad399c
             );
             logger.trace("found index metadata for {}", indexMetadata.getIndex());
             if (indexUUIDs.add(indexMetadata.getIndexUUID()) == false) {
