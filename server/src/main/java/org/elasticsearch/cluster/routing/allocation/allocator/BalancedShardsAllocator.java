--- conflicted
+++ resolved
@@ -259,68 +259,6 @@
     }
 
     /**
-<<<<<<< HEAD
-     * This class is the primary weight function used to create balanced over nodes and shards in the cluster.
-     * Currently this function has 3 properties:
-     * <ul>
-     * <li><code>index balance</code> - balance property over shards per index</li>
-     * <li><code>shard balance</code> - balance property over shards per cluster</li>
-     * </ul>
-     * <p>
-     * Each of these properties are expressed as factor such that the properties factor defines the relative
-     * importance of the property for the weight function. For example if the weight function should calculate
-     * the weights only based on a global (shard) balance the index balance can be set to {@code 0.0} and will
-     * in turn have no effect on the distribution.
-     * </p>
-     * The weight per index is calculated based on the following formula:
-     * <ul>
-     * <li>
-     * <code>weight<sub>index</sub>(node, index) = indexBalance * (node.numShards(index) - avgShardsPerNode(index))</code>
-     * </li>
-     * <li>
-     * <code>weight<sub>node</sub>(node, index) = shardBalance * (node.numShards() - avgShardsPerNode)</code>
-     * </li>
-     * </ul>
-     * <code>weight(node, index) = weight<sub>index</sub>(node, index) + weight<sub>node</sub>(node, index)</code>
-     */
-    private static class WeightFunction {
-
-        private final float theta0;
-        private final float theta1;
-        private final float theta2;
-        private final float theta3;
-
-        WeightFunction(float shardBalance, float indexBalance, float writeLoadBalance, float diskUsageBalance) {
-            float sum = shardBalance + indexBalance + writeLoadBalance + diskUsageBalance;
-            if (sum <= 0.0f) {
-                throw new IllegalArgumentException("Balance factors must sum to a value > 0 but was: " + sum);
-            }
-            theta0 = shardBalance / sum;
-            theta1 = indexBalance / sum;
-            theta2 = writeLoadBalance / sum;
-            theta3 = diskUsageBalance / sum;
-        }
-
-        float weight(Balancer balancer, ModelNode node, ProjectIndex index) {
-            final float weightIndex = node.numShards(index) - balancer.avgShardsPerNode(index);
-            return nodeWeight(balancer, node) + theta1 * weightIndex;
-        }
-
-        float nodeWeight(Balancer balancer, ModelNode node) {
-            final float weightShard = node.numShards() - balancer.avgShardsPerNode();
-            final float ingestLoad = (float) (node.writeLoad() - balancer.avgWriteLoadPerNode());
-            final float diskUsage = (float) (node.diskUsageInBytes() - balancer.avgDiskUsageInBytesPerNode());
-            return theta0 * weightShard + theta2 * ingestLoad + theta3 * diskUsage;
-        }
-
-        float minWeightDelta(Balancer balancer, ProjectIndex index) {
-            return theta0 * 1 + theta1 * 1 + theta2 * balancer.getShardWriteLoad(index) + theta3 * balancer.maxShardSizeBytes(index);
-        }
-    }
-
-    /**
-=======
->>>>>>> e9f899ee
      * A {@link Balancer}
      */
     public static class Balancer {
@@ -351,63 +289,6 @@
             sorter = newNodeSorter();
         }
 
-<<<<<<< HEAD
-        private static double getTotalWriteLoad(WriteLoadForecaster writeLoadForecaster, Metadata metadata) {
-            double writeLoad = 0.0;
-            for (ProjectMetadata project : metadata.projects().values()) {
-                for (IndexMetadata indexMetadata : project.indices().values()) {
-                    writeLoad += getIndexWriteLoad(writeLoadForecaster, indexMetadata);
-                }
-            }
-            return writeLoad;
-        }
-
-        private static double getIndexWriteLoad(WriteLoadForecaster writeLoadForecaster, IndexMetadata indexMetadata) {
-            var shardWriteLoad = writeLoadForecaster.getForecastedWriteLoad(indexMetadata).orElse(0.0);
-            return shardWriteLoad * numberOfCopies(indexMetadata);
-        }
-
-        private static long getTotalDiskUsageInBytes(ClusterInfo clusterInfo, Metadata metadata) {
-            long totalDiskUsageInBytes = 0;
-            for (ProjectMetadata project : metadata.projects().values()) {
-                for (IndexMetadata indexMetadata : project.indices().values()) {
-                    totalDiskUsageInBytes += getIndexDiskUsageInBytes(clusterInfo, indexMetadata);
-                }
-            }
-            return totalDiskUsageInBytes;
-        }
-
-        // Visible for testing
-        static long getIndexDiskUsageInBytes(ClusterInfo clusterInfo, IndexMetadata indexMetadata) {
-            if (indexMetadata.ignoreDiskWatermarks()) {
-                // disk watermarks are ignored for partial searchable snapshots
-                // and is equivalent to indexMetadata.isPartialSearchableSnapshot()
-                return 0;
-            }
-            final long forecastedShardSize = indexMetadata.getForecastedShardSizeInBytes().orElse(-1L);
-            long totalSizeInBytes = 0;
-            int shardCount = 0;
-            for (int shard = 0; shard < indexMetadata.getNumberOfShards(); shard++) {
-                final ShardId shardId = new ShardId(indexMetadata.getIndex(), shard);
-                final long primaryShardSize = Math.max(forecastedShardSize, clusterInfo.getShardSize(shardId, true, -1L));
-                if (primaryShardSize != -1L) {
-                    totalSizeInBytes += primaryShardSize;
-                    shardCount++;
-                }
-                final long replicaShardSize = Math.max(forecastedShardSize, clusterInfo.getShardSize(shardId, false, -1L));
-                if (replicaShardSize != -1L) {
-                    totalSizeInBytes += replicaShardSize * indexMetadata.getNumberOfReplicas();
-                    shardCount += indexMetadata.getNumberOfReplicas();
-                }
-            }
-            if (shardCount == numberOfCopies(indexMetadata)) {
-                return totalSizeInBytes;
-            }
-            return shardCount == 0 ? 0 : (totalSizeInBytes / shardCount) * numberOfCopies(indexMetadata);
-        }
-
-=======
->>>>>>> e9f899ee
         private static long getShardDiskUsageInBytes(ShardRouting shardRouting, IndexMetadata indexMetadata, ClusterInfo clusterInfo) {
             if (indexMetadata.ignoreDiskWatermarks()) {
                 // disk watermarks are ignored for partial searchable snapshots
@@ -417,18 +298,9 @@
             return Math.max(indexMetadata.getForecastedShardSizeInBytes().orElse(0L), clusterInfo.getShardSize(shardRouting, 0L));
         }
 
-<<<<<<< HEAD
-        private static int numberOfCopies(IndexMetadata indexMetadata) {
-            return indexMetadata.getNumberOfShards() * (1 + indexMetadata.getNumberOfReplicas());
-        }
-
         private float getShardWriteLoad(ProjectIndex index) {
             final ProjectMetadata projectMetadata = metadata.getProject(index.project);
             return (float) writeLoadForecaster.getForecastedWriteLoad(projectMetadata.index(index.indexName)).orElse(0.0);
-=======
-        private float getShardWriteLoad(String index) {
-            return (float) writeLoadForecaster.getForecastedWriteLoad(metadata.index(index)).orElse(0.0);
->>>>>>> e9f899ee
         }
 
         private float maxShardSizeBytes(ProjectIndex index) {
@@ -1510,7 +1382,7 @@
         }
     }
 
-    private record ProjectIndex(ProjectId project, String indexName) {
+    record ProjectIndex(ProjectId project, String indexName) {
         ProjectIndex(RoutingAllocation allocation, ShardRouting shard) {
             this(allocation.metadata().projectFor(shard.index()).id(), shard.getIndexName());
         }
