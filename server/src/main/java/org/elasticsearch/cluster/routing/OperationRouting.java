/*
 * Copyright Elasticsearch B.V. and/or licensed to Elasticsearch B.V. under one
 * or more contributor license agreements. Licensed under the "Elastic License
 * 2.0", the "GNU Affero General Public License v3.0 only", and the "Server Side
 * Public License v 1"; you may not use this file except in compliance with, at
 * your election, the "Elastic License 2.0", the "GNU Affero General Public
 * License v3.0 only", or the "Server Side Public License, v 1".
 */

package org.elasticsearch.cluster.routing;

<<<<<<< HEAD
import org.elasticsearch.cluster.ProjectState;
=======
import org.apache.lucene.util.CollectionUtil;
import org.elasticsearch.cluster.ClusterState;
>>>>>>> 0cf42f23
import org.elasticsearch.cluster.metadata.IndexMetadata;
import org.elasticsearch.cluster.metadata.ProjectMetadata;
import org.elasticsearch.cluster.node.DiscoveryNode;
import org.elasticsearch.cluster.node.DiscoveryNodes;
import org.elasticsearch.common.Strings;
import org.elasticsearch.common.settings.ClusterSettings;
import org.elasticsearch.common.settings.Setting;
import org.elasticsearch.common.settings.Settings;
import org.elasticsearch.common.util.set.Sets;
import org.elasticsearch.core.Nullable;
import org.elasticsearch.index.IndexNotFoundException;
import org.elasticsearch.index.shard.ShardId;
import org.elasticsearch.node.ResponseCollectorService;

import java.util.ArrayList;
import java.util.Arrays;
import java.util.Collections;
import java.util.HashSet;
import java.util.List;
import java.util.Map;
import java.util.Set;
import java.util.stream.Collectors;

public class OperationRouting {

    public static final Setting<Boolean> USE_ADAPTIVE_REPLICA_SELECTION_SETTING = Setting.boolSetting(
        "cluster.routing.use_adaptive_replica_selection",
        true,
        Setting.Property.Dynamic,
        Setting.Property.NodeScope
    );

    private boolean useAdaptiveReplicaSelection;
    private final boolean isStateless;

    @SuppressWarnings("this-escape")
    public OperationRouting(Settings settings, ClusterSettings clusterSettings) {
        this.isStateless = DiscoveryNode.isStateless(settings);
        this.useAdaptiveReplicaSelection = USE_ADAPTIVE_REPLICA_SELECTION_SETTING.get(settings);
        clusterSettings.addSettingsUpdateConsumer(USE_ADAPTIVE_REPLICA_SELECTION_SETTING, this::setUseAdaptiveReplicaSelection);
    }

    void setUseAdaptiveReplicaSelection(boolean useAdaptiveReplicaSelection) {
        this.useAdaptiveReplicaSelection = useAdaptiveReplicaSelection;
    }

    /**
     * Shards to use for a {@code GET} operation.
     * @return A shard iterator that can be used for GETs, or null if e.g. due to preferences no match is found.
     */
    public ShardIterator getShards(
        ProjectState projectState,
        String index,
        String id,
        @Nullable String routing,
        @Nullable String preference
    ) {
        IndexRouting indexRouting = IndexRouting.fromIndexMetadata(indexMetadata(projectState.metadata(), index));
        IndexShardRoutingTable shards = projectState.routingTable().shardRoutingTable(index, indexRouting.getShard(id, routing));
        DiscoveryNodes nodes = projectState.cluster().nodes();
        return preferenceActiveShardIterator(shards, nodes.getLocalNodeId(), nodes, preference, null, null);
    }

    public ShardIterator getShards(ProjectState projectState, String index, int shardId, @Nullable String preference) {
        IndexShardRoutingTable indexShard = projectState.routingTable().shardRoutingTable(index, shardId);
        DiscoveryNodes nodes = projectState.cluster().nodes();
        return preferenceActiveShardIterator(indexShard, nodes.getLocalNodeId(), nodes, preference, null, null);
    }

    public ShardIterator useOnlyPromotableShardsForStateless(ShardIterator shards) {
        // If it is stateless, only route promotable shards. This is a temporary workaround until a more cohesive solution can be
        // implemented for search shards.
        if (isStateless && shards != null) {
            return new PlainShardIterator(
                shards.shardId(),
                shards.getShardRoutings().stream().filter(ShardRouting::isPromotableToPrimary).collect(Collectors.toList())
            );
        } else {
            return shards;
        }
    }

<<<<<<< HEAD
    public GroupShardsIterator<ShardIterator> searchShards(
        ProjectState projectState,
=======
    public List<ShardIterator> searchShards(
        ClusterState clusterState,
>>>>>>> 0cf42f23
        String[] concreteIndices,
        @Nullable Map<String, Set<String>> routing,
        @Nullable String preference
    ) {
        return searchShards(projectState, concreteIndices, routing, preference, null, null);
    }

<<<<<<< HEAD
    public GroupShardsIterator<ShardIterator> searchShards(
        ProjectState projectState,
=======
    public List<ShardIterator> searchShards(
        ClusterState clusterState,
>>>>>>> 0cf42f23
        String[] concreteIndices,
        @Nullable Map<String, Set<String>> routing,
        @Nullable String preference,
        @Nullable ResponseCollectorService collectorService,
        @Nullable Map<String, Long> nodeCounts
    ) {
        Set<IndexShardRoutingTable> shards = computeTargetedShards(projectState, concreteIndices, routing);
        DiscoveryNodes nodes = projectState.cluster().nodes();
        Set<ShardIterator> set = Sets.newHashSetWithExpectedSize(shards.size());
        for (IndexShardRoutingTable shard : shards) {
            ShardIterator iterator = preferenceActiveShardIterator(
                shard,
                nodes.getLocalNodeId(),
                nodes,
                preference,
                collectorService,
                nodeCounts
            );
            if (iterator != null) {
                set.add(PlainShardIterator.allSearchableShards(iterator));
            }
        }
        var res = new ArrayList<>(set);
        CollectionUtil.timSort(res);
        return res;
    }

    public static ShardIterator getShards(RoutingTable routingTable, ShardId shardId) {
        final IndexShardRoutingTable shard = routingTable.shardRoutingTable(shardId);
        return shard.activeInitializingShardsRandomIt();
    }

    private static Set<IndexShardRoutingTable> computeTargetedShards(
        ProjectState projectState,
        String[] concreteIndices,
        @Nullable Map<String, Set<String>> routing
    ) {
        // we use set here and not list since we might get duplicates
        final Set<IndexShardRoutingTable> set = new HashSet<>();
        if (routing == null || routing.isEmpty()) {
            collectTargetShardsNoRouting(projectState.routingTable(), concreteIndices, set);
        } else {
            collectTargetShardsWithRouting(projectState, concreteIndices, routing, set);
        }
        return set;
    }

    private static void collectTargetShardsWithRouting(
        ProjectState projectState,
        String[] concreteIndices,
        Map<String, Set<String>> routing,
        Set<IndexShardRoutingTable> set
    ) {
        for (String index : concreteIndices) {
            final IndexRoutingTable indexRoutingTable = indexRoutingTable(projectState.routingTable(), index);
            final Set<String> indexSearchRouting = routing.get(index);
            if (indexSearchRouting != null) {
                IndexRouting indexRouting = IndexRouting.fromIndexMetadata(indexMetadata(projectState.metadata(), index));
                for (String r : indexSearchRouting) {
                    indexRouting.collectSearchShards(r, s -> set.add(RoutingTable.shardRoutingTable(indexRoutingTable, s)));
                }
            } else {
                for (int i = 0; i < indexRoutingTable.size(); i++) {
                    set.add(indexRoutingTable.shard(i));
                }
            }
        }
    }

    private static void collectTargetShardsNoRouting(RoutingTable routingTable, String[] concreteIndices, Set<IndexShardRoutingTable> set) {
        for (String index : concreteIndices) {
            final IndexRoutingTable indexRoutingTable = indexRoutingTable(routingTable, index);
            for (int i = 0; i < indexRoutingTable.size(); i++) {
                set.add(indexRoutingTable.shard(i));
            }
        }
    }

    private ShardIterator preferenceActiveShardIterator(
        IndexShardRoutingTable indexShard,
        String localNodeId,
        DiscoveryNodes nodes,
        @Nullable String preference,
        @Nullable ResponseCollectorService collectorService,
        @Nullable Map<String, Long> nodeCounts
    ) {
        if (preference == null || preference.isEmpty()) {
            return shardRoutings(indexShard, collectorService, nodeCounts);
        }
        if (preference.charAt(0) == '_') {
            Preference preferenceType = Preference.parse(preference);
            if (preferenceType == Preference.SHARDS) {
                // starts with _shards, so execute on specific ones
                int index = preference.indexOf('|');

                String shards;
                if (index == -1) {
                    shards = preference.substring(Preference.SHARDS.type().length() + 1);
                } else {
                    shards = preference.substring(Preference.SHARDS.type().length() + 1, index);
                }
                String[] ids = Strings.splitStringByCommaToArray(shards);
                boolean found = false;
                for (String id : ids) {
                    if (Integer.parseInt(id) == indexShard.shardId().id()) {
                        found = true;
                        break;
                    }
                }
                if (found == false) {
                    return null;
                }
                // no more preference
                if (index == -1 || index == preference.length() - 1) {
                    return shardRoutings(indexShard, collectorService, nodeCounts);
                } else {
                    // update the preference and continue
                    preference = preference.substring(index + 1);
                }
            }
            if (preference.charAt(0) == '_') {
                preferenceType = Preference.parse(preference);
                switch (preferenceType) {
                    case PREFER_NODES:
                        final Set<String> nodesIds = Arrays.stream(
                            preference.substring(Preference.PREFER_NODES.type().length() + 1).split(",")
                        ).collect(Collectors.toSet());
                        return indexShard.preferNodeActiveInitializingShardsIt(nodesIds);
                    case LOCAL:
                        return indexShard.preferNodeActiveInitializingShardsIt(Collections.singleton(localNodeId));
                    case ONLY_LOCAL:
                        return indexShard.onlyNodeActiveInitializingShardsIt(localNodeId);
                    case ONLY_NODES:
                        String nodeAttributes = preference.substring(Preference.ONLY_NODES.type().length() + 1);
                        return indexShard.onlyNodeSelectorActiveInitializingShardsIt(nodeAttributes.split(","), nodes);
                    default:
                        throw new IllegalArgumentException("unknown preference [" + preferenceType + "]");
                }
            }
        }
        // if not, then use it as the index
        int routingHash = 31 * Murmur3HashFunction.hash(preference) + indexShard.shardId.hashCode();
        return indexShard.activeInitializingShardsIt(routingHash);
    }

    private ShardIterator shardRoutings(
        IndexShardRoutingTable indexShard,
        @Nullable ResponseCollectorService collectorService,
        @Nullable Map<String, Long> nodeCounts
    ) {
        if (useAdaptiveReplicaSelection) {
            return indexShard.activeInitializingShardsRankedIt(collectorService, nodeCounts);
        } else {
            return indexShard.activeInitializingShardsRandomIt();
        }
    }

    protected static IndexRoutingTable indexRoutingTable(RoutingTable routingTable, String index) {
        IndexRoutingTable indexRouting = routingTable.index(index);
        if (indexRouting == null) {
            throw new IndexNotFoundException(index);
        }
        return indexRouting;
    }

    private static IndexMetadata indexMetadata(ProjectMetadata project, String index) {
        IndexMetadata indexMetadata = project.index(index);
        if (indexMetadata == null) {
            throw new IndexNotFoundException(index);
        }
        return indexMetadata;
    }

    public static ShardId shardId(ProjectMetadata projectMetadata, String index, String id, @Nullable String routing) {
        IndexMetadata indexMetadata = indexMetadata(projectMetadata, index);
        return new ShardId(indexMetadata.getIndex(), IndexRouting.fromIndexMetadata(indexMetadata).getShard(id, routing));
    }
}<|MERGE_RESOLUTION|>--- conflicted
+++ resolved
@@ -9,12 +9,8 @@
 
 package org.elasticsearch.cluster.routing;
 
-<<<<<<< HEAD
+import org.apache.lucene.util.CollectionUtil;
 import org.elasticsearch.cluster.ProjectState;
-=======
-import org.apache.lucene.util.CollectionUtil;
-import org.elasticsearch.cluster.ClusterState;
->>>>>>> 0cf42f23
 import org.elasticsearch.cluster.metadata.IndexMetadata;
 import org.elasticsearch.cluster.metadata.ProjectMetadata;
 import org.elasticsearch.cluster.node.DiscoveryNode;
@@ -97,13 +93,8 @@
         }
     }
 
-<<<<<<< HEAD
-    public GroupShardsIterator<ShardIterator> searchShards(
-        ProjectState projectState,
-=======
     public List<ShardIterator> searchShards(
-        ClusterState clusterState,
->>>>>>> 0cf42f23
+        ProjectState projectState,
         String[] concreteIndices,
         @Nullable Map<String, Set<String>> routing,
         @Nullable String preference
@@ -111,13 +102,8 @@
         return searchShards(projectState, concreteIndices, routing, preference, null, null);
     }
 
-<<<<<<< HEAD
-    public GroupShardsIterator<ShardIterator> searchShards(
-        ProjectState projectState,
-=======
     public List<ShardIterator> searchShards(
-        ClusterState clusterState,
->>>>>>> 0cf42f23
+        ProjectState projectState,
         String[] concreteIndices,
         @Nullable Map<String, Set<String>> routing,
         @Nullable String preference,
