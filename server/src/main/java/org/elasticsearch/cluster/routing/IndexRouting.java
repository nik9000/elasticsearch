--- conflicted
+++ resolved
@@ -201,24 +201,14 @@
     }
 
     private static class ExtractFromSource extends IndexRouting {
-<<<<<<< HEAD
-        private final FilterPath[] include;
+        private final XContentParserConfiguration parserConfig;
 
         ExtractFromSource(IndexMetadata metadata) {
             super(metadata);
             if (metadata.isRoutingPartitionedIndex()) {
                 throw new IllegalArgumentException("routing_partition_size is incompatible with routing_path");
             }
-            this.include = FilterPath.compile(Set.copyOf(metadata.getRoutingPaths()));
-=======
-        private final String indexName;
-        private final XContentParserConfiguration parserConfig;
-
-        ExtractFromSource(int routingNumShards, int routingFactor, String indexName, List<String> routingPaths) {
-            super(routingNumShards, routingFactor);
-            this.indexName = indexName;
-            this.parserConfig = XContentParserConfiguration.EMPTY.withFiltering(Set.copyOf(routingPaths), null);
->>>>>>> a8258bde
+            this.parserConfig = XContentParserConfiguration.EMPTY.withFiltering(Set.copyOf(metadata.getRoutingPaths()), null);
         }
 
         @Override
