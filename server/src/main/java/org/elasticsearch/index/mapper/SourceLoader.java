/*
 * Copyright Elasticsearch B.V. and/or licensed to Elasticsearch B.V. under one
 * or more contributor license agreements. Licensed under the Elastic License
 * 2.0 and the Server Side Public License, v 1; you may not use this file except
 * in compliance with, at your election, the Elastic License 2.0 or the Server
 * Side Public License, v 1.
 */

package org.elasticsearch.index.mapper;

import org.apache.lucene.index.LeafReader;
import org.elasticsearch.common.bytes.BytesReference;
import org.elasticsearch.index.fieldvisitor.FieldsVisitor;
import org.elasticsearch.xcontent.XContentBuilder;
import org.elasticsearch.xcontent.json.JsonXContent;

import java.io.ByteArrayOutputStream;
import java.io.IOException;
import java.util.stream.Stream;

/**
 * Loads source {@code _source} during a GET or {@code _search}.
 */
public interface SourceLoader {
    /**
     * Does this {@link SourceLoader} reorder field values?
     */
    boolean reordersFieldValues();

    /**
     * Build the loader for some segment.
     */
    Leaf leaf(LeafReader reader, int[] docIdsInLeaf) throws IOException;

    /**
     * Stream containing all non-{@code _source} stored fields required
     * to build the {@code _source}.
     */
    Stream<String> requiredStoredFields();

    /**
     * Loads {@code _source} from some segment.
     */
    interface Leaf {
        /**
         * Load the {@code _source} for a document.
         * @param fieldsVisitor field visitor populated with {@code _source} if it
         *                      has been saved
         * @param docId the doc to load
         */
        BytesReference source(FieldsVisitor fieldsVisitor, int docId) throws IOException;

        Leaf EMPTY_OBJECT = (fieldsVisitor, docId) -> {
            // TODO accept a requested xcontent type
            try (XContentBuilder b = new XContentBuilder(JsonXContent.jsonXContent, new ByteArrayOutputStream())) {
                return BytesReference.bytes(b.startObject().endObject());
            }
        };
    }

    /**
     * Load {@code _source} from a stored field.
     */
    SourceLoader FROM_STORED_SOURCE = new SourceLoader() {
        @Override
        public boolean reordersFieldValues() {
            return false;
        }

        @Override
        public Leaf leaf(LeafReader reader, int[] docIdsInLeaf) {
            return (fieldsVisitor, docId) -> fieldsVisitor.source();
        }

        @Override
        public Stream<String> requiredStoredFields() {
            return Stream.empty();
        }
    };

    /**
     * Load {@code _source} from doc vales.
     */
    class Synthetic implements SourceLoader {
        private final SyntheticFieldLoader loader;

        public Synthetic(Mapping mapping) {
            loader = mapping.getRoot().syntheticFieldLoader();
        }

        @Override
<<<<<<< HEAD
        public Stream<String> requiredStoredFields() {
            return loader.requiredStoredFields();
        }

        @Override
        public Leaf leaf(LeafReader reader) throws IOException {
            SyntheticFieldLoader.Leaf leaf = loader.leaf(reader);
            return new Leaf() {
                @Override
                public BytesReference source(FieldsVisitor fieldsVisitor, int docId) throws IOException {
                    // TODO accept a requested xcontent type
                    try (XContentBuilder b = new XContentBuilder(JsonXContent.jsonXContent, new ByteArrayOutputStream())) {
                        leaf.advanceToDoc(docId);
                        if (leaf.hasValue(fieldsVisitor)) {
                            leaf.load(fieldsVisitor, b);
                        } else {
                            b.startObject().endObject();
                        }
                        return BytesReference.bytes(b);
=======
        public boolean reordersFieldValues() {
            return true;
        }

        @Override
        public Leaf leaf(LeafReader reader, int[] docIdsInLeaf) throws IOException {
            SyntheticFieldLoader.Leaf leaf = loader.leaf(reader, docIdsInLeaf);
            if (leaf.empty()) {
                return Leaf.EMPTY_OBJECT;
            }
            return (fieldsVisitor, docId) -> {
                // TODO accept a requested xcontent type
                try (XContentBuilder b = new XContentBuilder(JsonXContent.jsonXContent, new ByteArrayOutputStream())) {
                    if (leaf.advanceToDoc(docId)) {
                        leaf.write(b);
                    } else {
                        b.startObject().endObject();
>>>>>>> f96b3e3b
                    }
                    return BytesReference.bytes(b);
                }
            };
        }
    }

    /**
     * Load a field for {@link Synthetic}.
     */
    interface SyntheticFieldLoader {
        /**
         * Load no values.
         */
<<<<<<< HEAD
        SyntheticFieldLoader NOTHING = new SyntheticFieldLoader() {
            @Override
            public Stream<String> requiredStoredFields() {
                return Stream.empty();
            }

            @Override
            public Leaf leaf(LeafReader reader) throws IOException {
                return new Leaf() {
                    @Override
                    public void advanceToDoc(int docId) throws IOException {}

                    @Override
                    public boolean hasValue(FieldsVisitor fieldsVisitor) {
                        return false;
                    }

                    @Override
                    public void load(FieldsVisitor fieldsVisitor, XContentBuilder b) throws IOException {}
                };
            }
=======
        SyntheticFieldLoader.Leaf NOTHING_LEAF = new Leaf() {
            @Override
            public boolean empty() {
                return true;
            }

            @Override
            public boolean advanceToDoc(int docId) throws IOException {
                return false;
            }

            @Override
            public void write(XContentBuilder b) throws IOException {}
>>>>>>> f96b3e3b
        };

        /**
         * Load no values.
         */
        SyntheticFieldLoader NOTHING = (r, docIds) -> NOTHING_LEAF;

        /**
         * Build a loader for this field in the provided segment.
         */
        Leaf leaf(LeafReader reader, int[] docIdsInLeaf) throws IOException;

        /**
         * Stream containing all non-{@code _source} stored fields required
         * to build the {@code _source}.
         */
        Stream<String> requiredStoredFields();

        /**
         * Loads values for a field in a particular leaf.
         */
        interface Leaf {
            /**
             * Is this entirely empty?
             */
            boolean empty();

            /**
             * Position the loader at a document.
             */
<<<<<<< HEAD
            boolean hasValue(FieldsVisitor fieldsVisitor);
=======
            boolean advanceToDoc(int docId) throws IOException;
>>>>>>> f96b3e3b

            /**
             * Write values for this document.
             */
<<<<<<< HEAD
            void load(FieldsVisitor fieldsVisitor, XContentBuilder b) throws IOException;
=======
            void write(XContentBuilder b) throws IOException;
>>>>>>> f96b3e3b
        }
    }

}<|MERGE_RESOLUTION|>--- conflicted
+++ resolved
@@ -89,29 +89,13 @@
         }
 
         @Override
-<<<<<<< HEAD
-        public Stream<String> requiredStoredFields() {
-            return loader.requiredStoredFields();
+        public boolean reordersFieldValues() {
+            return true;
         }
 
         @Override
-        public Leaf leaf(LeafReader reader) throws IOException {
-            SyntheticFieldLoader.Leaf leaf = loader.leaf(reader);
-            return new Leaf() {
-                @Override
-                public BytesReference source(FieldsVisitor fieldsVisitor, int docId) throws IOException {
-                    // TODO accept a requested xcontent type
-                    try (XContentBuilder b = new XContentBuilder(JsonXContent.jsonXContent, new ByteArrayOutputStream())) {
-                        leaf.advanceToDoc(docId);
-                        if (leaf.hasValue(fieldsVisitor)) {
-                            leaf.load(fieldsVisitor, b);
-                        } else {
-                            b.startObject().endObject();
-                        }
-                        return BytesReference.bytes(b);
-=======
-        public boolean reordersFieldValues() {
-            return true;
+        public Stream<String> requiredStoredFields() {
+            return loader.requiredStoredFields();
         }
 
         @Override
@@ -123,11 +107,10 @@
             return (fieldsVisitor, docId) -> {
                 // TODO accept a requested xcontent type
                 try (XContentBuilder b = new XContentBuilder(JsonXContent.jsonXContent, new ByteArrayOutputStream())) {
-                    if (leaf.advanceToDoc(docId)) {
-                        leaf.write(b);
+                    if (leaf.advanceToDoc(fieldsVisitor, docId)) {
+                        leaf.write(fieldsVisitor, b);
                     } else {
                         b.startObject().endObject();
->>>>>>> f96b3e3b
                     }
                     return BytesReference.bytes(b);
                 }
@@ -142,7 +125,24 @@
         /**
          * Load no values.
          */
-<<<<<<< HEAD
+        SyntheticFieldLoader.Leaf NOTHING_LEAF = new Leaf() {
+            @Override
+            public boolean empty() {
+                return true;
+            }
+
+            @Override
+            public boolean advanceToDoc(FieldsVisitor fieldsVisitor, int docId) throws IOException {
+                return false;
+            }
+
+            @Override
+            public void write(FieldsVisitor fieldsVisitor, XContentBuilder b) throws IOException {}
+        };
+
+        /**
+         * Load no values.
+         */
         SyntheticFieldLoader NOTHING = new SyntheticFieldLoader() {
             @Override
             public Stream<String> requiredStoredFields() {
@@ -150,41 +150,10 @@
             }
 
             @Override
-            public Leaf leaf(LeafReader reader) throws IOException {
-                return new Leaf() {
-                    @Override
-                    public void advanceToDoc(int docId) throws IOException {}
-
-                    @Override
-                    public boolean hasValue(FieldsVisitor fieldsVisitor) {
-                        return false;
-                    }
-
-                    @Override
-                    public void load(FieldsVisitor fieldsVisitor, XContentBuilder b) throws IOException {}
-                };
+            public Leaf leaf(LeafReader reader, int[] docIdsInLeaf) throws IOException {
+                return NOTHING_LEAF;
             }
-=======
-        SyntheticFieldLoader.Leaf NOTHING_LEAF = new Leaf() {
-            @Override
-            public boolean empty() {
-                return true;
-            }
-
-            @Override
-            public boolean advanceToDoc(int docId) throws IOException {
-                return false;
-            }
-
-            @Override
-            public void write(XContentBuilder b) throws IOException {}
->>>>>>> f96b3e3b
         };
-
-        /**
-         * Load no values.
-         */
-        SyntheticFieldLoader NOTHING = (r, docIds) -> NOTHING_LEAF;
 
         /**
          * Build a loader for this field in the provided segment.
@@ -209,20 +178,12 @@
             /**
              * Position the loader at a document.
              */
-<<<<<<< HEAD
-            boolean hasValue(FieldsVisitor fieldsVisitor);
-=======
-            boolean advanceToDoc(int docId) throws IOException;
->>>>>>> f96b3e3b
+            boolean advanceToDoc(FieldsVisitor fieldsVisitor, int docId) throws IOException;
 
             /**
              * Write values for this document.
              */
-<<<<<<< HEAD
-            void load(FieldsVisitor fieldsVisitor, XContentBuilder b) throws IOException;
-=======
-            void write(XContentBuilder b) throws IOException;
->>>>>>> f96b3e3b
+            void write(FieldsVisitor fieldsVisitor, XContentBuilder b) throws IOException;
         }
     }
 
