/*
 * Copyright Elasticsearch B.V. and/or licensed to Elasticsearch B.V. under one
 * or more contributor license agreements. Licensed under the "Elastic License
 * 2.0", the "GNU Affero General Public License v3.0 only", and the "Server Side
 * Public License v 1"; you may not use this file except in compliance with, at
 * your election, the "Elastic License 2.0", the "GNU Affero General Public
 * License v3.0 only", or the "Server Side Public License, v 1".
 */

package org.elasticsearch.action.search;

import org.elasticsearch.action.ActionListener;
import org.elasticsearch.action.ActionType;
import org.elasticsearch.action.RemoteClusterActionType;
import org.elasticsearch.action.ResolvedIndices;
import org.elasticsearch.action.support.ActionFilters;
import org.elasticsearch.action.support.HandledTransportAction;
import org.elasticsearch.cluster.ProjectState;
import org.elasticsearch.cluster.metadata.IndexNameExpressionResolver;
<<<<<<< HEAD
import org.elasticsearch.cluster.project.ProjectResolver;
=======
import org.elasticsearch.cluster.metadata.IndexNameExpressionResolver.ResolvedExpression;
>>>>>>> 34b7e60f
import org.elasticsearch.cluster.routing.GroupShardsIterator;
import org.elasticsearch.cluster.service.ClusterService;
import org.elasticsearch.index.Index;
import org.elasticsearch.index.query.Rewriteable;
import org.elasticsearch.index.shard.ShardId;
import org.elasticsearch.injection.guice.Inject;
import org.elasticsearch.search.SearchService;
import org.elasticsearch.search.SearchShardTarget;
import org.elasticsearch.search.builder.SearchSourceBuilder;
import org.elasticsearch.search.internal.AliasFilter;
import org.elasticsearch.tasks.Task;
import org.elasticsearch.threadpool.ThreadPool;
import org.elasticsearch.transport.RemoteClusterService;
import org.elasticsearch.transport.TransportService;

import java.util.ArrayList;
import java.util.Arrays;
import java.util.List;
import java.util.Map;
import java.util.Objects;
import java.util.Set;

/**
 * An internal search shards API performs the can_match phase and returns target shards of indices that might match a query.
 */
public class TransportSearchShardsAction extends HandledTransportAction<SearchShardsRequest, SearchShardsResponse> {

    public static final String NAME = "indices:admin/search/search_shards";
    public static final ActionType<SearchShardsResponse> TYPE = new ActionType<>(NAME);
    public static final RemoteClusterActionType<SearchShardsResponse> REMOTE_TYPE = new RemoteClusterActionType<>(
        NAME,
        SearchShardsResponse::new
    );
    private final TransportService transportService;
    private final TransportSearchAction transportSearchAction;
    private final SearchService searchService;
    private final RemoteClusterService remoteClusterService;
    private final ClusterService clusterService;
    private final SearchTransportService searchTransportService;
    private final ProjectResolver projectResolver;
    private final IndexNameExpressionResolver indexNameExpressionResolver;
    private final ThreadPool threadPool;

    @Inject
    public TransportSearchShardsAction(
        TransportService transportService,
        SearchService searchService,
        ActionFilters actionFilters,
        ClusterService clusterService,
        TransportSearchAction transportSearchAction,
        SearchTransportService searchTransportService,
        ProjectResolver projectResolver,
        IndexNameExpressionResolver indexNameExpressionResolver
    ) {
        super(
            TYPE.name(),
            transportService,
            actionFilters,
            SearchShardsRequest::new,
            transportService.getThreadPool().executor(ThreadPool.Names.SEARCH_COORDINATION)
        );
        this.transportService = transportService;
        this.transportSearchAction = transportSearchAction;
        this.searchService = searchService;
        this.remoteClusterService = transportService.getRemoteClusterService();
        this.clusterService = clusterService;
        this.searchTransportService = searchTransportService;
        this.projectResolver = projectResolver;
        this.indexNameExpressionResolver = indexNameExpressionResolver;
        this.threadPool = transportService.getThreadPool();
    }

    @Override
    protected void doExecute(Task task, SearchShardsRequest searchShardsRequest, ActionListener<SearchShardsResponse> listener) {
        searchShards(task, searchShardsRequest, listener);
    }

    /**
     * Notes that this method does not perform authorization for the search shards action.
     * Callers must ensure that the request was properly authorized before calling this method.
     */
    public void searchShards(Task task, SearchShardsRequest searchShardsRequest, ActionListener<SearchShardsResponse> listener) {
        final long relativeStartNanos = System.nanoTime();
        SearchRequest original = new SearchRequest(searchShardsRequest.indices()).indicesOptions(searchShardsRequest.indicesOptions())
            .routing(searchShardsRequest.routing())
            .preference(searchShardsRequest.preference())
            .allowPartialSearchResults(searchShardsRequest.allowPartialSearchResults());
        if (searchShardsRequest.query() != null) {
            original.source(new SearchSourceBuilder().query(searchShardsRequest.query()));
        }
        final TransportSearchAction.SearchTimeProvider timeProvider = new TransportSearchAction.SearchTimeProvider(
            original.getOrCreateAbsoluteStartMillis(),
            relativeStartNanos,
            System::nanoTime
        );

        final ProjectState project = projectResolver.getProjectState(clusterService.state());
        final ResolvedIndices resolvedIndices = ResolvedIndices.resolveWithIndicesRequest(
            searchShardsRequest,
            project.metadata(),
            indexNameExpressionResolver,
            remoteClusterService,
            timeProvider.absoluteStartMillis()
        );
        if (resolvedIndices.getRemoteClusterIndices().isEmpty() == false) {
            throw new UnsupportedOperationException("search_shards API doesn't support remote indices " + searchShardsRequest);
        }

        Rewriteable.rewriteAndFetch(
            original,
            searchService.getRewriteContext(timeProvider::absoluteStartMillis, resolvedIndices, null),
            listener.delegateFailureAndWrap((delegate, searchRequest) -> {
                Index[] concreteIndices = resolvedIndices.getConcreteLocalIndices();
<<<<<<< HEAD
                final Set<String> indicesAndAliases = indexNameExpressionResolver.resolveExpressions(
                    project.metadata(),
=======
                final Set<ResolvedExpression> indicesAndAliases = indexNameExpressionResolver.resolveExpressions(
                    clusterState,
>>>>>>> 34b7e60f
                    searchRequest.indices()
                );
                final Map<String, AliasFilter> aliasFilters = transportSearchAction.buildIndexAliasFilters(
                    project,
                    indicesAndAliases,
                    concreteIndices
                );
                String[] concreteIndexNames = Arrays.stream(concreteIndices).map(Index::getName).toArray(String[]::new);
                GroupShardsIterator<SearchShardIterator> shardIts = GroupShardsIterator.sortAndCreate(
                    transportSearchAction.getLocalShardsIterator(
                        project,
                        searchRequest,
                        searchShardsRequest.clusterAlias(),
                        indicesAndAliases,
                        concreteIndexNames
                    )
                );
                if (SearchService.canRewriteToMatchNone(searchRequest.source()) == false) {
                    delegate.onResponse(
                        new SearchShardsResponse(toGroups(shardIts), project.cluster().nodes().getAllNodes(), aliasFilters)
                    );
                } else {
                    new CanMatchPreFilterSearchPhase(logger, searchTransportService, (clusterAlias, node) -> {
                        assert Objects.equals(clusterAlias, searchShardsRequest.clusterAlias());
                        return transportService.getConnection(project.cluster().nodes().get(node));
                    },
                        aliasFilters,
                        Map.of(),
                        threadPool.executor(ThreadPool.Names.SEARCH_COORDINATION),
                        searchRequest,
                        shardIts,
                        timeProvider,
                        (SearchTask) task,
                        false,
                        searchService.getCoordinatorRewriteContextProvider(timeProvider::absoluteStartMillis),
                        delegate.map(its -> new SearchShardsResponse(toGroups(its), project.cluster().nodes().getAllNodes(), aliasFilters))
                    ).start();
                }
            })
        );
    }

    private static List<SearchShardsGroup> toGroups(GroupShardsIterator<SearchShardIterator> shardIts) {
        List<SearchShardsGroup> groups = new ArrayList<>(shardIts.size());
        for (SearchShardIterator shardIt : shardIts) {
            boolean skip = shardIt.skip();
            shardIt.reset();
            List<String> targetNodes = new ArrayList<>();
            SearchShardTarget target;
            while ((target = shardIt.nextOrNull()) != null) {
                targetNodes.add(target.getNodeId());
            }
            ShardId shardId = shardIt.shardId();
            groups.add(new SearchShardsGroup(shardId, targetNodes, skip));
        }
        return groups;
    }
}<|MERGE_RESOLUTION|>--- conflicted
+++ resolved
@@ -17,11 +17,8 @@
 import org.elasticsearch.action.support.HandledTransportAction;
 import org.elasticsearch.cluster.ProjectState;
 import org.elasticsearch.cluster.metadata.IndexNameExpressionResolver;
-<<<<<<< HEAD
+import org.elasticsearch.cluster.metadata.IndexNameExpressionResolver.ResolvedExpression;
 import org.elasticsearch.cluster.project.ProjectResolver;
-=======
-import org.elasticsearch.cluster.metadata.IndexNameExpressionResolver.ResolvedExpression;
->>>>>>> 34b7e60f
 import org.elasticsearch.cluster.routing.GroupShardsIterator;
 import org.elasticsearch.cluster.service.ClusterService;
 import org.elasticsearch.index.Index;
@@ -135,14 +132,12 @@
             searchService.getRewriteContext(timeProvider::absoluteStartMillis, resolvedIndices, null),
             listener.delegateFailureAndWrap((delegate, searchRequest) -> {
                 Index[] concreteIndices = resolvedIndices.getConcreteLocalIndices();
-<<<<<<< HEAD
-                final Set<String> indicesAndAliases = indexNameExpressionResolver.resolveExpressions(
+                final Set<ResolvedExpression> indicesAndAliases = indexNameExpressionResolver.resolveExpressions(
+
                     project.metadata(),
-=======
-                final Set<ResolvedExpression> indicesAndAliases = indexNameExpressionResolver.resolveExpressions(
-                    clusterState,
->>>>>>> 34b7e60f
+
                     searchRequest.indices()
+
                 );
                 final Map<String, AliasFilter> aliasFilters = transportSearchAction.buildIndexAliasFilters(
                     project,
