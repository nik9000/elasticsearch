--- conflicted
+++ resolved
@@ -126,11 +126,7 @@
                 && rolloverRequest.isLazy() == false
                 : "The auto rollover action does not expect any other parameters in the request apart from the data stream name";
 
-<<<<<<< HEAD
             ProjectMetadata project = projectResolver().getProjectMetadata(clusterState);
-            DataStream dataStream = project.dataStreams().get(rolloverRequest.getRolloverTarget());
-=======
-            Metadata metadata = clusterState.metadata();
             ResolvedExpression resolvedRolloverTarget = SelectorResolver.parseExpression(
                 rolloverRequest.getRolloverTarget(),
                 rolloverRequest.indicesOptions()
@@ -138,8 +134,7 @@
             boolean isFailureStoreRollover = resolvedRolloverTarget.selector() != null
                 && resolvedRolloverTarget.selector().shouldIncludeFailures();
 
-            DataStream dataStream = metadata.dataStreams().get(resolvedRolloverTarget.resource());
->>>>>>> 14c21f20
+            DataStream dataStream = project.dataStreams().get(resolvedRolloverTarget.resource());
             // Skip submitting the task if we detect that the lazy rollover has been already executed.
             if (isLazyRolloverNeeded(dataStream, isFailureStoreRollover) == false) {
                 DataStream.DataStreamIndices targetIndices = dataStream.getDataStreamIndices(isFailureStoreRollover);
@@ -148,13 +143,8 @@
             }
             // We evaluate the names of the source index as well as what our newly created index would be.
             final MetadataRolloverService.NameResolution trialRolloverNames = MetadataRolloverService.resolveRolloverNames(
-<<<<<<< HEAD
                 project,
-                rolloverRequest.getRolloverTarget(),
-=======
-                clusterState,
                 resolvedRolloverTarget.resource(),
->>>>>>> 14c21f20
                 rolloverRequest.getNewIndexName(),
                 rolloverRequest.getCreateIndexRequest(),
                 isFailureStoreRollover
@@ -163,23 +153,13 @@
             final String trialRolloverIndexName = trialRolloverNames.rolloverName();
             MetadataCreateIndexService.validateIndexName(trialRolloverIndexName, project, clusterState.routingTable(project.id()));
 
-<<<<<<< HEAD
-            assert project.dataStreams().containsKey(rolloverRequest.getRolloverTarget()) : "Auto-rollover applies only to data streams";
-=======
-            assert metadata.dataStreams().containsKey(resolvedRolloverTarget.resource()) : "Auto-rollover applies only to data streams";
->>>>>>> 14c21f20
+            assert project.dataStreams().containsKey(resolvedRolloverTarget.resource()) : "Auto-rollover applies only to data streams";
 
             String source = "lazy_rollover source [" + trialSourceIndexName + "] to target [" + trialRolloverIndexName + "]";
             // We create a new rollover request to ensure that it doesn't contain any other parameters apart from the data stream name
             // This will provide a more resilient user experience
-<<<<<<< HEAD
-            var newRolloverRequest = new RolloverRequest(rolloverRequest.getRolloverTarget(), null);
-            newRolloverRequest.setIndicesOptions(rolloverRequest.indicesOptions());
+            var newRolloverRequest = new RolloverRequest(resolvedRolloverTarget.combined(), null);
             LazyRolloverTask rolloverTask = new LazyRolloverTask(project.id(), newRolloverRequest, listener);
-=======
-            var newRolloverRequest = new RolloverRequest(resolvedRolloverTarget.combined(), null);
-            LazyRolloverTask rolloverTask = new LazyRolloverTask(newRolloverRequest, listener);
->>>>>>> 14c21f20
             lazyRolloverTaskQueue.submitTask(source, rolloverTask, rolloverRequest.masterNodeTimeout());
         }
     }
