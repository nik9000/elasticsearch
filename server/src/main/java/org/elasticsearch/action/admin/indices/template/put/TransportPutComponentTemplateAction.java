--- conflicted
+++ resolved
@@ -48,13 +48,8 @@
         ThreadPool threadPool,
         MetadataIndexTemplateService indexTemplateService,
         ActionFilters actionFilters,
-<<<<<<< HEAD
-        IndexNameExpressionResolver indexNameExpressionResolver,
         IndexScopedSettings indexScopedSettings,
         ProjectResolver projectResolver
-=======
-        IndexScopedSettings indexScopedSettings
->>>>>>> 6315b8a8
     ) {
         super(
             PutComponentTemplateAction.NAME,
