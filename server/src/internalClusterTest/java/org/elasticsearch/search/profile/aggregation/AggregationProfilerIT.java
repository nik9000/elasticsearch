/*
 * Copyright Elasticsearch B.V. and/or licensed to Elasticsearch B.V. under one
 * or more contributor license agreements. Licensed under the Elastic License
 * 2.0 and the Server Side Public License, v 1; you may not use this file except
 * in compliance with, at your election, the Elastic License 2.0 or the Server
 * Side Public License, v 1.
 */

package org.elasticsearch.search.profile.aggregation;

import org.elasticsearch.action.index.IndexRequestBuilder;
import org.elasticsearch.action.search.SearchResponse;
import org.elasticsearch.common.settings.Settings;
import org.elasticsearch.search.SearchService;
import org.elasticsearch.search.aggregations.Aggregator.SubAggCollectionMode;
import org.elasticsearch.search.aggregations.BucketOrder;
import org.elasticsearch.search.aggregations.bucket.histogram.DateHistogramAggregationBuilder;
import org.elasticsearch.search.aggregations.bucket.histogram.DateHistogramInterval;
import org.elasticsearch.search.aggregations.bucket.range.RangeAggregator;
import org.elasticsearch.search.aggregations.bucket.sampler.DiversifiedOrdinalsSamplerAggregator;
import org.elasticsearch.search.aggregations.bucket.terms.GlobalOrdinalsStringTermsAggregator;
import org.elasticsearch.search.aggregations.metrics.MaxAggregationBuilder;
import org.elasticsearch.search.profile.ProfileResult;
import org.elasticsearch.search.profile.SearchProfileShardResult;
import org.elasticsearch.test.ESIntegTestCase;
import org.elasticsearch.test.MapMatcher;

import java.io.IOException;
import java.time.Instant;
import java.util.ArrayList;
import java.util.List;
import java.util.Map;
import java.util.Set;
import java.util.stream.Collectors;

import static org.elasticsearch.search.aggregations.AggregationBuilders.avg;
import static org.elasticsearch.search.aggregations.AggregationBuilders.diversifiedSampler;
import static org.elasticsearch.search.aggregations.AggregationBuilders.histogram;
import static org.elasticsearch.search.aggregations.AggregationBuilders.max;
import static org.elasticsearch.search.aggregations.AggregationBuilders.terms;
import static org.elasticsearch.test.ListMatcher.matchesList;
import static org.elasticsearch.test.MapMatcher.assertMap;
import static org.elasticsearch.test.MapMatcher.matchesMap;
import static org.elasticsearch.test.hamcrest.ElasticsearchAssertions.assertAcked;
import static org.elasticsearch.test.hamcrest.ElasticsearchAssertions.assertSearchResponse;
import static org.elasticsearch.xcontent.XContentFactory.jsonBuilder;
import static org.hamcrest.Matchers.equalTo;
import static org.hamcrest.Matchers.greaterThan;
import static org.hamcrest.Matchers.notNullValue;

@ESIntegTestCase.SuiteScopeTestCase
public class AggregationProfilerIT extends ESIntegTestCase {
    private static final String BUILD_LEAF_COLLECTOR = AggregationTimingType.BUILD_LEAF_COLLECTOR.toString();
    private static final String COLLECT = AggregationTimingType.COLLECT.toString();
    private static final String POST_COLLECTION = AggregationTimingType.POST_COLLECTION.toString();
    private static final String INITIALIZE = AggregationTimingType.INITIALIZE.toString();
    private static final String BUILD_AGGREGATION = AggregationTimingType.BUILD_AGGREGATION.toString();
    private static final String REDUCE = AggregationTimingType.REDUCE.toString();
    private static final Set<String> BREAKDOWN_KEYS = Set.of(
        INITIALIZE,
        BUILD_LEAF_COLLECTOR,
        COLLECT,
        POST_COLLECTION,
        BUILD_AGGREGATION,
        REDUCE,
        INITIALIZE + "_count",
        BUILD_LEAF_COLLECTOR + "_count",
        COLLECT + "_count",
        POST_COLLECTION + "_count",
        BUILD_AGGREGATION + "_count",
        REDUCE + "_count"
    );

    private static final String TOTAL_BUCKETS = "total_buckets";
    private static final String BUILT_BUCKETS = "built_buckets";
    private static final String DEFERRED = "deferred_aggregators";
    private static final String COLLECTION_STRAT = "collection_strategy";
    private static final String RESULT_STRAT = "result_strategy";
    private static final String HAS_FILTER = "has_filter";
    private static final String SEGMENTS_WITH_SINGLE = "segments_with_single_valued_ords";
    private static final String SEGMENTS_WITH_MULTI = "segments_with_multi_valued_ords";

    private static final String NUMBER_FIELD = "number";
    private static final String TAG_FIELD = "tag";
    private static final String STRING_FIELD = "string_field";

    @Override
    protected int numberOfShards() {
        return 1;
    }

    @Override
    protected void setupSuiteScopeCluster() throws Exception {
        assertAcked(
            client().admin()
                .indices()
                .prepareCreate("idx")
                .setSettings(Map.of("number_of_shards", 1, "number_of_replicas", 0))
                .setMapping(STRING_FIELD, "type=keyword", NUMBER_FIELD, "type=integer", TAG_FIELD, "type=keyword")
                .get()
        );
        List<IndexRequestBuilder> builders = new ArrayList<>();

        String[] randomStrings = new String[randomIntBetween(2, 10)];
        for (int i = 0; i < randomStrings.length; i++) {
            randomStrings[i] = randomAlphaOfLength(10);
        }

        for (int i = 0; i < 5; i++) {
            builders.add(
                client().prepareIndex("idx")
                    .setSource(
                        jsonBuilder().startObject()
                            .field(STRING_FIELD, randomFrom(randomStrings))
                            .field(NUMBER_FIELD, randomIntBetween(0, 9))
                            .field(TAG_FIELD, randomBoolean() ? "more" : "less")
                            .endObject()
                    )
            );
        }

        indexRandom(true, false, builders);
        createIndex("idx_unmapped");
    }

    public void testSimpleProfile() {
        SearchResponse response = client().prepareSearch("idx")
            .setProfile(true)
            .addAggregation(histogram("histo").field(NUMBER_FIELD).interval(1L))
            .get();
        assertSearchResponse(response);
        Map<String, SearchProfileShardResult> profileResults = response.getProfileResults();
        assertThat(profileResults, notNullValue());
        assertThat(profileResults.size(), equalTo(getNumShards("idx").numPrimaries));
        for (SearchProfileShardResult profileShardResult : profileResults.values()) {
            assertThat(profileShardResult, notNullValue());
            AggregationProfileShardResult aggProfileResults = profileShardResult.getAggregationProfileResults();
            assertThat(aggProfileResults, notNullValue());
            List<ProfileResult> aggProfileResultsList = aggProfileResults.getProfileResults();
            assertThat(aggProfileResultsList, notNullValue());
            assertThat(aggProfileResultsList.size(), equalTo(1));
            ProfileResult histoAggResult = aggProfileResultsList.get(0);
            assertThat(histoAggResult, notNullValue());
            assertThat(histoAggResult.getQueryName(), equalTo("NumericHistogramAggregator"));
            assertThat(histoAggResult.getLuceneDescription(), equalTo("histo"));
            assertThat(histoAggResult.getProfiledChildren().size(), equalTo(0));
            assertThat(histoAggResult.getTime(), greaterThan(0L));
            Map<String, Long> breakdown = histoAggResult.getTimeBreakdown();
            assertThat(breakdown, notNullValue());
            assertThat(breakdown.keySet(), equalTo(BREAKDOWN_KEYS));
            assertThat(breakdown.get(INITIALIZE), greaterThan(0L));
            assertThat(breakdown.get(COLLECT), greaterThan(0L));
            assertThat(breakdown.get(BUILD_AGGREGATION).longValue(), greaterThan(0L));
            assertThat(breakdown.get(REDUCE), equalTo(0L));
            assertMap(
                histoAggResult.getDebugInfo(),
                matchesMap().entry(TOTAL_BUCKETS, greaterThan(0L)).entry(BUILT_BUCKETS, greaterThan(0))
            );
        }
    }

    public void testMultiLevelProfile() {
        SearchResponse response = client().prepareSearch("idx")
            .setProfile(true)
            .addAggregation(
                histogram("histo").field(NUMBER_FIELD)
                    .interval(1L)
                    .subAggregation(
                        terms("terms").field(TAG_FIELD)
                            .order(BucketOrder.aggregation("avg", false))
                            .subAggregation(avg("avg").field(NUMBER_FIELD))
                    )
            )
            .get();
        assertSearchResponse(response);
        Map<String, SearchProfileShardResult> profileResults = response.getProfileResults();
        assertThat(profileResults, notNullValue());
        assertThat(profileResults.size(), equalTo(getNumShards("idx").numPrimaries));
        for (SearchProfileShardResult profileShardResult : profileResults.values()) {
            assertThat(profileShardResult, notNullValue());
            AggregationProfileShardResult aggProfileResults = profileShardResult.getAggregationProfileResults();
            assertThat(aggProfileResults, notNullValue());
            List<ProfileResult> aggProfileResultsList = aggProfileResults.getProfileResults();
            assertThat(aggProfileResultsList, notNullValue());
            assertThat(aggProfileResultsList.size(), equalTo(1));
            ProfileResult histoAggResult = aggProfileResultsList.get(0);
            assertThat(histoAggResult, notNullValue());
            assertThat(histoAggResult.getQueryName(), equalTo("NumericHistogramAggregator"));
            assertThat(histoAggResult.getLuceneDescription(), equalTo("histo"));
            assertThat(histoAggResult.getTime(), greaterThan(0L));
            Map<String, Long> histoBreakdown = histoAggResult.getTimeBreakdown();
            assertThat(histoBreakdown, notNullValue());
            assertThat(histoBreakdown.keySet(), equalTo(BREAKDOWN_KEYS));
            assertThat(histoBreakdown.get(INITIALIZE), greaterThan(0L));
            assertThat(histoBreakdown.get(COLLECT), greaterThan(0L));
            assertThat(histoBreakdown.get(BUILD_AGGREGATION), greaterThan(0L));
            assertThat(histoBreakdown.get(REDUCE), equalTo(0L));
            assertMap(
                histoAggResult.getDebugInfo(),
                matchesMap().entry(TOTAL_BUCKETS, greaterThan(0L)).entry(BUILT_BUCKETS, greaterThan(0))
            );

            ProfileResult termsAggResult = histoAggResult.getProfiledChildren().get(0);
            assertThat(termsAggResult, notNullValue());
            assertThat(termsAggResult.getQueryName(), equalTo(GlobalOrdinalsStringTermsAggregator.class.getSimpleName()));
            assertThat(termsAggResult.getLuceneDescription(), equalTo("terms"));
            assertThat(termsAggResult.getTime(), greaterThan(0L));
            Map<String, Long> termsBreakdown = termsAggResult.getTimeBreakdown();
            assertThat(termsBreakdown, notNullValue());
            assertThat(termsBreakdown.keySet(), equalTo(BREAKDOWN_KEYS));
            assertThat(termsBreakdown.get(INITIALIZE), greaterThan(0L));
            assertThat(termsBreakdown.get(COLLECT), greaterThan(0L));
            assertThat(termsBreakdown.get(BUILD_AGGREGATION), greaterThan(0L));
            assertThat(termsBreakdown.get(REDUCE), equalTo(0L));
            assertRemapTermsDebugInfo(termsAggResult);
            assertThat(termsAggResult.getProfiledChildren().size(), equalTo(1));

            ProfileResult avgAggResult = termsAggResult.getProfiledChildren().get(0);
            assertThat(avgAggResult, notNullValue());
            assertThat(avgAggResult.getQueryName(), equalTo("AvgAggregator"));
            assertThat(avgAggResult.getLuceneDescription(), equalTo("avg"));
            assertThat(avgAggResult.getTime(), greaterThan(0L));
            Map<String, Long> avgBreakdown = avgAggResult.getTimeBreakdown();
            assertThat(avgBreakdown, notNullValue());
            assertThat(avgBreakdown.keySet(), equalTo(BREAKDOWN_KEYS));
            assertThat(avgBreakdown.get(INITIALIZE), greaterThan(0L));
            assertThat(avgBreakdown.get(COLLECT), greaterThan(0L));
            assertThat(avgBreakdown.get(BUILD_AGGREGATION), greaterThan(0L));
            assertThat(avgBreakdown.get(REDUCE), equalTo(0L));
            assertMap(avgAggResult.getDebugInfo(), matchesMap().entry(BUILT_BUCKETS, greaterThan(0)));
            assertThat(avgAggResult.getProfiledChildren().size(), equalTo(0));
        }
    }

    private void assertRemapTermsDebugInfo(ProfileResult termsAggResult, String... deferredAggregators) {
        MapMatcher matcher = matchesMap().entry(TOTAL_BUCKETS, greaterThan(0L))
            .entry(BUILT_BUCKETS, greaterThan(0))
            .entry(COLLECTION_STRAT, "remap using many bucket ords")
            .entry(RESULT_STRAT, "terms")
            .entry(HAS_FILTER, false)
            .entry(SEGMENTS_WITH_SINGLE, greaterThan(0))
            .entry(SEGMENTS_WITH_MULTI, 0);
        if (deferredAggregators.length > 0) {
            matcher = matcher.entry(DEFERRED, List.of(deferredAggregators));
        }
        assertMap(termsAggResult.getDebugInfo(), matcher);
    }

    public void testMultiLevelProfileBreadthFirst() {
        SearchResponse response = client().prepareSearch("idx")
            .setProfile(true)
            .addAggregation(
                histogram("histo").field(NUMBER_FIELD)
                    .interval(1L)
                    .subAggregation(
                        terms("terms").collectMode(SubAggCollectionMode.BREADTH_FIRST)
                            .field(TAG_FIELD)
                            .subAggregation(avg("avg").field(NUMBER_FIELD))
                    )
            )
            .get();
        assertSearchResponse(response);
        Map<String, SearchProfileShardResult> profileResults = response.getProfileResults();
        assertThat(profileResults, notNullValue());
        assertThat(profileResults.size(), equalTo(getNumShards("idx").numPrimaries));
        for (SearchProfileShardResult profileShardResult : profileResults.values()) {
            assertThat(profileShardResult, notNullValue());
            AggregationProfileShardResult aggProfileResults = profileShardResult.getAggregationProfileResults();
            assertThat(aggProfileResults, notNullValue());
            List<ProfileResult> aggProfileResultsList = aggProfileResults.getProfileResults();
            assertThat(aggProfileResultsList, notNullValue());
            assertThat(aggProfileResultsList.size(), equalTo(1));
            ProfileResult histoAggResult = aggProfileResultsList.get(0);
            assertThat(histoAggResult, notNullValue());
            assertThat(histoAggResult.getQueryName(), equalTo("NumericHistogramAggregator"));
            assertThat(histoAggResult.getLuceneDescription(), equalTo("histo"));
            assertThat(histoAggResult.getTime(), greaterThan(0L));
            Map<String, Long> histoBreakdown = histoAggResult.getTimeBreakdown();
            assertThat(histoBreakdown, notNullValue());
            assertThat(histoBreakdown.keySet(), equalTo(BREAKDOWN_KEYS));
            assertThat(histoBreakdown.get(INITIALIZE), greaterThan(0L));
            assertThat(histoBreakdown.get(COLLECT), greaterThan(0L));
            assertThat(histoBreakdown.get(BUILD_AGGREGATION), greaterThan(0L));
            assertThat(histoBreakdown.get(REDUCE), equalTo(0L));
            assertMap(
                histoAggResult.getDebugInfo(),
                matchesMap().entry(TOTAL_BUCKETS, greaterThan(0L)).entry(BUILT_BUCKETS, greaterThan(0))
            );
            assertThat(histoAggResult.getProfiledChildren().size(), equalTo(1));

            ProfileResult termsAggResult = histoAggResult.getProfiledChildren().get(0);
            assertThat(termsAggResult, notNullValue());
            assertThat(termsAggResult.getQueryName(), equalTo(GlobalOrdinalsStringTermsAggregator.class.getSimpleName()));
            assertThat(termsAggResult.getLuceneDescription(), equalTo("terms"));
            assertThat(termsAggResult.getTime(), greaterThan(0L));
            Map<String, Long> termsBreakdown = termsAggResult.getTimeBreakdown();
            assertThat(termsBreakdown, notNullValue());
            assertThat(termsBreakdown.keySet(), equalTo(BREAKDOWN_KEYS));
            assertThat(termsBreakdown.get(INITIALIZE), greaterThan(0L));
            assertThat(termsBreakdown.get(COLLECT), greaterThan(0L));
            assertThat(termsBreakdown.get(BUILD_AGGREGATION), greaterThan(0L));
            assertThat(termsBreakdown.get(REDUCE), equalTo(0L));
            assertRemapTermsDebugInfo(termsAggResult, "avg");
            assertThat(termsAggResult.getProfiledChildren().size(), equalTo(1));

            ProfileResult avgAggResult = termsAggResult.getProfiledChildren().get(0);
            assertThat(avgAggResult, notNullValue());
            assertThat(avgAggResult.getQueryName(), equalTo("AvgAggregator"));
            assertThat(avgAggResult.getLuceneDescription(), equalTo("avg"));
            assertThat(avgAggResult.getTime(), greaterThan(0L));
            Map<String, Long> avgBreakdown = avgAggResult.getTimeBreakdown();
            assertThat(avgBreakdown, notNullValue());
            assertThat(avgBreakdown.keySet(), equalTo(BREAKDOWN_KEYS));
            assertThat(avgBreakdown.get(INITIALIZE), greaterThan(0L));
            assertThat(avgBreakdown.get(COLLECT), greaterThan(0L));
            assertThat(avgBreakdown.get(BUILD_AGGREGATION), greaterThan(0L));
            assertThat(avgBreakdown.get(REDUCE), equalTo(0L));
            assertMap(avgAggResult.getDebugInfo(), matchesMap().entry(BUILT_BUCKETS, greaterThan(0)));
            assertThat(avgAggResult.getProfiledChildren().size(), equalTo(0));
        }
    }

    public void testDiversifiedAggProfile() {
        SearchResponse response = client().prepareSearch("idx")
            .setProfile(true)
            .addAggregation(
                diversifiedSampler("diversify").shardSize(10)
                    .field(STRING_FIELD)
                    .maxDocsPerValue(2)
                    .subAggregation(max("max").field(NUMBER_FIELD))
            )
            .get();
        assertSearchResponse(response);
        Map<String, SearchProfileShardResult> profileResults = response.getProfileResults();
        assertThat(profileResults, notNullValue());
        assertThat(profileResults.size(), equalTo(getNumShards("idx").numPrimaries));
        for (SearchProfileShardResult profileShardResult : profileResults.values()) {
            assertThat(profileShardResult, notNullValue());
            AggregationProfileShardResult aggProfileResults = profileShardResult.getAggregationProfileResults();
            assertThat(aggProfileResults, notNullValue());
            List<ProfileResult> aggProfileResultsList = aggProfileResults.getProfileResults();
            assertThat(aggProfileResultsList, notNullValue());
            assertThat(aggProfileResultsList.size(), equalTo(1));
            ProfileResult diversifyAggResult = aggProfileResultsList.get(0);
            assertThat(diversifyAggResult, notNullValue());
            assertThat(diversifyAggResult.getQueryName(), equalTo(DiversifiedOrdinalsSamplerAggregator.class.getSimpleName()));
            assertThat(diversifyAggResult.getLuceneDescription(), equalTo("diversify"));
            assertThat(diversifyAggResult.getTime(), greaterThan(0L));
            Map<String, Long> diversifyBreakdown = diversifyAggResult.getTimeBreakdown();
            assertThat(diversifyBreakdown, notNullValue());
            assertThat(diversifyBreakdown.keySet(), equalTo(BREAKDOWN_KEYS));
            assertThat(diversifyBreakdown.get(INITIALIZE), greaterThan(0L));
            assertThat(diversifyBreakdown.get(BUILD_LEAF_COLLECTOR), greaterThan(0L));
            assertThat(diversifyBreakdown.get(COLLECT), greaterThan(0L));
            assertThat(diversifyBreakdown.get(POST_COLLECTION), greaterThan(0L));
            assertThat(diversifyBreakdown.get(BUILD_AGGREGATION), greaterThan(0L));
            assertThat(diversifyBreakdown.get(REDUCE), equalTo(0L));
            assertMap(diversifyAggResult.getDebugInfo(), matchesMap().entry(BUILT_BUCKETS, greaterThan(0)).entry(DEFERRED, List.of("max")));

            ProfileResult maxAggResult = diversifyAggResult.getProfiledChildren().get(0);
            assertThat(maxAggResult, notNullValue());
            assertThat(maxAggResult.getQueryName(), equalTo("MaxAggregator"));
            assertThat(maxAggResult.getLuceneDescription(), equalTo("max"));
            assertThat(maxAggResult.getTime(), greaterThan(0L));
            Map<String, Long> maxBreakdown = maxAggResult.getTimeBreakdown();
            assertThat(maxBreakdown, notNullValue());
            assertThat(maxBreakdown.keySet(), equalTo(BREAKDOWN_KEYS));
            assertThat(diversifyBreakdown.get(INITIALIZE), greaterThan(0L));
            assertThat(diversifyBreakdown.get(BUILD_LEAF_COLLECTOR), greaterThan(0L));
            assertThat(diversifyBreakdown.get(COLLECT), greaterThan(0L));
            assertThat(diversifyBreakdown.get(POST_COLLECTION), greaterThan(0L));
            assertThat(maxBreakdown.get(BUILD_AGGREGATION), greaterThan(0L));
            assertThat(maxBreakdown.get(REDUCE), equalTo(0L));
            assertMap(maxAggResult.getDebugInfo(), matchesMap().entry(BUILT_BUCKETS, greaterThan(0)));
            assertThat(maxAggResult.getProfiledChildren().size(), equalTo(0));
        }
    }

    public void testComplexProfile() {
        SearchResponse response = client().prepareSearch("idx")
            .setProfile(true)
            .addAggregation(
                histogram("histo").field(NUMBER_FIELD)
                    .interval(1L)
                    .subAggregation(
                        terms("tags").field(TAG_FIELD)
                            .subAggregation(avg("avg").field(NUMBER_FIELD))
                            .subAggregation(max("max").field(NUMBER_FIELD))
                    )
                    .subAggregation(
                        terms("strings").field(STRING_FIELD)
                            .subAggregation(avg("avg").field(NUMBER_FIELD))
                            .subAggregation(max("max").field(NUMBER_FIELD))
                            .subAggregation(
                                terms("tags").field(TAG_FIELD)
                                    .subAggregation(avg("avg").field(NUMBER_FIELD))
                                    .subAggregation(max("max").field(NUMBER_FIELD))
                            )
                    )
            )
            .get();
        assertSearchResponse(response);
        Map<String, SearchProfileShardResult> profileResults = response.getProfileResults();
        assertThat(profileResults, notNullValue());
        assertThat(profileResults.size(), equalTo(getNumShards("idx").numPrimaries));
        for (SearchProfileShardResult profileShardResult : profileResults.values()) {
            assertThat(profileShardResult, notNullValue());
            AggregationProfileShardResult aggProfileResults = profileShardResult.getAggregationProfileResults();
            assertThat(aggProfileResults, notNullValue());
            List<ProfileResult> aggProfileResultsList = aggProfileResults.getProfileResults();
            assertThat(aggProfileResultsList, notNullValue());
            assertThat(aggProfileResultsList.size(), equalTo(1));
            ProfileResult histoAggResult = aggProfileResultsList.get(0);
            assertThat(histoAggResult, notNullValue());
            assertThat(histoAggResult.getQueryName(), equalTo("NumericHistogramAggregator"));
            assertThat(histoAggResult.getLuceneDescription(), equalTo("histo"));
            assertThat(histoAggResult.getTime(), greaterThan(0L));
            Map<String, Long> histoBreakdown = histoAggResult.getTimeBreakdown();
            assertThat(histoBreakdown, notNullValue());
            assertThat(histoBreakdown.keySet(), equalTo(BREAKDOWN_KEYS));
            assertThat(histoBreakdown.get(INITIALIZE), greaterThan(0L));
            assertThat(histoBreakdown.get(BUILD_LEAF_COLLECTOR), greaterThan(0L));
            assertThat(histoBreakdown.get(COLLECT), greaterThan(0L));
            assertThat(histoBreakdown.get(POST_COLLECTION), greaterThan(0L));
            assertThat(histoBreakdown.get(BUILD_AGGREGATION), greaterThan(0L));
            assertThat(histoBreakdown.get(REDUCE), equalTo(0L));
            assertMap(
                histoAggResult.getDebugInfo(),
                matchesMap().entry(TOTAL_BUCKETS, greaterThan(0L)).entry(BUILT_BUCKETS, greaterThan(0))
            );
            assertThat(histoAggResult.getProfiledChildren().size(), equalTo(2));

            Map<String, ProfileResult> histoAggResultSubAggregations = histoAggResult.getProfiledChildren()
                .stream()
                .collect(Collectors.toMap(ProfileResult::getLuceneDescription, s -> s));

            ProfileResult tagsAggResult = histoAggResultSubAggregations.get("tags");
            assertThat(tagsAggResult, notNullValue());
            assertThat(tagsAggResult.getQueryName(), equalTo(GlobalOrdinalsStringTermsAggregator.class.getSimpleName()));
            assertThat(tagsAggResult.getTime(), greaterThan(0L));
            Map<String, Long> tagsBreakdown = tagsAggResult.getTimeBreakdown();
            assertThat(tagsBreakdown, notNullValue());
            assertThat(tagsBreakdown.keySet(), equalTo(BREAKDOWN_KEYS));
            assertThat(tagsBreakdown.get(INITIALIZE), greaterThan(0L));
            assertThat(tagsBreakdown.get(BUILD_LEAF_COLLECTOR), greaterThan(0L));
            assertThat(tagsBreakdown.get(COLLECT), greaterThan(0L));
            assertThat(tagsBreakdown.get(POST_COLLECTION), greaterThan(0L));
            assertThat(tagsBreakdown.get(BUILD_AGGREGATION), greaterThan(0L));
            assertThat(tagsBreakdown.get(REDUCE), equalTo(0L));
            assertRemapTermsDebugInfo(tagsAggResult);
            assertThat(tagsAggResult.getProfiledChildren().size(), equalTo(2));

            Map<String, ProfileResult> tagsAggResultSubAggregations = tagsAggResult.getProfiledChildren()
                .stream()
                .collect(Collectors.toMap(ProfileResult::getLuceneDescription, s -> s));

            ProfileResult avgAggResult = tagsAggResultSubAggregations.get("avg");
            assertThat(avgAggResult, notNullValue());
            assertThat(avgAggResult.getQueryName(), equalTo("AvgAggregator"));
            assertThat(avgAggResult.getTime(), greaterThan(0L));
            Map<String, Long> avgBreakdown = avgAggResult.getTimeBreakdown();
            assertThat(avgBreakdown, notNullValue());
            assertThat(avgBreakdown.keySet(), equalTo(BREAKDOWN_KEYS));
            assertThat(avgBreakdown.get(INITIALIZE), greaterThan(0L));
            assertThat(avgBreakdown.get(BUILD_LEAF_COLLECTOR), greaterThan(0L));
            assertThat(avgBreakdown.get(COLLECT), greaterThan(0L));
            assertThat(avgBreakdown.get(POST_COLLECTION), greaterThan(0L));
            assertThat(avgBreakdown.get(BUILD_AGGREGATION), greaterThan(0L));
            assertThat(avgBreakdown.get(REDUCE), equalTo(0L));
            assertMap(avgAggResult.getDebugInfo(), matchesMap().entry(BUILT_BUCKETS, greaterThan(0)));
            assertThat(avgAggResult.getProfiledChildren().size(), equalTo(0));

            ProfileResult maxAggResult = tagsAggResultSubAggregations.get("max");
            assertThat(maxAggResult, notNullValue());
            assertThat(maxAggResult.getQueryName(), equalTo("MaxAggregator"));
            assertThat(maxAggResult.getTime(), greaterThan(0L));
            Map<String, Long> maxBreakdown = maxAggResult.getTimeBreakdown();
            assertThat(maxBreakdown, notNullValue());
            assertThat(maxBreakdown.keySet(), equalTo(BREAKDOWN_KEYS));
            assertThat(maxBreakdown.get(INITIALIZE), greaterThan(0L));
            assertThat(maxBreakdown.get(BUILD_LEAF_COLLECTOR), greaterThan(0L));
            assertThat(maxBreakdown.get(COLLECT), greaterThan(0L));
            assertThat(maxBreakdown.get(POST_COLLECTION), greaterThan(0L));
            assertThat(maxBreakdown.get(BUILD_AGGREGATION), greaterThan(0L));
            assertThat(maxBreakdown.get(REDUCE), equalTo(0L));
            assertMap(maxAggResult.getDebugInfo(), matchesMap().entry(BUILT_BUCKETS, greaterThan(0)));
            assertThat(maxAggResult.getProfiledChildren().size(), equalTo(0));

            ProfileResult stringsAggResult = histoAggResultSubAggregations.get("strings");
            assertThat(stringsAggResult, notNullValue());
            assertThat(stringsAggResult.getQueryName(), equalTo(GlobalOrdinalsStringTermsAggregator.class.getSimpleName()));
            assertThat(stringsAggResult.getTime(), greaterThan(0L));
            Map<String, Long> stringsBreakdown = stringsAggResult.getTimeBreakdown();
            assertThat(stringsBreakdown, notNullValue());
            assertThat(stringsBreakdown.keySet(), equalTo(BREAKDOWN_KEYS));
            assertThat(stringsBreakdown.get(INITIALIZE), greaterThan(0L));
            assertThat(stringsBreakdown.get(BUILD_LEAF_COLLECTOR), greaterThan(0L));
            assertThat(stringsBreakdown.get(COLLECT), greaterThan(0L));
            assertThat(stringsBreakdown.get(POST_COLLECTION), greaterThan(0L));
            assertThat(stringsBreakdown.get(BUILD_AGGREGATION), greaterThan(0L));
            assertThat(stringsBreakdown.get(REDUCE), equalTo(0L));
            assertRemapTermsDebugInfo(stringsAggResult);
            assertThat(stringsAggResult.getProfiledChildren().size(), equalTo(3));

            Map<String, ProfileResult> stringsAggResultSubAggregations = stringsAggResult.getProfiledChildren()
                .stream()
                .collect(Collectors.toMap(ProfileResult::getLuceneDescription, s -> s));

            avgAggResult = stringsAggResultSubAggregations.get("avg");
            assertThat(avgAggResult, notNullValue());
            assertThat(avgAggResult.getQueryName(), equalTo("AvgAggregator"));
            assertThat(avgAggResult.getTime(), greaterThan(0L));
            avgBreakdown = avgAggResult.getTimeBreakdown();
            assertThat(avgBreakdown, notNullValue());
            assertThat(avgBreakdown.keySet(), equalTo(BREAKDOWN_KEYS));
            assertThat(avgBreakdown.get(INITIALIZE), greaterThan(0L));
            assertThat(avgBreakdown.get(BUILD_LEAF_COLLECTOR), greaterThan(0L));
            assertThat(avgBreakdown.get(COLLECT), greaterThan(0L));
            assertThat(avgBreakdown.get(POST_COLLECTION), greaterThan(0L));
            assertThat(avgBreakdown.get(BUILD_AGGREGATION), greaterThan(0L));
            assertThat(avgBreakdown.get(REDUCE), equalTo(0L));
            assertMap(avgAggResult.getDebugInfo(), matchesMap().entry(BUILT_BUCKETS, greaterThan(0)));
            assertThat(avgAggResult.getProfiledChildren().size(), equalTo(0));

            maxAggResult = stringsAggResultSubAggregations.get("max");
            assertThat(maxAggResult, notNullValue());
            assertThat(maxAggResult.getQueryName(), equalTo("MaxAggregator"));
            assertThat(maxAggResult.getTime(), greaterThan(0L));
            maxBreakdown = maxAggResult.getTimeBreakdown();
            assertThat(maxBreakdown, notNullValue());
            assertThat(maxBreakdown.keySet(), equalTo(BREAKDOWN_KEYS));
            assertThat(maxBreakdown.get(INITIALIZE), greaterThan(0L));
            assertThat(maxBreakdown.get(BUILD_LEAF_COLLECTOR), greaterThan(0L));
            assertThat(maxBreakdown.get(COLLECT), greaterThan(0L));
            assertThat(maxBreakdown.get(POST_COLLECTION), greaterThan(0L));
            assertThat(maxBreakdown.get(BUILD_AGGREGATION), greaterThan(0L));
            assertThat(maxBreakdown.get(REDUCE), equalTo(0L));
            assertMap(maxAggResult.getDebugInfo(), matchesMap().entry(BUILT_BUCKETS, greaterThan(0)));
            assertThat(maxAggResult.getProfiledChildren().size(), equalTo(0));

            tagsAggResult = stringsAggResultSubAggregations.get("tags");
            assertThat(tagsAggResult, notNullValue());
            assertThat(tagsAggResult.getQueryName(), equalTo(GlobalOrdinalsStringTermsAggregator.class.getSimpleName()));
            assertThat(tagsAggResult.getLuceneDescription(), equalTo("tags"));
            assertThat(tagsAggResult.getTime(), greaterThan(0L));
            tagsBreakdown = tagsAggResult.getTimeBreakdown();
            assertThat(tagsBreakdown, notNullValue());
            assertThat(tagsBreakdown.keySet(), equalTo(BREAKDOWN_KEYS));
            assertThat(tagsBreakdown.get(INITIALIZE), greaterThan(0L));
            assertThat(tagsBreakdown.get(BUILD_LEAF_COLLECTOR), greaterThan(0L));
            assertThat(tagsBreakdown.get(COLLECT), greaterThan(0L));
            assertThat(tagsBreakdown.get(POST_COLLECTION), greaterThan(0L));
            assertThat(tagsBreakdown.get(BUILD_AGGREGATION), greaterThan(0L));
            assertThat(tagsBreakdown.get(REDUCE), equalTo(0L));
            assertRemapTermsDebugInfo(tagsAggResult);
            assertThat(tagsAggResult.getProfiledChildren().size(), equalTo(2));

            tagsAggResultSubAggregations = tagsAggResult.getProfiledChildren()
                .stream()
                .collect(Collectors.toMap(ProfileResult::getLuceneDescription, s -> s));

            avgAggResult = tagsAggResultSubAggregations.get("avg");
            assertThat(avgAggResult, notNullValue());
            assertThat(avgAggResult.getQueryName(), equalTo("AvgAggregator"));
            assertThat(avgAggResult.getTime(), greaterThan(0L));
            avgBreakdown = avgAggResult.getTimeBreakdown();
            assertThat(avgBreakdown, notNullValue());
            assertThat(avgBreakdown.keySet(), equalTo(BREAKDOWN_KEYS));
            assertThat(avgBreakdown.get(INITIALIZE), greaterThan(0L));
            assertThat(avgBreakdown.get(BUILD_LEAF_COLLECTOR), greaterThan(0L));
            assertThat(avgBreakdown.get(COLLECT), greaterThan(0L));
            assertThat(avgBreakdown.get(POST_COLLECTION), greaterThan(0L));
            assertThat(avgBreakdown.get(BUILD_AGGREGATION), greaterThan(0L));
            assertThat(avgBreakdown.get(REDUCE), equalTo(0L));
            assertMap(avgAggResult.getDebugInfo(), matchesMap().entry(BUILT_BUCKETS, greaterThan(0)));
            assertThat(avgAggResult.getProfiledChildren().size(), equalTo(0));

            maxAggResult = tagsAggResultSubAggregations.get("max");
            assertThat(maxAggResult, notNullValue());
            assertThat(maxAggResult.getQueryName(), equalTo("MaxAggregator"));
            assertThat(maxAggResult.getTime(), greaterThan(0L));
            maxBreakdown = maxAggResult.getTimeBreakdown();
            assertThat(maxBreakdown, notNullValue());
            assertThat(maxBreakdown.keySet(), equalTo(BREAKDOWN_KEYS));
            assertThat(maxBreakdown.get(INITIALIZE), greaterThan(0L));
            assertThat(maxBreakdown.get(BUILD_LEAF_COLLECTOR), greaterThan(0L));
            assertThat(maxBreakdown.get(COLLECT), greaterThan(0L));
            assertThat(maxBreakdown.get(POST_COLLECTION), greaterThan(0L));
            assertThat(maxBreakdown.get(BUILD_AGGREGATION), greaterThan(0L));
            assertThat(maxBreakdown.get(REDUCE), equalTo(0L));
            assertMap(maxAggResult.getDebugInfo(), matchesMap().entry(BUILT_BUCKETS, greaterThan(0)));
            assertThat(maxAggResult.getProfiledChildren().size(), equalTo(0));
        }
    }

    public void testNoProfile() {
        SearchResponse response = client().prepareSearch("idx")
            .setProfile(false)
            .addAggregation(
                histogram("histo").field(NUMBER_FIELD)
                    .interval(1L)
                    .subAggregation(
                        terms("tags").field(TAG_FIELD)
                            .subAggregation(avg("avg").field(NUMBER_FIELD))
                            .subAggregation(max("max").field(NUMBER_FIELD))
                    )
                    .subAggregation(
                        terms("strings").field(STRING_FIELD)
                            .subAggregation(avg("avg").field(NUMBER_FIELD))
                            .subAggregation(max("max").field(NUMBER_FIELD))
                            .subAggregation(
                                terms("tags").field(TAG_FIELD)
                                    .subAggregation(avg("avg").field(NUMBER_FIELD))
                                    .subAggregation(max("max").field(NUMBER_FIELD))
                            )
                    )
            )
            .get();
        assertSearchResponse(response);
        Map<String, SearchProfileShardResult> profileResults = response.getProfileResults();
        assertThat(profileResults, notNullValue());
        assertThat(profileResults.size(), equalTo(0));
    }

    /**
     * Makes sure that when the conditions are right we run {@code date_histogram}
     * using {@code filters}. When the conditions are right, this is significantly
     * faster than the traditional execution mechanism. This is in this test
     * rather than a yaml integration test because it requires creating many many
     * documents and that is hard to express in yaml.
     */
    public void testFilterByFilter() throws InterruptedException, IOException {
        assertAcked(
            client().admin()
                .indices()
                .prepareCreate("dateidx")
                .setSettings(Map.of("number_of_shards", 1, "number_of_replicas", 0))
                .setMapping("date", "type=date")
                .get()
        );
        List<IndexRequestBuilder> builders = new ArrayList<>();
        for (int i = 0; i < RangeAggregator.DOCS_PER_RANGE_TO_USE_FILTERS * 2; i++) {
            String date = Instant.ofEpochSecond(i).toString();
            builders.add(client().prepareIndex("dateidx").setSource(jsonBuilder().startObject().field("date", date).endObject()));
        }
        indexRandom(true, false, builders);

        SearchResponse response = client().prepareSearch("dateidx")
            .setProfile(true)
            .addAggregation(
                new DateHistogramAggregationBuilder("histo").field("date")
                    .calendarInterval(DateHistogramInterval.MONTH)
                    // Add a sub-agg so we don't get to use metadata. That's great and all, but it outputs less debugging info for us to
                    // verify.
                    .subAggregation(new MaxAggregationBuilder("m").field("date"))
            )
            .get();
        assertSearchResponse(response);
        Map<String, SearchProfileShardResult> profileResults = response.getProfileResults();
        assertThat(profileResults, notNullValue());
        assertThat(profileResults.size(), equalTo(getNumShards("dateidx").numPrimaries));
        for (SearchProfileShardResult profileShardResult : profileResults.values()) {
            assertThat(profileShardResult, notNullValue());
            AggregationProfileShardResult aggProfileResults = profileShardResult.getAggregationProfileResults();
            assertThat(aggProfileResults, notNullValue());
            List<ProfileResult> aggProfileResultsList = aggProfileResults.getProfileResults();
            assertThat(aggProfileResultsList, notNullValue());
            assertThat(aggProfileResultsList.size(), equalTo(1));
            ProfileResult histoAggResult = aggProfileResultsList.get(0);
            assertThat(histoAggResult, notNullValue());
            assertThat(histoAggResult.getQueryName(), equalTo("DateHistogramAggregator.FromDateRange"));
            assertThat(histoAggResult.getLuceneDescription(), equalTo("histo"));
            assertThat(histoAggResult.getProfiledChildren().size(), equalTo(1));
            assertThat(histoAggResult.getTime(), greaterThan(0L));
            Map<String, Long> breakdown = histoAggResult.getTimeBreakdown();
            assertThat(breakdown, notNullValue());
            assertThat(breakdown.keySet(), equalTo(BREAKDOWN_KEYS));
            assertThat(breakdown.get(INITIALIZE), greaterThan(0L));
            assertThat(breakdown.get(COLLECT), equalTo(0L));
            assertThat(breakdown.get(BUILD_AGGREGATION).longValue(), greaterThan(0L));
            assertThat(breakdown.get(REDUCE), equalTo(0L));
            assertMap(
                histoAggResult.getDebugInfo(),
                matchesMap().entry(BUILT_BUCKETS, greaterThan(0))
                    .entry("delegate", "RangeAggregator.FromFilters")
                    .entry(
                        "delegate_debug",
                        matchesMap().entry("average_docs_per_range", equalTo(RangeAggregator.DOCS_PER_RANGE_TO_USE_FILTERS * 2))
                            .entry("ranges", 1)
                            .entry("delegate", "FilterByFilterAggregator")
                            .entry(
                                "delegate_debug",
                                matchesMap().entry("segments_with_deleted_docs", 0)
                                    .entry("segments_with_doc_count_field", 0)
                                    .entry("segments_counted", 0)
                                    .entry("segments_collected", greaterThan(0))
                                    .entry(
                                        "filters",
                                        matchesList().item(
<<<<<<< HEAD
                                            matchesMap().entry("query", "DocValuesFieldExistsQuery [field=date]")
                                                .entry("specialized_for", "docvalues_field_exists")
                                                .entry("segments_counted_in_constant_time", 0)
=======
                                            matchesMap().entry("query", "*:*")
                                                .entry("results_from_metadata", 0)
                                                .entry("specialized_for", "match_all")
>>>>>>> 7ec83008
                                        )
                                    )
                            )
                    )
            );
        }
    }

    public void testDateHistogramFilterByFilterDisabled() throws InterruptedException, IOException {
        assertAcked(
            client().admin()
                .cluster()
                .prepareUpdateSettings()
                .setPersistentSettings(Settings.builder().put(SearchService.ENABLE_REWRITE_AGGS_TO_FILTER_BY_FILTER.getKey(), false))
        );
        try {
            assertAcked(
                client().admin()
                    .indices()
                    .prepareCreate("date_filter_by_filter_disabled")
                    .setSettings(Map.of("number_of_shards", 1, "number_of_replicas", 0))
                    .setMapping("date", "type=date", "keyword", "type=keyword")
                    .get()
            );
            List<IndexRequestBuilder> builders = new ArrayList<>();
            for (int i = 0; i < RangeAggregator.DOCS_PER_RANGE_TO_USE_FILTERS * 2; i++) {
                String date = Instant.ofEpochSecond(i).toString();
                builders.add(
                    client().prepareIndex("date_filter_by_filter_disabled")
                        .setSource(jsonBuilder().startObject().field("date", date).endObject())
                );
            }
            indexRandom(true, false, builders);

            SearchResponse response = client().prepareSearch("date_filter_by_filter_disabled")
                .setProfile(true)
                .addAggregation(new DateHistogramAggregationBuilder("histo").field("date").calendarInterval(DateHistogramInterval.MONTH))
                .get();
            assertSearchResponse(response);
            Map<String, SearchProfileShardResult> profileResults = response.getProfileResults();
            assertThat(profileResults, notNullValue());
            assertThat(profileResults.size(), equalTo(getNumShards("date_filter_by_filter_disabled").numPrimaries));
            for (SearchProfileShardResult profileShardResult : profileResults.values()) {
                assertThat(profileShardResult, notNullValue());
                AggregationProfileShardResult aggProfileResults = profileShardResult.getAggregationProfileResults();
                assertThat(aggProfileResults, notNullValue());
                List<ProfileResult> aggProfileResultsList = aggProfileResults.getProfileResults();
                assertThat(aggProfileResultsList, notNullValue());
                assertThat(aggProfileResultsList.size(), equalTo(1));
                ProfileResult histoAggResult = aggProfileResultsList.get(0);
                assertThat(histoAggResult, notNullValue());
                assertThat(histoAggResult.getQueryName(), equalTo("DateHistogramAggregator.FromDateRange"));
                assertThat(histoAggResult.getLuceneDescription(), equalTo("histo"));
                assertThat(histoAggResult.getProfiledChildren().size(), equalTo(0));
                assertThat(histoAggResult.getTime(), greaterThan(0L));
                Map<String, Long> breakdown = histoAggResult.getTimeBreakdown();
                assertMap(
                    breakdown,
                    matchesMap().entry(INITIALIZE, greaterThan(0L))
                        .entry(INITIALIZE + "_count", greaterThan(0L))
                        .entry(BUILD_LEAF_COLLECTOR, greaterThan(0L))
                        .entry(BUILD_LEAF_COLLECTOR + "_count", greaterThan(0L))
                        .entry(COLLECT, greaterThan(0L))
                        .entry(COLLECT + "_count", greaterThan(0L))
                        .entry(POST_COLLECTION, greaterThan(0L))
                        .entry(POST_COLLECTION + "_count", 1L)
                        .entry(BUILD_AGGREGATION, greaterThan(0L))
                        .entry(BUILD_AGGREGATION + "_count", greaterThan(0L))
                        .entry(REDUCE, 0L)
                        .entry(REDUCE + "_count", 0L)
                );
                Map<String, Object> debug = histoAggResult.getDebugInfo();
                assertMap(
                    debug,
                    matchesMap().entry("delegate", "RangeAggregator.NoOverlap")
                        .entry("built_buckets", 1)
                        .entry("delegate_debug", matchesMap().entry("ranges", 1).entry("average_docs_per_range", 10000.0))
                );
            }
        } finally {
            assertAcked(
                client().admin()
                    .cluster()
                    .prepareUpdateSettings()
                    .setPersistentSettings(Settings.builder().putNull(SearchService.ENABLE_REWRITE_AGGS_TO_FILTER_BY_FILTER.getKey()))
            );
        }
    }
}<|MERGE_RESOLUTION|>--- conflicted
+++ resolved
@@ -697,15 +697,9 @@
                                     .entry(
                                         "filters",
                                         matchesList().item(
-<<<<<<< HEAD
-                                            matchesMap().entry("query", "DocValuesFieldExistsQuery [field=date]")
-                                                .entry("specialized_for", "docvalues_field_exists")
-                                                .entry("segments_counted_in_constant_time", 0)
-=======
                                             matchesMap().entry("query", "*:*")
                                                 .entry("results_from_metadata", 0)
                                                 .entry("specialized_for", "match_all")
->>>>>>> 7ec83008
                                         )
                                     )
                             )
