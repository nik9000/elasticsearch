--- conflicted
+++ resolved
@@ -590,16 +590,10 @@
 
         @Override
         public void preCollection() throws IOException {}
-<<<<<<< HEAD
-
-        @Override
-        public void postCollection() throws IOException {}
 
         @Override
         public Aggregator[] subAggregators() {
             throw new UnsupportedOperationException();
         }
-=======
->>>>>>> 9b5f531d
     }
 }