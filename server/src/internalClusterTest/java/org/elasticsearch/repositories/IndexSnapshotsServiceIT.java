/*
 * Copyright Elasticsearch B.V. and/or licensed to Elasticsearch B.V. under one
 * or more contributor license agreements. Licensed under the Elastic License
 * 2.0 and the Server Side Public License, v 1; you may not use this file except
 * in compliance with, at your election, the Elastic License 2.0 or the Server
 * Side Public License, v 1.
 */

package org.elasticsearch.repositories;

import org.elasticsearch.action.ActionFuture;
import org.elasticsearch.action.admin.cluster.snapshots.create.CreateSnapshotResponse;
import org.elasticsearch.action.admin.cluster.snapshots.get.shard.GetShardSnapshotRequest;
import org.elasticsearch.action.admin.cluster.snapshots.get.shard.GetShardSnapshotResponse;
import org.elasticsearch.action.admin.cluster.snapshots.get.shard.TransportGetShardSnapshotAction;
import org.elasticsearch.action.admin.cluster.state.ClusterStateResponse;
import org.elasticsearch.action.support.PlainActionFuture;
import org.elasticsearch.cluster.metadata.IndexMetadata;
import org.elasticsearch.common.util.CollectionUtils;
import org.elasticsearch.core.Strings;
import org.elasticsearch.index.Index;
import org.elasticsearch.index.IndexVersion;
import org.elasticsearch.index.IndexVersions;
import org.elasticsearch.index.shard.ShardId;
import org.elasticsearch.repositories.fs.FsRepository;
import org.elasticsearch.snapshots.AbstractSnapshotIntegTestCase;
import org.elasticsearch.snapshots.Snapshot;
import org.elasticsearch.snapshots.SnapshotInfo;
import org.elasticsearch.snapshots.SnapshotState;
import org.elasticsearch.snapshots.mockstore.MockRepository;

import java.nio.file.Path;
import java.util.ArrayList;
import java.util.Collections;
import java.util.List;
import java.util.Map;
import java.util.Optional;

import static org.elasticsearch.snapshots.SnapshotsService.NO_FEATURE_STATES_VALUE;
import static org.elasticsearch.test.hamcrest.ElasticsearchAssertions.assertAcked;
import static org.elasticsearch.test.index.IndexVersionUtils.randomVersionBetween;
import static org.hamcrest.Matchers.anEmptyMap;
import static org.hamcrest.Matchers.equalTo;
import static org.hamcrest.Matchers.is;
import static org.hamcrest.Matchers.notNullValue;

public class IndexSnapshotsServiceIT extends AbstractSnapshotIntegTestCase {
    public void testGetShardSnapshotFromUnknownRepoReturnsAnError() throws Exception {
        boolean useMultipleUnknownRepositories = randomBoolean();
        List<String> repositories = useMultipleUnknownRepositories ? List.of("unknown", "unknown-2") : List.of("unknown");
        final ActionFuture<GetShardSnapshotResponse> responseFuture = getLatestSnapshotForShardFuture(repositories, "idx", 0, false);

        if (useMultipleUnknownRepositories) {
            GetShardSnapshotResponse response = responseFuture.get();
            assertThat(response.getLatestShardSnapshot().isPresent(), is(equalTo(false)));

            final Map<String, RepositoryException> failures = response.getRepositoryFailures();
            for (String repository : repositories) {
                RepositoryException repositoryException = failures.get(repository);
                assertThat(repositoryException, is(notNullValue()));
                assertThat(
                    repositoryException.getMessage(),
                    equalTo(Strings.format("[%s] Unable to find the latest snapshot for shard [[idx][0]]", repository))
                );
            }
        } else {
            expectThrows(RepositoryException.class, responseFuture);
        }

        disableRepoConsistencyCheck("This test checks an empty repository");
    }

    public void testGetShardSnapshotFromEmptyRepositoryReturnsEmptyResult() {
        final String fsRepoName = randomAlphaOfLength(10);
        createRepository(fsRepoName, FsRepository.TYPE);

        final Optional<ShardSnapshotInfo> indexShardSnapshotInfo = getLatestSnapshotForShard(fsRepoName, "test", 0);
        assertThat(indexShardSnapshotInfo.isEmpty(), equalTo(true));

        disableRepoConsistencyCheck("This test checks an empty repository");
    }

    public void testGetShardSnapshotFromUnknownIndexReturnsEmptyResult() {
        final String fsRepoName = randomAlphaOfLength(10);
        createRepository(fsRepoName, FsRepository.TYPE);

        createSnapshot(fsRepoName, "snap-1", Collections.emptyList());

        final Optional<ShardSnapshotInfo> indexShardSnapshotInfo = getLatestSnapshotForShard(fsRepoName, "test", 0);
        assertThat(indexShardSnapshotInfo.isEmpty(), equalTo(true));
    }

    public void testGetShardSnapshotFromUnknownShardReturnsEmptyResult() {
        final String fsRepoName = randomAlphaOfLength(10);
        final String indexName = "test-idx";

        createIndexWithContent(indexName);

        createRepository(fsRepoName, FsRepository.TYPE);
        createSnapshot(fsRepoName, "snap-1", Collections.singletonList(indexName));

        final Optional<ShardSnapshotInfo> indexShardSnapshotInfo = getLatestSnapshotForShard(fsRepoName, indexName, 100);
        assertThat(indexShardSnapshotInfo.isEmpty(), equalTo(true));
    }

    public void testGetShardSnapshotOnEmptyRepositoriesListThrowsAnError() {
        expectThrows(IllegalArgumentException.class, () -> getLatestSnapshotForShardFuture(Collections.emptyList(), "idx", 0, false));
    }

    public void testGetShardSnapshotReturnsTheLatestSuccessfulSnapshot() throws Exception {
        final String repoName = "repo-name";
        final Path repoPath = randomRepoPath();
        createRepository(repoName, FsRepository.TYPE, repoPath);

        final boolean useBwCFormat = randomBoolean();
        if (useBwCFormat) {
            final IndexVersion version = randomVersionBetween(random(), IndexVersions.V_7_5_0, IndexVersion.current());
            initWithSnapshotVersion(repoName, repoPath, version);
        }

        createSnapshot(repoName, "empty-snap", Collections.emptyList());

        final String indexName = "test";
        final String indexName2 = "test-2";
        List<String> indices = List.of(indexName, indexName2);
        createIndex(indexName, indexName2);
        SnapshotInfo lastSnapshot = null;
        String expectedIndexMetadataId = null;

        int numSnapshots = randomIntBetween(5, 25);
        for (int i = 0; i < numSnapshots; i++) {
            if (randomBoolean()) {
                indexRandomDocs(indexName, 5);
                indexRandomDocs(indexName2, 10);
            }
            final List<String> snapshotIndices = randomSubsetOf(indices);
            final SnapshotInfo snapshotInfo = createSnapshot(repoName, Strings.format("snap-%03d", i), snapshotIndices);
            if (snapshotInfo.indices().contains(indexName)) {
                lastSnapshot = snapshotInfo;
<<<<<<< HEAD
                ClusterStateResponse clusterStateResponse = admin().cluster().prepareState().get();
                IndexMetadata indexMetadata = clusterStateResponse.getState().metadata().getProject().index(indexName);
=======
                ClusterStateResponse clusterStateResponse = admin().cluster().prepareState(TEST_REQUEST_TIMEOUT).get();
                IndexMetadata indexMetadata = clusterStateResponse.getState().metadata().index(indexName);
>>>>>>> ecd887d6
                expectedIndexMetadataId = IndexMetaDataGenerations.buildUniqueIdentifier(indexMetadata);
            }
        }

        if (useBwCFormat) {
            // Reload the RepositoryData so we don't use cached data that wasn't serialized
            assertAcked(clusterAdmin().prepareDeleteRepository(TEST_REQUEST_TIMEOUT, TEST_REQUEST_TIMEOUT, repoName).get());
            createRepository(repoName, "fs", repoPath);
        }

        final Optional<ShardSnapshotInfo> indexShardSnapshotInfoOpt = getLatestSnapshotForShard(repoName, indexName, 0);
        if (lastSnapshot == null) {
            assertThat(indexShardSnapshotInfoOpt.isPresent(), equalTo(false));
        } else {
            assertThat(indexShardSnapshotInfoOpt.isPresent(), equalTo(true));

            final ShardSnapshotInfo shardSnapshotInfo = indexShardSnapshotInfoOpt.get();

            assertThat(shardSnapshotInfo.getIndexMetadataIdentifier(), equalTo(expectedIndexMetadataId));

            final Snapshot snapshot = shardSnapshotInfo.getSnapshot();
            assertThat(snapshot, equalTo(lastSnapshot.snapshot()));
        }
    }

    public void testGetShardSnapshotWhileThereIsARunningSnapshot() throws Exception {
        final String fsRepoName = randomAlphaOfLength(10);
        createRepository(fsRepoName, "mock");

        createSnapshot(fsRepoName, "empty-snap", Collections.emptyList());

        final String indexName = "test-idx";
        createIndexWithContent(indexName);

        blockAllDataNodes(fsRepoName);

        final String snapshotName = "snap-1";
        final ActionFuture<CreateSnapshotResponse> snapshotFuture = clusterAdmin().prepareCreateSnapshot(
            TEST_REQUEST_TIMEOUT,
            fsRepoName,
            snapshotName
        ).setIndices(indexName).setWaitForCompletion(true).execute();

        waitForBlockOnAnyDataNode(fsRepoName);

        assertThat(getLatestSnapshotForShard(fsRepoName, indexName, 0).isEmpty(), equalTo(true));

        unblockAllDataNodes(fsRepoName);

        assertSuccessful(snapshotFuture);
    }

    public void testGetShardSnapshotFailureHandlingLetOtherRepositoriesRequestsMakeProgress() throws Exception {
        final String failingRepoName = randomAlphaOfLength(10);
        createRepository(failingRepoName, "mock");
        int repoCount = randomIntBetween(1, 10);
        List<String> workingRepoNames = new ArrayList<>();
        for (int i = 0; i < repoCount; i++) {
            final String repoName = randomAlphaOfLength(10);
            createRepository(repoName, "fs");
            workingRepoNames.add(repoName);
        }

        final String indexName = "test-idx";
        createIndexWithContent(indexName);

        int snapshotIdx = 0;
        Object[] args1 = new Object[] { snapshotIdx++ };
        createSnapshot(failingRepoName, Strings.format("snap-%03d", args1), Collections.singletonList(indexName));
        SnapshotInfo latestSnapshot = null;
        for (String workingRepoName : workingRepoNames) {
            Object[] args = new Object[] { snapshotIdx++ };
            String snapshot = Strings.format("snap-%03d", args);
            latestSnapshot = createSnapshot(workingRepoName, snapshot, Collections.singletonList(indexName));
        }

        final MockRepository repository = getRepositoryOnMaster(failingRepoName);
        if (randomBoolean()) {
            repository.setBlockAndFailOnReadIndexFiles();
        } else {
            repository.setBlockAndFailOnReadSnapFiles();
        }

        PlainActionFuture<GetShardSnapshotResponse> future = getLatestSnapshotForShardFuture(
            CollectionUtils.appendToCopy(workingRepoNames, failingRepoName),
            indexName,
            0
        );
        waitForBlock(internalCluster().getMasterName(), failingRepoName);
        repository.unblock();

        final GetShardSnapshotResponse response = future.actionGet();

        final Optional<RepositoryException> error = response.getFailureForRepository(failingRepoName);
        assertThat(error.isPresent(), is(equalTo(true)));
        assertThat(
            error.get().getMessage(),
            equalTo(Strings.format("[%s] Unable to find the latest snapshot for shard [[%s][0]]", failingRepoName, indexName))
        );

        for (String workingRepoName : workingRepoNames) {
            assertThat(response.getFailureForRepository(workingRepoName).isEmpty(), is(equalTo(true)));
        }

        Optional<ShardSnapshotInfo> shardSnapshotInfoOpt = response.getLatestShardSnapshot();

        assertThat(shardSnapshotInfoOpt.isPresent(), equalTo(true));
        ShardSnapshotInfo shardSnapshotInfo = shardSnapshotInfoOpt.get();
        assertThat(shardSnapshotInfo.getSnapshot(), equalTo(latestSnapshot.snapshot()));
        assertThat(shardSnapshotInfo.getRepository(), equalTo(latestSnapshot.repository()));
    }

    public void testGetShardSnapshotInMultipleRepositoriesReturnsTheLatestSnapshot() {
        int repoCount = randomIntBetween(2, 10);
        List<String> repositories = new ArrayList<>();
        for (int i = 0; i < repoCount; i++) {
            final String repoName = randomAlphaOfLength(10);
            createRepository(repoName, "fs");
            repositories.add(repoName);
        }

        final String indexName = "test-idx";
        createIndexWithContent(indexName);

        int snapshotIdx = 0;
        SnapshotInfo expectedLatestSnapshot = null;
        for (String repository : repositories) {
            Object[] args = new Object[] { snapshotIdx++ };
            String snapshot = Strings.format("snap-%03d", args);
            expectedLatestSnapshot = createSnapshot(repository, snapshot, Collections.singletonList(indexName));
        }

        GetShardSnapshotResponse response = getLatestSnapshotForShardFuture(repositories, indexName, 0).actionGet();

        assertThat(response.getRepositoryFailures(), is(anEmptyMap()));
        Optional<ShardSnapshotInfo> shardSnapshotInfoOpt = response.getLatestShardSnapshot();

        assertThat(shardSnapshotInfoOpt.isPresent(), equalTo(true));
        ShardSnapshotInfo shardSnapshotInfo = shardSnapshotInfoOpt.get();
        assertThat(shardSnapshotInfo.getSnapshot(), equalTo(expectedLatestSnapshot.snapshot()));
        assertThat(shardSnapshotInfo.getRepository(), equalTo(expectedLatestSnapshot.repository()));
    }

    public void testFailedSnapshotsAreNotReturned() throws Exception {
        final String indexName = "test";
        createIndexWithContent(indexName);

        final String repoName = "test-repo";
        createRepository(repoName, "mock");

        for (RepositoriesService repositoriesService : internalCluster().getDataNodeInstances(RepositoriesService.class)) {
            ((MockRepository) repositoriesService.repository(repoName)).setBlockAndFailOnWriteSnapFiles();
        }

        clusterAdmin().prepareCreateSnapshot(TEST_REQUEST_TIMEOUT, repoName, "snap")
            .setIndices(indexName)
            .setWaitForCompletion(false)
            .setFeatureStates(NO_FEATURE_STATES_VALUE)
            .get();

        waitForBlockOnAnyDataNode(repoName);

        for (RepositoriesService repositoriesService : internalCluster().getDataNodeInstances(RepositoriesService.class)) {
            ((MockRepository) repositoriesService.repository(repoName)).unblock();
        }

        assertBusy(() -> assertThat(getSnapshot(repoName, "snap").state(), equalTo(SnapshotState.PARTIAL)));

        Optional<ShardSnapshotInfo> shardSnapshotInfo = getLatestSnapshotForShard(repoName, indexName, 0);
        assertThat(shardSnapshotInfo.isEmpty(), equalTo(true));

        final SnapshotInfo snapshotInfo = createSnapshot(repoName, "snap-1", Collections.singletonList(indexName));

        Optional<ShardSnapshotInfo> latestSnapshotForShard = getLatestSnapshotForShard(repoName, indexName, 0);
        assertThat(latestSnapshotForShard.isPresent(), equalTo(true));
        assertThat(latestSnapshotForShard.get().getSnapshot(), equalTo(snapshotInfo.snapshot()));
        assertThat(latestSnapshotForShard.get().getRepository(), equalTo(snapshotInfo.repository()));
    }

    private Optional<ShardSnapshotInfo> getLatestSnapshotForShard(String repository, String indexName, int shard) {
        final GetShardSnapshotResponse response = getLatestSnapshotForShardFuture(Collections.singletonList(repository), indexName, shard)
            .actionGet();
        return response.getLatestShardSnapshot();
    }

    private PlainActionFuture<GetShardSnapshotResponse> getLatestSnapshotForShardFuture(
        List<String> repositories,
        String indexName,
        int shard
    ) {
        return getLatestSnapshotForShardFuture(repositories, indexName, shard, true);
    }

    private PlainActionFuture<GetShardSnapshotResponse> getLatestSnapshotForShardFuture(
        List<String> repositories,
        String indexName,
        int shard,
        boolean useAllRepositoriesRequest
    ) {
        ShardId shardId = new ShardId(new Index(indexName, "__na__"), shard);
        PlainActionFuture<GetShardSnapshotResponse> future = new PlainActionFuture<>();
        final GetShardSnapshotRequest request;
        if (useAllRepositoriesRequest && randomBoolean()) {
            request = GetShardSnapshotRequest.latestSnapshotInAllRepositories(TEST_REQUEST_TIMEOUT, shardId);
        } else {
            request = GetShardSnapshotRequest.latestSnapshotInRepositories(TEST_REQUEST_TIMEOUT, shardId, repositories);
        }

        client().execute(TransportGetShardSnapshotAction.TYPE, request, future);
        return future;
    }
}<|MERGE_RESOLUTION|>--- conflicted
+++ resolved
@@ -137,13 +137,8 @@
             final SnapshotInfo snapshotInfo = createSnapshot(repoName, Strings.format("snap-%03d", i), snapshotIndices);
             if (snapshotInfo.indices().contains(indexName)) {
                 lastSnapshot = snapshotInfo;
-<<<<<<< HEAD
-                ClusterStateResponse clusterStateResponse = admin().cluster().prepareState().get();
+                ClusterStateResponse clusterStateResponse = admin().cluster().prepareState(TEST_REQUEST_TIMEOUT).get();
                 IndexMetadata indexMetadata = clusterStateResponse.getState().metadata().getProject().index(indexName);
-=======
-                ClusterStateResponse clusterStateResponse = admin().cluster().prepareState(TEST_REQUEST_TIMEOUT).get();
-                IndexMetadata indexMetadata = clusterStateResponse.getState().metadata().index(indexName);
->>>>>>> ecd887d6
                 expectedIndexMetadataId = IndexMetaDataGenerations.buildUniqueIdentifier(indexMetadata);
             }
         }
