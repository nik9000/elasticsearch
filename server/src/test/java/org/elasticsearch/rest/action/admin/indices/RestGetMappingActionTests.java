--- conflicted
+++ resolved
@@ -20,11 +20,8 @@
 package org.elasticsearch.rest.action.admin.indices;
 
 import org.elasticsearch.client.node.NodeClient;
-<<<<<<< HEAD
-=======
 import org.elasticsearch.common.settings.Settings;
 import org.elasticsearch.common.util.concurrent.ThreadContext;
->>>>>>> 8280a206
 import org.elasticsearch.rest.RestController;
 import org.elasticsearch.rest.RestRequest;
 import org.elasticsearch.rest.RestStatus;
@@ -43,7 +40,7 @@
 
     @Before
     public void setUpAction() {
-        new RestGetMappingAction(Settings.EMPTY, controller());
+        new RestGetMappingAction(controller());
     }
 
     public void testTypeExistsDeprecation() throws Exception {
