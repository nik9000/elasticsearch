/*
 * Copyright Elasticsearch B.V. and/or licensed to Elasticsearch B.V. under one
 * or more contributor license agreements. Licensed under the "Elastic License
 * 2.0", the "GNU Affero General Public License v3.0 only", and the "Server Side
 * Public License v 1"; you may not use this file except in compliance with, at
 * your election, the "Elastic License 2.0", the "GNU Affero General Public
 * License v3.0 only", or the "Server Side Public License, v 1".
 */

package org.elasticsearch.cluster.metadata;

import org.elasticsearch.ResourceNotFoundException;
import org.elasticsearch.action.ActionListener;
import org.elasticsearch.action.admin.indices.alias.Alias;
import org.elasticsearch.action.downsample.DownsampleConfig;
import org.elasticsearch.action.support.ActionTestUtils;
import org.elasticsearch.action.support.master.AcknowledgedResponse;
import org.elasticsearch.cluster.ClusterState;
import org.elasticsearch.cluster.metadata.MetadataIndexTemplateService.PutRequest;
import org.elasticsearch.cluster.service.ClusterService;
import org.elasticsearch.common.compress.CompressedXContent;
import org.elasticsearch.common.settings.ClusterSettings;
import org.elasticsearch.common.settings.IndexScopedSettings;
import org.elasticsearch.common.settings.Settings;
import org.elasticsearch.core.TimeValue;
import org.elasticsearch.env.Environment;
import org.elasticsearch.health.node.selection.HealthNodeTaskExecutor;
import org.elasticsearch.index.Index;
import org.elasticsearch.index.IndexSettingProviders;
import org.elasticsearch.index.IndexVersion;
import org.elasticsearch.index.mapper.MapperParsingException;
import org.elasticsearch.index.mapper.MapperService;
import org.elasticsearch.indices.EmptySystemIndices;
import org.elasticsearch.indices.IndexTemplateMissingException;
import org.elasticsearch.indices.IndicesService;
import org.elasticsearch.indices.InvalidIndexTemplateException;
import org.elasticsearch.search.aggregations.bucket.histogram.DateHistogramInterval;
import org.elasticsearch.test.ClusterServiceUtils;
import org.elasticsearch.test.ESSingleNodeTestCase;
import org.elasticsearch.threadpool.ThreadPool;
import org.elasticsearch.xcontent.NamedXContentRegistry;
import org.elasticsearch.xcontent.XContentParseException;

import java.io.IOException;
import java.util.ArrayList;
import java.util.Arrays;
import java.util.Collections;
import java.util.HashMap;
import java.util.HashSet;
import java.util.List;
import java.util.Map;
import java.util.Objects;
import java.util.Set;
import java.util.concurrent.CountDownLatch;
import java.util.concurrent.TimeUnit;
import java.util.concurrent.atomic.AtomicReference;

import static java.util.Collections.singletonList;
import static org.elasticsearch.cluster.metadata.MetadataIndexTemplateService.DEFAULT_TIMESTAMP_FIELD;
import static org.elasticsearch.cluster.metadata.MetadataIndexTemplateService.innerRemoveComponentTemplate;
import static org.elasticsearch.common.settings.Settings.builder;
import static org.elasticsearch.indices.ShardLimitValidatorTests.createTestShardLimitService;
import static org.hamcrest.Matchers.aMapWithSize;
import static org.hamcrest.Matchers.allOf;
import static org.hamcrest.Matchers.contains;
import static org.hamcrest.Matchers.containsInAnyOrder;
import static org.hamcrest.Matchers.containsString;
import static org.hamcrest.Matchers.containsStringIgnoringCase;
import static org.hamcrest.Matchers.empty;
import static org.hamcrest.Matchers.equalTo;
import static org.hamcrest.Matchers.hasKey;
import static org.hamcrest.Matchers.instanceOf;
import static org.hamcrest.Matchers.is;
import static org.hamcrest.Matchers.matchesRegex;
import static org.hamcrest.Matchers.not;
import static org.hamcrest.Matchers.notNullValue;
import static org.hamcrest.Matchers.nullValue;
import static org.hamcrest.Matchers.sameInstance;
import static org.mockito.Mockito.mock;

public class MetadataIndexTemplateServiceTests extends ESSingleNodeTestCase {

    @Override
    protected Settings nodeSettings() {
        // Disable the health node selection so the task assignment does not interfere with the cluster state during the test
        return Settings.builder().put(HealthNodeTaskExecutor.ENABLED_SETTING.getKey(), false).build();
    }

    public void testLegacyNoopUpdate() throws IOException {
        ClusterState state = ClusterState.EMPTY_STATE;
        PutRequest pr = new PutRequest("api", "id");
        pr.patterns(Arrays.asList("foo", "bar"));
        if (randomBoolean()) {
            pr.settings(Settings.builder().put(IndexMetadata.SETTING_NUMBER_OF_SHARDS, 3).build());
        }
        if (randomBoolean()) {
            pr.mappings(new CompressedXContent("{}"));
        }
        if (randomBoolean()) {
            pr.aliases(Collections.singleton(new Alias("alias")));
        }
        pr.order(randomIntBetween(0, 10));
        state = MetadataIndexTemplateService.innerPutTemplate(state, pr, new IndexTemplateMetadata.Builder("id"));

        assertNotNull(state.metadata().getProject().templates().get("id"));

        assertThat(MetadataIndexTemplateService.innerPutTemplate(state, pr, new IndexTemplateMetadata.Builder("id")), equalTo(state));
    }

    public void testIndexTemplateInvalidNumberOfShards() {
        PutRequest request = new PutRequest("test", "test_shards");
        request.patterns(singletonList("test_shards*"));

        request.settings(builder().put(IndexMetadata.SETTING_NUMBER_OF_SHARDS, "0").put("index.shard.check_on_startup", "blargh").build());

        List<Throwable> throwables = putTemplate(xContentRegistry(), request);
        assertEquals(throwables.size(), 1);
        assertThat(throwables.get(0), instanceOf(InvalidIndexTemplateException.class));
        assertThat(
            throwables.get(0).getMessage(),
            containsString("Failed to parse value [0] for setting [index.number_of_shards] must be >= 1")
        );
        assertThat(
            throwables.get(0).getMessage(),
            containsString("unknown value for [index.shard.check_on_startup] " + "must be one of [true, false, checksum] but was: blargh")
        );
    }

    public void testIndexTemplateValidationWithSpecifiedReplicas() throws Exception {
        PutRequest request = new PutRequest("test", "test_replicas");
        request.patterns(singletonList("test_shards_wait*"));

        Settings.Builder settingsBuilder = indexSettings(1, 1).put(IndexMetadata.SETTING_WAIT_FOR_ACTIVE_SHARDS.getKey(), "2");

        request.settings(settingsBuilder.build());

        List<Throwable> throwables = putTemplateDetail(request);

        assertThat(throwables, is(empty()));
    }

    public void testIndexTemplateValidationErrorsWithSpecifiedReplicas() throws Exception {
        PutRequest request = new PutRequest("test", "test_specified_replicas");
        request.patterns(singletonList("test_shards_wait*"));

        Settings.Builder settingsBuilder = indexSettings(1, 1).put(IndexMetadata.SETTING_WAIT_FOR_ACTIVE_SHARDS.getKey(), "3");

        request.settings(settingsBuilder.build());

        List<Throwable> throwables = putTemplateDetail(request);

        assertThat(throwables.get(0), instanceOf(IllegalArgumentException.class));
        assertThat(throwables.get(0).getMessage(), containsString("[3]: cannot be greater than number of shard copies [2]"));
    }

    public void testIndexTemplateValidationWithDefaultReplicas() throws Exception {
        PutRequest request = new PutRequest("test", "test_default_replicas");
        request.patterns(singletonList("test_wait_shards_default_replica*"));

        Settings.Builder settingsBuilder = builder().put(IndexMetadata.SETTING_WAIT_FOR_ACTIVE_SHARDS.getKey(), "2");

        request.settings(settingsBuilder.build());

        List<Throwable> throwables = putTemplateDetail(request);

        assertThat(throwables.get(0), instanceOf(IllegalArgumentException.class));
        assertThat(throwables.get(0).getMessage(), containsString("[2]: cannot be greater than number of shard copies [1]"));
    }

    public void testIndexTemplateValidationAccumulatesValidationErrors() {
        PutRequest request = new PutRequest("test", "putTemplate shards");
        request.patterns(singletonList("_test_shards*"));
        request.settings(builder().put(IndexMetadata.SETTING_NUMBER_OF_SHARDS, "0").build());

        List<Throwable> throwables = putTemplate(xContentRegistry(), request);
        assertEquals(throwables.size(), 1);
        assertThat(throwables.get(0), instanceOf(InvalidIndexTemplateException.class));
        assertThat(throwables.get(0).getMessage(), containsString("name must not contain a space"));
        assertThat(throwables.get(0).getMessage(), containsString("index_pattern [_test_shards*] must not start with '_'"));
        assertThat(
            throwables.get(0).getMessage(),
            containsString("Failed to parse value [0] for setting [index.number_of_shards] must be >= 1")
        );
    }

    public void testIndexTemplateWithAliasNameEqualToTemplatePattern() {
        PutRequest request = new PutRequest("api", "foobar_template");
        request.patterns(Arrays.asList("foo", "foobar"));
        request.aliases(Collections.singleton(new Alias("foobar")));

        List<Throwable> errors = putTemplate(xContentRegistry(), request);
        assertThat(errors.size(), equalTo(1));
        assertThat(errors.get(0), instanceOf(IllegalArgumentException.class));
        assertThat(errors.get(0).getMessage(), equalTo("alias [foobar] cannot be the same as any pattern in [foo, foobar]"));
    }

    public void testIndexTemplateWithValidateMapping() throws Exception {
        PutRequest request = new PutRequest("api", "validate_template");
        request.patterns(singletonList("te*"));
        request.mappings(
            new CompressedXContent(
                (builder, params) -> builder.startObject("_doc")
                    .startObject("properties")
                    .startObject("field2")
                    .field("type", "text")
                    .field("analyzer", "custom_1")
                    .endObject()
                    .endObject()
                    .endObject()
            )
        );

        List<Throwable> errors = putTemplateDetail(request);
        assertThat(errors.size(), equalTo(1));
        assertThat(errors.get(0), instanceOf(MapperParsingException.class));
        assertThat(errors.get(0).getMessage(), containsString("analyzer [custom_1] has not been configured in mappings"));
    }

    public void testAliasInvalidFilterInvalidJson() throws Exception {
        // invalid json: put index template fails
        PutRequest request = new PutRequest("api", "blank_mapping");
        request.patterns(singletonList("te*"));
        request.mappings(new CompressedXContent("{}"));
        Set<Alias> aliases = new HashSet<>();
        aliases.add(new Alias("invalid_alias").filter("abcde"));
        request.aliases(aliases);

        List<Throwable> errors = putTemplateDetail(request);
        assertThat(errors.size(), equalTo(1));
        assertThat(errors.get(0), instanceOf(IllegalArgumentException.class));
        assertThat(errors.get(0).getMessage(), equalTo("failed to parse filter for alias [invalid_alias]"));
    }

    public void testIndexTemplateWithAlias() throws Exception {
        final String templateName = "template_with_alias";
        final String aliasName = "alias_with_settings";
        PutRequest request = new PutRequest("api", templateName);
        request.patterns(singletonList("te*"));
        request.mappings(new CompressedXContent("{}"));
        Alias alias = new Alias(aliasName).filter(randomBoolean() ? null : "{\"term\":{\"user_id\":12}}")
            .indexRouting(randomBoolean() ? null : "route1")
            .searchRouting(randomBoolean() ? null : "route2")
            .isHidden(randomBoolean() ? null : randomBoolean())
            .writeIndex(randomBoolean() ? null : randomBoolean());
        Set<Alias> aliases = new HashSet<>();
        aliases.add(alias);
        request.aliases(aliases);

        List<Throwable> errors = putTemplateDetail(request);
        assertThat(errors, is(empty()));

        final Metadata metadata = clusterAdmin().prepareState(TEST_REQUEST_TIMEOUT).get().getState().metadata();
        IndexTemplateMetadata template = metadata.getProject().templates().get(templateName);
        Map<String, AliasMetadata> aliasMap = template.getAliases();
        assertThat(aliasMap.size(), equalTo(1));
        AliasMetadata metaAlias = aliasMap.get(aliasName);
        String filterString = metaAlias.filter() == null ? null : metaAlias.filter().string();
        assertThat(filterString, equalTo(alias.filter()));
        assertThat(metaAlias.indexRouting(), equalTo(alias.indexRouting()));
        assertThat(metaAlias.searchRouting(), equalTo(alias.searchRouting()));
        assertThat(metaAlias.isHidden(), equalTo(alias.isHidden()));
        assertThat(metaAlias.writeIndex(), equalTo(alias.writeIndex()));
    }

    public void testFindTemplates() throws Exception {
        client().admin().indices().prepareDeleteTemplate("*").get(); // Delete all existing templates
        putTemplateDetail(new PutRequest("test", "foo-1").patterns(singletonList("foo-*")).order(1));
        putTemplateDetail(new PutRequest("test", "foo-2").patterns(singletonList("foo-*")).order(2));
        putTemplateDetail(new PutRequest("test", "bar").patterns(singletonList("bar-*")).order(between(0, 100)));
        final ProjectMetadata projectMetadata = clusterAdmin().prepareState(TEST_REQUEST_TIMEOUT).get().getState().metadata().getProject();
        assertThat(
            MetadataIndexTemplateService.findV1Templates(projectMetadata, "foo-1234", randomBoolean())
                .stream()
                .map(IndexTemplateMetadata::name)
                .toList(),
            contains("foo-2", "foo-1")
        );
        assertThat(
            MetadataIndexTemplateService.findV1Templates(projectMetadata, "bar-xyz", randomBoolean())
                .stream()
                .map(IndexTemplateMetadata::name)
                .toList(),
            contains("bar")
        );
        assertThat(MetadataIndexTemplateService.findV1Templates(projectMetadata, "baz", randomBoolean()), empty());
    }

    public void testFindTemplatesWithHiddenIndices() throws Exception {
        client().admin().indices().prepareDeleteTemplate("*").get(); // Delete all existing templates
        putTemplateDetail(new PutRequest("testFindTemplatesWithHiddenIndices", "foo-1").patterns(singletonList("foo-*")).order(1));
        putTemplateDetail(new PutRequest("testFindTemplatesWithHiddenIndices", "foo-2").patterns(singletonList("foo-*")).order(2));
        putTemplateDetail(
            new PutRequest("testFindTemplatesWithHiddenIndices", "bar").patterns(singletonList("bar-*")).order(between(0, 100))
        );
        putTemplateDetail(new PutRequest("testFindTemplatesWithHiddenIndices", "global").patterns(singletonList("*")));
        putTemplateDetail(
            new PutRequest("testFindTemplatesWithHiddenIndices", "sneaky-hidden").patterns(singletonList("sneaky*"))
                .settings(Settings.builder().put("index.hidden", true).build())
        );
        final ProjectMetadata projectMetadata = clusterAdmin().prepareState(TEST_REQUEST_TIMEOUT).get().getState().metadata().getProject();

        // hidden
        assertThat(
            MetadataIndexTemplateService.findV1Templates(projectMetadata, "foo-1234", true)
                .stream()
                .map(IndexTemplateMetadata::name)
                .toList(),
            containsInAnyOrder("foo-2", "foo-1")
        );
        assertThat(
            MetadataIndexTemplateService.findV1Templates(projectMetadata, "bar-xyz", true)
                .stream()
                .map(IndexTemplateMetadata::name)
                .toList(),
            contains("bar")
        );
        assertThat(MetadataIndexTemplateService.findV1Templates(projectMetadata, "baz", true), empty());
        assertThat(
            MetadataIndexTemplateService.findV1Templates(projectMetadata, "sneaky1", true)
                .stream()
                .map(IndexTemplateMetadata::name)
                .toList(),
            contains("sneaky-hidden")
        );

        // not hidden
        assertThat(
            MetadataIndexTemplateService.findV1Templates(projectMetadata, "foo-1234", false)
                .stream()
                .map(IndexTemplateMetadata::name)
                .toList(),
            containsInAnyOrder("foo-2", "foo-1", "global")
        );
        assertThat(
            MetadataIndexTemplateService.findV1Templates(projectMetadata, "bar-xyz", false)
                .stream()
                .map(IndexTemplateMetadata::name)
                .toList(),
            containsInAnyOrder("bar", "global")
        );
        assertThat(
            MetadataIndexTemplateService.findV1Templates(projectMetadata, "baz", false).stream().map(IndexTemplateMetadata::name).toList(),
            contains("global")
        );
        assertThat(
            MetadataIndexTemplateService.findV1Templates(projectMetadata, "sneaky1", false)
                .stream()
                .map(IndexTemplateMetadata::name)
                .toList(),
            containsInAnyOrder("global", "sneaky-hidden")
        );

        // unknown
        assertThat(
            MetadataIndexTemplateService.findV1Templates(projectMetadata, "foo-1234", null)
                .stream()
                .map(IndexTemplateMetadata::name)
                .toList(),
            containsInAnyOrder("foo-2", "foo-1", "global")
        );
        assertThat(
            MetadataIndexTemplateService.findV1Templates(projectMetadata, "bar-xyz", null)
                .stream()
                .map(IndexTemplateMetadata::name)
                .toList(),
            containsInAnyOrder("bar", "global")
        );
        assertThat(
            MetadataIndexTemplateService.findV1Templates(projectMetadata, "baz", null).stream().map(IndexTemplateMetadata::name).toList(),
            contains("global")
        );
        assertThat(
            MetadataIndexTemplateService.findV1Templates(projectMetadata, "sneaky1", null)
                .stream()
                .map(IndexTemplateMetadata::name)
                .toList(),
            contains("sneaky-hidden")
        );
    }

    public void testFindTemplatesWithDateMathIndex() throws Exception {
        client().admin().indices().prepareDeleteTemplate("*").get(); // Delete all existing templates
        putTemplateDetail(new PutRequest("testFindTemplatesWithDateMathIndex", "foo-1").patterns(singletonList("test-*")).order(1));
        final ProjectMetadata projectMetadata = clusterAdmin().prepareState(TEST_REQUEST_TIMEOUT).get().getState().metadata().getProject();

        assertThat(
            MetadataIndexTemplateService.findV1Templates(projectMetadata, "<test-{now/d}>", false)
                .stream()
                .map(IndexTemplateMetadata::name)
                .toList(),
            containsInAnyOrder("foo-1")
        );
    }

    public void testPutGlobalTemplateWithIndexHiddenSetting() throws Exception {
        List<Throwable> errors = putTemplateDetail(
            new PutRequest("testPutGlobalTemplateWithIndexHiddenSetting", "sneaky-hidden").patterns(singletonList("*"))
                .settings(Settings.builder().put("index.hidden", true).build())
        );
        assertThat(errors.size(), is(1));
        assertThat(errors.get(0).getMessage(), containsString("global templates may not specify the setting index.hidden"));
    }

    public void testAddComponentTemplate() throws Exception {
        MetadataIndexTemplateService metadataIndexTemplateService = getMetadataIndexTemplateService();
        ClusterState state = ClusterState.EMPTY_STATE;
        Template template = new Template(Settings.builder().build(), new CompressedXContent("""
            {"properties":{"@timestamp":{"type":"date"}}}
            """), ComponentTemplateTests.randomAliases());
        ComponentTemplate componentTemplate = new ComponentTemplate(template, 1L, new HashMap<>());
        state = metadataIndexTemplateService.addComponentTemplate(state, false, "foo", componentTemplate);

        assertNotNull(state.metadata().getProject().componentTemplates().get("foo"));
        assertThat(state.metadata().getProject().componentTemplates().get("foo"), equalTo(componentTemplate));

        final ClusterState throwState = ClusterState.builder(state).build();
        IllegalArgumentException e = expectThrows(
            IllegalArgumentException.class,
            () -> metadataIndexTemplateService.addComponentTemplate(throwState, true, "foo", componentTemplate)
        );
        assertThat(e.getMessage(), containsString("component template [foo] already exists"));

        state = metadataIndexTemplateService.addComponentTemplate(state, randomBoolean(), "bar", componentTemplate);
        assertNotNull(state.metadata().getProject().componentTemplates().get("bar"));

        template = new Template(
            Settings.builder().build(),
            new CompressedXContent("{\"invalid\"}"),
            ComponentTemplateTests.randomAliases()
        );
        ComponentTemplate componentTemplate2 = new ComponentTemplate(template, 1L, new HashMap<>());
        expectThrows(
            XContentParseException.class,
            () -> metadataIndexTemplateService.addComponentTemplate(throwState, true, "foo2", componentTemplate2)
        );

        template = new Template(
            Settings.builder().build(),
            new CompressedXContent("{\"invalid\":\"invalid\"}"),
            ComponentTemplateTests.randomAliases()
        );
        ComponentTemplate componentTemplate3 = new ComponentTemplate(template, 1L, new HashMap<>());
        expectThrows(
            MapperParsingException.class,
            () -> metadataIndexTemplateService.addComponentTemplate(throwState, true, "foo2", componentTemplate3)
        );

        template = new Template(
            Settings.builder().put("invalid", "invalid").build(),
            new CompressedXContent("{}"),
            ComponentTemplateTests.randomAliases()
        );
        ComponentTemplate componentTemplate4 = new ComponentTemplate(template, 1L, new HashMap<>());
        expectThrows(
            IllegalArgumentException.class,
            () -> metadataIndexTemplateService.addComponentTemplate(throwState, true, "foo2", componentTemplate4)
        );
    }

    public void testUpdateComponentTemplateWithIndexHiddenSetting() throws Exception {
        MetadataIndexTemplateService metadataIndexTemplateService = getMetadataIndexTemplateService();
        ClusterState state = ClusterState.EMPTY_STATE;
        Template template = new Template(Settings.builder().build(), null, ComponentTemplateTests.randomAliases());
        ComponentTemplate componentTemplate = new ComponentTemplate(template, 1L, new HashMap<>());
        state = metadataIndexTemplateService.addComponentTemplate(state, true, "foo", componentTemplate);
        assertNotNull(state.metadata().getProject().componentTemplates().get("foo"));

        ComposableIndexTemplate firstGlobalIndexTemplate = ComposableIndexTemplate.builder()
            .indexPatterns(List.of("*"))
            .template(template)
            .componentTemplates(List.of("foo"))
            .priority(1L)
            .build();
        state = metadataIndexTemplateService.addIndexTemplateV2(state, true, "globalindextemplate1", firstGlobalIndexTemplate);

        ComposableIndexTemplate secondGlobalIndexTemplate = ComposableIndexTemplate.builder()
            .indexPatterns(List.of("*"))
            .template(template)
            .componentTemplates(List.of("foo"))
            .priority(2L)
            .build();
        state = metadataIndexTemplateService.addIndexTemplateV2(state, true, "globalindextemplate2", secondGlobalIndexTemplate);

        ComposableIndexTemplate fooPatternIndexTemplate = ComposableIndexTemplate.builder()
            .indexPatterns(List.of("foo-*"))
            .template(template)
            .componentTemplates(List.of("foo"))
            .priority(3L)
            .build();
        state = metadataIndexTemplateService.addIndexTemplateV2(state, true, "foopatternindextemplate", fooPatternIndexTemplate);

        // update the component template to set the index.hidden setting
        Template templateWithIndexHiddenSetting = new Template(
            Settings.builder().put(IndexMetadata.SETTING_INDEX_HIDDEN, true).build(),
            null,
            null
        );
        ComponentTemplate updatedComponentTemplate = new ComponentTemplate(templateWithIndexHiddenSetting, 2L, new HashMap<>());
        try {
            metadataIndexTemplateService.addComponentTemplate(state, false, "foo", updatedComponentTemplate);
            fail(
                "expecting an exception as updating the component template would yield the global templates to include the index.hidden "
                    + "setting"
            );
        } catch (IllegalArgumentException e) {
            assertThat(e.getMessage(), containsStringIgnoringCase("globalindextemplate1"));
            assertThat(e.getMessage(), containsStringIgnoringCase("globalindextemplate2"));
            assertThat(e.getMessage(), not(containsStringIgnoringCase("foopatternindextemplate")));
        }
    }

    public void testAddIndexTemplateV2() throws Exception {
        ClusterState state = ClusterState.EMPTY_STATE;
        final MetadataIndexTemplateService metadataIndexTemplateService = getMetadataIndexTemplateService();
        ComposableIndexTemplate template = ComposableIndexTemplateTests.randomInstance();
        state = metadataIndexTemplateService.addIndexTemplateV2(state, false, "foo", template);

        assertNotNull(state.metadata().getProject().templatesV2().get("foo"));
        assertTemplatesEqual(state.metadata().getProject().templatesV2().get("foo"), template);

        ComposableIndexTemplate newTemplate = randomValueOtherThanMany(
            t -> Objects.equals(template.priority(), t.priority()),
            ComposableIndexTemplateTests::randomInstance
        );

        final ClusterState throwState = ClusterState.builder(state).build();
        IllegalArgumentException e = expectThrows(
            IllegalArgumentException.class,
            () -> metadataIndexTemplateService.addIndexTemplateV2(throwState, true, "foo", newTemplate)
        );
        assertThat(e.getMessage(), containsString("index template [foo] already exists"));

        state = metadataIndexTemplateService.addIndexTemplateV2(state, randomBoolean(), "bar", newTemplate);
        assertNotNull(state.metadata().getProject().templatesV2().get("bar"));
    }

    public void testUpdateIndexTemplateV2() throws Exception {
        ClusterState state = ClusterState.EMPTY_STATE;
        final MetadataIndexTemplateService metadataIndexTemplateService = getMetadataIndexTemplateService();
        ComposableIndexTemplate template = ComposableIndexTemplateTests.randomInstance();
        state = metadataIndexTemplateService.addIndexTemplateV2(state, false, "foo", template);

        assertNotNull(state.metadata().getProject().templatesV2().get("foo"));
        assertTemplatesEqual(state.metadata().getProject().templatesV2().get("foo"), template);

        List<String> patterns = new ArrayList<>(template.indexPatterns());
        patterns.add("new-pattern");
        template = template.toBuilder().indexPatterns(patterns).build();
        state = metadataIndexTemplateService.addIndexTemplateV2(state, false, "foo", template);

        assertNotNull(state.metadata().getProject().templatesV2().get("foo"));
        assertTemplatesEqual(state.metadata().getProject().templatesV2().get("foo"), template);
    }

    public void testRemoveIndexTemplateV2() throws Exception {
        ComposableIndexTemplate template = ComposableIndexTemplateTests.randomInstance();
        final MetadataIndexTemplateService metadataIndexTemplateService = getMetadataIndexTemplateService();
        IndexTemplateMissingException e = expectThrows(
            IndexTemplateMissingException.class,
            () -> MetadataIndexTemplateService.innerRemoveIndexTemplateV2(ClusterState.EMPTY_STATE, "foo")
        );
        assertThat(e.getMessage(), equalTo("index_template [foo] missing"));

        final ClusterState state = metadataIndexTemplateService.addIndexTemplateV2(ClusterState.EMPTY_STATE, false, "foo", template);
        assertNotNull(state.metadata().getProject().templatesV2().get("foo"));
        assertTemplatesEqual(state.metadata().getProject().templatesV2().get("foo"), template);

        ClusterState updatedState = MetadataIndexTemplateService.innerRemoveIndexTemplateV2(state, "foo");
        assertNull(updatedState.metadata().getProject().templatesV2().get("foo"));
    }

    public void testRemoveIndexTemplateV2Wildcards() throws Exception {
        ComposableIndexTemplate template = ComposableIndexTemplateTests.randomInstance();
        MetadataIndexTemplateService metadataIndexTemplateService = getMetadataIndexTemplateService();
        ClusterState result = MetadataIndexTemplateService.innerRemoveIndexTemplateV2(ClusterState.EMPTY_STATE, "*");
        assertThat(result, sameInstance(ClusterState.EMPTY_STATE));

        ClusterState state = metadataIndexTemplateService.addIndexTemplateV2(ClusterState.EMPTY_STATE, false, "foo", template);
        assertThat(state.metadata().getProject().templatesV2().get("foo"), notNullValue());

        assertTemplatesEqual(state.metadata().getProject().templatesV2().get("foo"), template);

        Exception e = expectThrows(
            IndexTemplateMissingException.class,
            () -> MetadataIndexTemplateService.innerRemoveIndexTemplateV2(state, "foob*")
        );
        assertThat(e.getMessage(), equalTo("index_template [foob*] missing"));

        ClusterState updatedState = MetadataIndexTemplateService.innerRemoveIndexTemplateV2(state, "foo*");
        assertThat(updatedState.metadata().getProject().templatesV2().get("foo"), nullValue());
    }

    public void testRemoveMultipleIndexTemplateV2() throws Exception {
        ComposableIndexTemplate fooTemplate = ComposableIndexTemplateTests.randomInstance();
        ComposableIndexTemplate barTemplate = ComposableIndexTemplateTests.randomInstance();
        ComposableIndexTemplate bazTemplate = ComposableIndexTemplateTests.randomInstance();
        MetadataIndexTemplateService metadataIndexTemplateService = getMetadataIndexTemplateService();

        ClusterState state = metadataIndexTemplateService.addIndexTemplateV2(ClusterState.EMPTY_STATE, false, "foo", fooTemplate);
        state = metadataIndexTemplateService.addIndexTemplateV2(state, false, "bar", barTemplate);
        state = metadataIndexTemplateService.addIndexTemplateV2(state, false, "baz", bazTemplate);
        assertNotNull(state.metadata().getProject().templatesV2().get("foo"));
        assertNotNull(state.metadata().getProject().templatesV2().get("bar"));
        assertNotNull(state.metadata().getProject().templatesV2().get("baz"));
        assertTemplatesEqual(state.metadata().getProject().templatesV2().get("foo"), fooTemplate);
        assertTemplatesEqual(state.metadata().getProject().templatesV2().get("bar"), barTemplate);
        assertTemplatesEqual(state.metadata().getProject().templatesV2().get("baz"), bazTemplate);

        ClusterState updatedState = MetadataIndexTemplateService.innerRemoveIndexTemplateV2(state, "foo", "baz");
        assertNull(updatedState.metadata().getProject().templatesV2().get("foo"));
        assertNotNull(updatedState.metadata().getProject().templatesV2().get("bar"));
        assertNull(updatedState.metadata().getProject().templatesV2().get("baz"));
    }

    public void testRemoveMultipleIndexTemplateV2Wildcards() throws Exception {
        ComposableIndexTemplate fooTemplate = ComposableIndexTemplateTests.randomInstance();
        ComposableIndexTemplate barTemplate = ComposableIndexTemplateTests.randomInstance();
        ComposableIndexTemplate bazTemplate = ComposableIndexTemplateTests.randomInstance();
        MetadataIndexTemplateService metadataIndexTemplateService = getMetadataIndexTemplateService();

        final ClusterState state;
        {
            ClusterState cs = metadataIndexTemplateService.addIndexTemplateV2(ClusterState.EMPTY_STATE, false, "foo", fooTemplate);
            cs = metadataIndexTemplateService.addIndexTemplateV2(cs, false, "bar", barTemplate);
            state = metadataIndexTemplateService.addIndexTemplateV2(cs, false, "baz", bazTemplate);
        }

        Exception e = expectThrows(
            IndexTemplateMissingException.class,
            () -> MetadataIndexTemplateService.innerRemoveIndexTemplateV2(state, "foo", "b*", "k*", "*")
        );
        assertThat(e.getMessage(), equalTo("index_template [b*,k*,*] missing"));

        assertNotNull(state.metadata().getProject().templatesV2().get("foo"));
        assertNotNull(state.metadata().getProject().templatesV2().get("bar"));
        assertNotNull(state.metadata().getProject().templatesV2().get("baz"));
        assertTemplatesEqual(state.metadata().getProject().templatesV2().get("foo"), fooTemplate);
        assertTemplatesEqual(state.metadata().getProject().templatesV2().get("bar"), barTemplate);
        assertTemplatesEqual(state.metadata().getProject().templatesV2().get("baz"), bazTemplate);
    }

    /**
     * Test that if we have a pre-existing v1 template and put a v2 template that would match the same indices, we generate a warning
     */
    public void testPuttingV2TemplateGeneratesWarning() throws Exception {
        IndexTemplateMetadata v1Template = IndexTemplateMetadata.builder("v1-template").patterns(Arrays.asList("fo*", "baz")).build();
        final MetadataIndexTemplateService metadataIndexTemplateService = getMetadataIndexTemplateService();

        ClusterState state = ClusterState.builder(ClusterState.EMPTY_STATE)
            .metadata(Metadata.builder(Metadata.EMPTY_METADATA).put(v1Template).build())
            .build();

        ComposableIndexTemplate v2Template = ComposableIndexTemplate.builder()
            .indexPatterns(Arrays.asList("foo-bar-*", "eggplant"))
            .build();
        state = metadataIndexTemplateService.addIndexTemplateV2(state, false, "v2-template", v2Template);

        assertCriticalWarnings(
            "index template [v2-template] has index patterns [foo-bar-*, eggplant] matching patterns "
                + "from existing older templates [v1-template] with patterns (v1-template => [fo*, baz]); this template [v2-template] will "
                + "take precedence during new index creation"
        );

        assertNotNull(state.metadata().getProject().templatesV2().get("v2-template"));
        assertTemplatesEqual(state.metadata().getProject().templatesV2().get("v2-template"), v2Template);
    }

    public void testPutGlobalV2TemplateWhichResolvesIndexHiddenSetting() throws Exception {
        MetadataIndexTemplateService metadataIndexTemplateService = getMetadataIndexTemplateService();
        Template templateWithIndexHiddenSetting = new Template(
            Settings.builder().put(IndexMetadata.SETTING_INDEX_HIDDEN, true).build(),
            null,
            null
        );
        ComponentTemplate componentTemplate = new ComponentTemplate(templateWithIndexHiddenSetting, 1L, new HashMap<>());

        CountDownLatch waitToCreateComponentTemplate = new CountDownLatch(1);
        ActionListener<AcknowledgedResponse> createComponentTemplateListener = new ActionListener<>() {

            @Override
            public void onResponse(AcknowledgedResponse response) {
                waitToCreateComponentTemplate.countDown();
            }

            @Override
            public void onFailure(Exception e) {
                fail("expecting the component template PUT to succeed but got: " + e.getMessage());
            }
        };

        metadataIndexTemplateService.putComponentTemplate(
            "test",
            true,
            "ct-with-index-hidden-setting",
            TimeValue.timeValueSeconds(30L),
            componentTemplate,
            createComponentTemplateListener
        );

        waitToCreateComponentTemplate.await(10, TimeUnit.SECONDS);

        ComposableIndexTemplate globalIndexTemplate = ComposableIndexTemplate.builder()
            .indexPatterns(List.of("*"))
            .componentTemplates(List.of("ct-with-index-hidden-setting"))
            .build();

        expectThrows(
            InvalidIndexTemplateException.class,
            () -> metadataIndexTemplateService.putIndexTemplateV2(
                "testing",
                true,
                "template-referencing-ct-with-hidden-index-setting",
                TimeValue.timeValueSeconds(30L),
                globalIndexTemplate,
                new ActionListener<>() {
                    @Override
                    public void onResponse(AcknowledgedResponse response) {
                        fail(
                            "the listener should not be invoked as the validation should be executed before any cluster state updates "
                                + "are issued"
                        );
                    }

                    @Override
                    public void onFailure(Exception e) {
                        fail(
                            "the listener should not be invoked as the validation should be executed before any cluster state updates "
                                + "are issued"
                        );
                    }
                }
            )
        );
    }

    /**
     * Test that if we have a pre-existing v2 template and put a "*" v1 template, we generate a warning
     */
    public void testPuttingV1StarTemplateGeneratesWarning() throws Exception {
        final MetadataIndexTemplateService metadataIndexTemplateService = getMetadataIndexTemplateService();
        ComposableIndexTemplate v2Template = ComposableIndexTemplate.builder()
            .indexPatterns(Arrays.asList("foo-bar-*", "eggplant"))
            .build();
        ClusterState state = metadataIndexTemplateService.addIndexTemplateV2(ClusterState.EMPTY_STATE, false, "v2-template", v2Template);

        MetadataIndexTemplateService.PutRequest req = new MetadataIndexTemplateService.PutRequest("cause", "v1-template");
        req.patterns(Arrays.asList("*", "baz"));
        state = MetadataIndexTemplateService.innerPutTemplate(state, req, IndexTemplateMetadata.builder("v1-template"));

        assertCriticalWarnings(
            "legacy template [v1-template] has index patterns [*, baz] matching patterns from existing "
                + "composable templates [v2-template] with patterns (v2-template => [foo-bar-*, eggplant]); this template "
                + "[v1-template] may be ignored in favor of a composable template at index creation time"
        );

        assertNotNull(state.metadata().getProject().templates().get("v1-template"));
        assertThat(state.metadata().getProject().templates().get("v1-template").patterns(), containsInAnyOrder("*", "baz"));
    }

    /**
     * Test that if we have a pre-existing v2 template and put a v1 template that would match the same indices, we generate a hard error
     */
    public void testPuttingV1NonStarTemplateGeneratesError() throws Exception {
        final MetadataIndexTemplateService metadataIndexTemplateService = getMetadataIndexTemplateService();
        ComposableIndexTemplate v2Template = ComposableIndexTemplate.builder()
            .indexPatterns(Arrays.asList("foo-bar-*", "eggplant"))
            .build();
        ClusterState state = metadataIndexTemplateService.addIndexTemplateV2(ClusterState.EMPTY_STATE, false, "v2-template", v2Template);

        MetadataIndexTemplateService.PutRequest req = new MetadataIndexTemplateService.PutRequest("cause", "v1-template");
        req.patterns(Arrays.asList("egg*", "baz"));
        IllegalArgumentException e = expectThrows(
            IllegalArgumentException.class,
            () -> MetadataIndexTemplateService.innerPutTemplate(state, req, IndexTemplateMetadata.builder("v1-template"))
        );

        assertThat(
            e.getMessage(),
            equalTo(
                "legacy template [v1-template] has index patterns [egg*, baz] matching patterns from existing composable "
                    + "templates [v2-template] with patterns (v2-template => [foo-bar-*, eggplant]), use composable templates "
                    + "(/_index_template) instead"
            )
        );

        assertNull(state.metadata().getProject().templates().get("v1-template"));
    }

    /**
     * Test that if we have a pre-existing v1 and v2 template, and we update the existing v1
     * template without changing its index patterns, a warning is generated
     */
    public void testUpdatingV1NonStarTemplateWithUnchangedPatternsGeneratesWarning() throws Exception {
        final MetadataIndexTemplateService metadataIndexTemplateService = getMetadataIndexTemplateService();

        IndexTemplateMetadata v1Template = IndexTemplateMetadata.builder("v1-template").patterns(Arrays.asList("fo*", "baz")).build();

        ClusterState state = ClusterState.builder(ClusterState.EMPTY_STATE)
            .metadata(Metadata.builder(Metadata.EMPTY_METADATA).put(v1Template).build())
            .build();

        ComposableIndexTemplate v2Template = ComposableIndexTemplate.builder()
            .indexPatterns(Arrays.asList("foo-bar-*", "eggplant"))
            .build();
        state = metadataIndexTemplateService.addIndexTemplateV2(state, false, "v2-template", v2Template);

        assertCriticalWarnings(
            "index template [v2-template] has index patterns [foo-bar-*, eggplant] matching patterns "
                + "from existing older templates [v1-template] with patterns (v1-template => [fo*, baz]); this template [v2-template] will "
                + "take precedence during new index creation"
        );

        assertNotNull(state.metadata().getProject().templatesV2().get("v2-template"));
        assertTemplatesEqual(state.metadata().getProject().templatesV2().get("v2-template"), v2Template);

        // Now try to update the existing v1-template

        MetadataIndexTemplateService.PutRequest req = new MetadataIndexTemplateService.PutRequest("cause", "v1-template");
        req.patterns(Arrays.asList("fo*", "baz"));
        state = MetadataIndexTemplateService.innerPutTemplate(state, req, IndexTemplateMetadata.builder("v1-template"));

        assertCriticalWarnings(
            "legacy template [v1-template] has index patterns [fo*, baz] matching patterns from existing "
                + "composable templates [v2-template] with patterns (v2-template => [foo-bar-*, eggplant]); this template "
                + "[v1-template] may be ignored in favor of a composable template at index creation time"
        );

        assertNotNull(state.metadata().getProject().templates().get("v1-template"));
        assertThat(state.metadata().getProject().templates().get("v1-template").patterns(), containsInAnyOrder("fo*", "baz"));
    }

    /**
     * Test that if we have a pre-existing v1 and v2 template, and we update the existing v1
     * template *AND* change the index patterns that an error is generated
     */
    public void testUpdatingV1NonStarWithChangedPatternsTemplateGeneratesError() throws Exception {
        final MetadataIndexTemplateService metadataIndexTemplateService = getMetadataIndexTemplateService();
        IndexTemplateMetadata v1Template = IndexTemplateMetadata.builder("v1-template").patterns(Arrays.asList("fo*", "baz")).build();

        ClusterState state = ClusterState.builder(ClusterState.EMPTY_STATE)
            .metadata(Metadata.builder(Metadata.EMPTY_METADATA).put(v1Template).build())
            .build();

        ComposableIndexTemplate v2Template = ComposableIndexTemplate.builder()
            .indexPatterns(Arrays.asList("foo-bar-*", "eggplant"))
            .build();
        state = metadataIndexTemplateService.addIndexTemplateV2(state, false, "v2-template", v2Template);

        assertCriticalWarnings(
            "index template [v2-template] has index patterns [foo-bar-*, eggplant] matching patterns "
                + "from existing older templates [v1-template] with patterns (v1-template => [fo*, baz]); this template [v2-template] will "
                + "take precedence during new index creation"
        );

        assertNotNull(state.metadata().getProject().templatesV2().get("v2-template"));
        assertTemplatesEqual(state.metadata().getProject().templatesV2().get("v2-template"), v2Template);

        // Now try to update the existing v1-template

        MetadataIndexTemplateService.PutRequest req = new MetadataIndexTemplateService.PutRequest("cause", "v1-template");
        req.patterns(Arrays.asList("egg*", "baz"));
        final ClusterState finalState = state;
        IllegalArgumentException e = expectThrows(
            IllegalArgumentException.class,
            () -> MetadataIndexTemplateService.innerPutTemplate(finalState, req, IndexTemplateMetadata.builder("v1-template"))
        );

        assertThat(
            e.getMessage(),
            equalTo(
                "legacy template [v1-template] has index patterns [egg*, baz] matching patterns "
                    + "from existing composable templates [v2-template] with patterns (v2-template => [foo-bar-*, eggplant]), "
                    + "use composable templates (/_index_template) instead"
            )
        );
    }

    public void testPuttingOverlappingV2Template() throws Exception {
        {
            ComposableIndexTemplate template = ComposableIndexTemplate.builder()
                .indexPatterns(Arrays.asList("egg*", "baz"))
                .priority(1L)
                .build();
            MetadataIndexTemplateService metadataIndexTemplateService = getMetadataIndexTemplateService();
            ClusterState state = metadataIndexTemplateService.addIndexTemplateV2(ClusterState.EMPTY_STATE, false, "foo", template);
            ComposableIndexTemplate newTemplate = ComposableIndexTemplate.builder()
                .indexPatterns(Arrays.asList("abc", "baz*"))
                .priority(1L)
                .build();
            IllegalArgumentException e = expectThrows(
                IllegalArgumentException.class,
                () -> metadataIndexTemplateService.addIndexTemplateV2(state, false, "foo2", newTemplate)
            );
            assertThat(
                e.getMessage(),
                equalTo(
                    "index template [foo2] has index patterns [abc, baz*] matching patterns from existing "
                        + "templates [foo] with patterns (foo => [egg*, baz]) that have the same priority [1], multiple "
                        + "index templates may not match during index creation, please use a different priority"
                )
            );
        }

        {
            ComposableIndexTemplate template = ComposableIndexTemplate.builder().indexPatterns(Arrays.asList("egg*", "baz")).build();
            MetadataIndexTemplateService metadataIndexTemplateService = getMetadataIndexTemplateService();
            ClusterState state = metadataIndexTemplateService.addIndexTemplateV2(ClusterState.EMPTY_STATE, false, "foo", template);
            ComposableIndexTemplate newTemplate = ComposableIndexTemplate.builder()
                .indexPatterns(Arrays.asList("abc", "baz*"))
                .priority(0L)
                .build();
            IllegalArgumentException e = expectThrows(
                IllegalArgumentException.class,
                () -> metadataIndexTemplateService.addIndexTemplateV2(state, false, "foo2", newTemplate)
            );
            assertThat(
                e.getMessage(),
                equalTo(
                    "index template [foo2] has index patterns [abc, baz*] matching patterns from existing "
                        + "templates [foo] with patterns (foo => [egg*, baz]) that have the same priority [0], multiple "
                        + "index templates may not match during index creation, please use a different priority"
                )
            );
        }
    }

    public void testFindV2Templates() throws Exception {
        final MetadataIndexTemplateService service = getMetadataIndexTemplateService();
        ClusterState state = ClusterState.EMPTY_STATE;
        assertNull(MetadataIndexTemplateService.findV2Template(state.metadata().getProject(), "index", randomBoolean()));

        ComponentTemplate ct = ComponentTemplateTests.randomNonDeprecatedInstance();
        state = service.addComponentTemplate(state, true, "ct", ct);
        ComposableIndexTemplate it = ComposableIndexTemplate.builder()
            .indexPatterns(List.of("i*"))
            .componentTemplates(List.of("ct"))
            .version(1L)
            .build();
        state = service.addIndexTemplateV2(state, true, "my-template", it);
        ComposableIndexTemplate it2 = ComposableIndexTemplate.builder()
            .indexPatterns(List.of("in*"))
            .componentTemplates(List.of("ct"))
            .priority(10L)
            .version(2L)
            .build();
        state = service.addIndexTemplateV2(state, true, "my-template2", it2);

        String result = MetadataIndexTemplateService.findV2Template(state.metadata().getProject(), "index", randomBoolean());

        assertThat(result, equalTo("my-template2"));
    }

    public void testFindV2TemplatesForHiddenIndex() throws Exception {
        final MetadataIndexTemplateService service = getMetadataIndexTemplateService();
        ClusterState state = ClusterState.EMPTY_STATE;
        assertNull(MetadataIndexTemplateService.findV2Template(state.metadata().getProject(), "index", true));

        ComponentTemplate ct = ComponentTemplateTests.randomNonDeprecatedInstance();
        state = service.addComponentTemplate(state, true, "ct", ct);
        ComposableIndexTemplate it = ComposableIndexTemplate.builder()
            .indexPatterns(List.of("i*"))
            .componentTemplates(List.of("ct"))
            .priority(0L)
            .version(1L)
            .build();
        state = service.addIndexTemplateV2(state, true, "my-template", it);
        ComposableIndexTemplate it2 = ComposableIndexTemplate.builder()
            .indexPatterns(List.of("*"))
            .componentTemplates(List.of("ct"))
            .priority(10L)
            .version(2L)
            .build();
        state = service.addIndexTemplateV2(state, true, "my-template2", it2);

        String result = MetadataIndexTemplateService.findV2Template(state.metadata().getProject(), "index", true);

        assertThat(result, equalTo("my-template"));
    }

    public void testFindV2TemplatesForDateMathIndex() throws Exception {
        String indexName = "<index-{now/d}>";
        final MetadataIndexTemplateService service = getMetadataIndexTemplateService();
        ClusterState state = ClusterState.EMPTY_STATE;
        assertNull(MetadataIndexTemplateService.findV2Template(state.metadata().getProject(), indexName, true));

        ComponentTemplate ct = ComponentTemplateTests.randomNonDeprecatedInstance();
        state = service.addComponentTemplate(state, true, "ct", ct);
        ComposableIndexTemplate it = ComposableIndexTemplate.builder()
            .indexPatterns(List.of("index-*"))
            .componentTemplates(List.of("ct"))
            .priority(0L)
            .version(1L)
            .build();
        state = service.addIndexTemplateV2(state, true, "my-template", it);
        ComposableIndexTemplate it2 = ComposableIndexTemplate.builder()
            .indexPatterns(List.of("*"))
            .componentTemplates(List.of("ct"))
            .priority(10L)
            .version(2L)
            .build();
        state = service.addIndexTemplateV2(state, true, "my-template2", it2);

        String result = MetadataIndexTemplateService.findV2Template(state.metadata().getProject(), indexName, true);

        assertThat(result, equalTo("my-template"));
    }

    public void testFindV2InvalidGlobalTemplate() {
        Template templateWithHiddenSetting = new Template(builder().put(IndexMetadata.SETTING_INDEX_HIDDEN, true).build(), null, null);
        try {
            // add an invalid global template that specifies the `index.hidden` setting
            ComposableIndexTemplate invalidGlobalTemplate = ComposableIndexTemplate.builder()
                .indexPatterns(List.of("*"))
                .template(templateWithHiddenSetting)
                .componentTemplates(List.of("ct"))
                .priority(5L)
                .version(1L)
                .build();
            ProjectMetadata invalidGlobalTemplateMetadata = ProjectMetadata.builder(new ProjectId(randomUUID()))
                .putCustom(
                    ComposableIndexTemplateMetadata.TYPE,
                    new ComposableIndexTemplateMetadata(Map.of("invalid_global_template", invalidGlobalTemplate))
                )
                .build();

            MetadataIndexTemplateService.findV2Template(invalidGlobalTemplateMetadata, "index-name", false);
            fail("expecting an exception as the matching global template is invalid");
        } catch (IllegalStateException e) {
            assertThat(
                e.getMessage(),
                is(
                    "global index template [invalid_global_template], composed of component templates [ct] "
                        + "defined the index.hidden setting, which is not allowed"
                )
            );
        }
    }

    public void testResolveConflictingMappings() throws Exception {
        final MetadataIndexTemplateService service = getMetadataIndexTemplateService();
        ClusterState state = ClusterState.EMPTY_STATE;

        ComponentTemplate ct1 = new ComponentTemplate(new Template(null, new CompressedXContent("""
            {
                  "properties": {
                    "field2": {
                      "type": "keyword"
                    }
                  }
                }"""), null), null, null);
        ComponentTemplate ct2 = new ComponentTemplate(new Template(null, new CompressedXContent("""
            {
                  "properties": {
                    "field2": {
                      "type": "text"
                    }
                  }
                }"""), null), null, null);
        state = service.addComponentTemplate(state, true, "ct_high", ct1);
        state = service.addComponentTemplate(state, true, "ct_low", ct2);
        ComposableIndexTemplate it = ComposableIndexTemplate.builder()
            .indexPatterns(List.of("i*"))
            .template(new Template(null, new CompressedXContent("""
                {
                    "properties": {
                      "field": {
                        "type": "keyword"
                      }
                    }
                  }"""), null))
            .componentTemplates(List.of("ct_low", "ct_high"))
            .priority(0L)
            .version(1L)
            .build();
        state = service.addIndexTemplateV2(state, true, "my-template", it);

<<<<<<< HEAD
        List<CompressedXContent> mappings = MetadataIndexTemplateService.collectMappings(
            state.metadata().getProject(),
            "my-template",
            Map.of(),
            "my-index"
        );
=======
        List<CompressedXContent> mappings = MetadataIndexTemplateService.collectMappings(state, "my-template", "my-index");
>>>>>>> 6535bdae

        assertNotNull(mappings);
        assertThat(mappings.size(), equalTo(3));
        List<Map<String, Object>> parsedMappings = mappings.stream().map(m -> {
            try {
                return MapperService.parseMapping(NamedXContentRegistry.EMPTY, m);
            } catch (Exception e) {
                logger.error(e);
                fail("failed to parse mappings: " + m.string());
                return null;
            }
        }).toList();

        // The order of mappings should be:
        // - ct_low
        // - ct_high
        // - index template
        // Because the first elements when merging mappings have the lowest precedence
        assertThat(parsedMappings.get(0), equalTo(Map.of("_doc", Map.of("properties", Map.of("field2", Map.of("type", "text"))))));
        assertThat(parsedMappings.get(1), equalTo(Map.of("_doc", Map.of("properties", Map.of("field2", Map.of("type", "keyword"))))));
        assertThat(parsedMappings.get(2), equalTo(Map.of("_doc", Map.of("properties", Map.of("field", Map.of("type", "keyword"))))));
    }

    public void testResolveMappings() throws Exception {
        final MetadataIndexTemplateService service = getMetadataIndexTemplateService();
        ClusterState state = ClusterState.EMPTY_STATE;

        ComponentTemplate ct1 = new ComponentTemplate(new Template(null, new CompressedXContent("""
            {
                  "properties": {
                    "field1": {
                      "type": "keyword"
                    }
                  }
                }"""), null), null, null);
        ComponentTemplate ct2 = new ComponentTemplate(new Template(null, new CompressedXContent("""
            {
                  "properties": {
                    "field2": {
                      "type": "text"
                    }
                  }
                }"""), null), null, null);
        state = service.addComponentTemplate(state, true, "ct_high", ct1);
        state = service.addComponentTemplate(state, true, "ct_low", ct2);
        ComposableIndexTemplate it = ComposableIndexTemplate.builder()
            .indexPatterns(List.of("i*"))
            .template(new Template(null, new CompressedXContent("""
                {
                    "properties": {
                      "field3": {
                        "type": "integer"
                      }
                    }
                  }"""), null))
            .componentTemplates(List.of("ct_low", "ct_high"))
            .priority(0L)
            .version(1L)
            .build();
        state = service.addIndexTemplateV2(state, true, "my-template", it);

<<<<<<< HEAD
        List<CompressedXContent> mappings = MetadataIndexTemplateService.collectMappings(
            state.metadata().getProject(),
            "my-template",
            Map.of(),
            "my-index"
        );
=======
        List<CompressedXContent> mappings = MetadataIndexTemplateService.collectMappings(state, "my-template", "my-index");
>>>>>>> 6535bdae

        assertNotNull(mappings);
        assertThat(mappings.size(), equalTo(3));
        List<Map<String, Object>> parsedMappings = mappings.stream().map(m -> {
            try {
                return MapperService.parseMapping(NamedXContentRegistry.EMPTY, m);
            } catch (Exception e) {
                logger.error(e);
                fail("failed to parse mappings: " + m.string());
                return null;
            }
        }).toList();
        assertThat(parsedMappings.get(0), equalTo(Map.of("_doc", Map.of("properties", Map.of("field2", Map.of("type", "text"))))));
        assertThat(parsedMappings.get(1), equalTo(Map.of("_doc", Map.of("properties", Map.of("field1", Map.of("type", "keyword"))))));
        assertThat(parsedMappings.get(2), equalTo(Map.of("_doc", Map.of("properties", Map.of("field3", Map.of("type", "integer"))))));
    }

    public void testDefinedTimestampMappingIsAddedForDataStreamTemplates() throws Exception {
        final MetadataIndexTemplateService service = getMetadataIndexTemplateService();
        ClusterState state = ClusterState.EMPTY_STATE;

        ComponentTemplate ct1 = new ComponentTemplate(new Template(null, new CompressedXContent("""
            {
                  "properties": {
                    "field1": {
                      "type": "keyword"
                    }
                  }
                }"""), null), null, null);

        state = service.addComponentTemplate(state, true, "ct1", ct1);

        {
            ComposableIndexTemplate it = ComposableIndexTemplate.builder()
                .indexPatterns(List.of("logs*"))
                .template(new Template(null, new CompressedXContent("""
                    {
                        "properties": {
                          "field2": {
                            "type": "integer"
                          }
                        }
                      }"""), null))
                .componentTemplates(List.of("ct1"))
                .priority(0L)
                .version(1L)
                .dataStreamTemplate(new ComposableIndexTemplate.DataStreamTemplate())
                .build();
            state = service.addIndexTemplateV2(state, true, "logs-data-stream-template", it);

            List<CompressedXContent> mappings = MetadataIndexTemplateService.collectMappings(
                state.metadata().getProject(),
                "logs-data-stream-template",
                DataStream.getDefaultBackingIndexName("logs", 1L)
            );

            assertNotNull(mappings);
            assertThat(mappings.size(), equalTo(4));
            List<Map<String, Object>> parsedMappings = mappings.stream().map(m -> {
                try {
                    return MapperService.parseMapping(NamedXContentRegistry.EMPTY, m);
                } catch (Exception e) {
                    logger.error(e);
                    fail("failed to parse mappings: " + m.string());
                    return null;
                }
            }).toList();

            assertThat(
                parsedMappings.get(0),
                equalTo(
                    Map.of(
                        "_doc",
                        Map.of(
                            "properties",
                            Map.of(DEFAULT_TIMESTAMP_FIELD, Map.of("type", "date", "ignore_malformed", "false")),
                            "_routing",
                            Map.of("required", false)
                        )
                    )
                )
            );
            assertThat(parsedMappings.get(1), equalTo(Map.of("_doc", Map.of("properties", Map.of("field1", Map.of("type", "keyword"))))));
            assertThat(parsedMappings.get(2), equalTo(Map.of("_doc", Map.of("properties", Map.of("field2", Map.of("type", "integer"))))));
        }

        {
            // indices matched by templates without the data stream field defined don't get the default @timestamp mapping
            ComposableIndexTemplate it = ComposableIndexTemplate.builder()
                .indexPatterns(List.of("timeseries*"))
                .template(new Template(null, new CompressedXContent("""
                    {
                        "properties": {
                          "field2": {
                            "type": "integer"
                          }
                        }
                      }"""), null))
                .componentTemplates(List.of("ct1"))
                .priority(0L)
                .version(1L)
                .build();
            state = service.addIndexTemplateV2(state, true, "timeseries-template", it);

<<<<<<< HEAD
            List<CompressedXContent> mappings = MetadataIndexTemplateService.collectMappings(
                state.metadata().getProject(),
                "timeseries-template",
                Map.of(),
                "timeseries"
            );
=======
            List<CompressedXContent> mappings = MetadataIndexTemplateService.collectMappings(state, "timeseries-template", "timeseries");
>>>>>>> 6535bdae

            assertNotNull(mappings);
            assertThat(mappings.size(), equalTo(2));
            List<Map<String, Object>> parsedMappings = mappings.stream().map(m -> {
                try {
                    return MapperService.parseMapping(NamedXContentRegistry.EMPTY, m);
                } catch (Exception e) {
                    logger.error(e);
                    fail("failed to parse mappings: " + m.string());
                    return null;
                }
            }).toList();

            assertThat(parsedMappings.get(0), equalTo(Map.of("_doc", Map.of("properties", Map.of("field1", Map.of("type", "keyword"))))));
            assertThat(parsedMappings.get(1), equalTo(Map.of("_doc", Map.of("properties", Map.of("field2", Map.of("type", "integer"))))));

            // a default @timestamp mapping will not be added if the matching template doesn't have the data stream field configured, even
            // if the index name matches that of a data stream backing index
            mappings = MetadataIndexTemplateService.collectMappings(
                state.metadata().getProject(),
                "timeseries-template",
                DataStream.getDefaultBackingIndexName("timeseries", 1L)
            );

            assertNotNull(mappings);
            assertThat(mappings.size(), equalTo(2));
            parsedMappings = mappings.stream().map(m -> {
                try {
                    return MapperService.parseMapping(NamedXContentRegistry.EMPTY, m);
                } catch (Exception e) {
                    logger.error(e);
                    fail("failed to parse mappings: " + m.string());
                    return null;
                }
            }).toList();

            assertThat(parsedMappings.get(0), equalTo(Map.of("_doc", Map.of("properties", Map.of("field1", Map.of("type", "keyword"))))));
            assertThat(parsedMappings.get(1), equalTo(Map.of("_doc", Map.of("properties", Map.of("field2", Map.of("type", "integer"))))));
        }
    }

    public void testUserDefinedMappingTakesPrecedenceOverDefault() throws Exception {
        final MetadataIndexTemplateService service = getMetadataIndexTemplateService();
        ClusterState state = ClusterState.EMPTY_STATE;

        {
            // user defines a @timestamp mapping as part of a component template
            ComponentTemplate ct1 = new ComponentTemplate(new Template(null, new CompressedXContent("""
                {
                      "properties": {
                        "@timestamp": {
                          "type": "date_nanos"
                        }
                      }
                    }"""), null), null, null);

            state = service.addComponentTemplate(state, true, "ct1", ct1);
            ComposableIndexTemplate it = ComposableIndexTemplate.builder()
                .indexPatterns(List.of("logs*"))
                .componentTemplates(List.of("ct1"))
                .priority(0L)
                .version(1L)
                .dataStreamTemplate(new ComposableIndexTemplate.DataStreamTemplate())
                .build();
            state = service.addIndexTemplateV2(state, true, "logs-template", it);

            List<CompressedXContent> mappings = MetadataIndexTemplateService.collectMappings(
                state.metadata().getProject(),
                "logs-template",
                DataStream.getDefaultBackingIndexName("logs", 1L)
            );

            assertNotNull(mappings);
            assertThat(mappings.size(), equalTo(3));
            List<Map<String, Object>> parsedMappings = mappings.stream().map(m -> {
                try {
                    return MapperService.parseMapping(NamedXContentRegistry.EMPTY, m);
                } catch (Exception e) {
                    logger.error(e);
                    fail("failed to parse mappings: " + m.string());
                    return null;
                }
            }).toList();
            assertThat(
                parsedMappings.get(0),
                equalTo(
                    Map.of(
                        "_doc",
                        Map.of(
                            "properties",
                            Map.of(DEFAULT_TIMESTAMP_FIELD, Map.of("type", "date", "ignore_malformed", "false")),
                            "_routing",
                            Map.of("required", false)
                        )
                    )
                )
            );
            assertThat(
                parsedMappings.get(1),
                equalTo(Map.of("_doc", Map.of("properties", Map.of(DEFAULT_TIMESTAMP_FIELD, Map.of("type", "date_nanos")))))
            );
        }

        {
            // user defines a @timestamp mapping as part of a composable index template
            Template template = new Template(null, new CompressedXContent("""
                {
                      "properties": {
                        "@timestamp": {
                          "type": "date_nanos"
                        }
                      }
                    }"""), null);
            ComposableIndexTemplate it = ComposableIndexTemplate.builder()
                .indexPatterns(List.of("timeseries*"))
                .template(template)
                .priority(0L)
                .version(1L)
                .dataStreamTemplate(new ComposableIndexTemplate.DataStreamTemplate())
                .build();
            state = service.addIndexTemplateV2(state, true, "timeseries-template", it);

            List<CompressedXContent> mappings = MetadataIndexTemplateService.collectMappings(
                state.metadata().getProject(),
                "timeseries-template",
                DataStream.getDefaultBackingIndexName("timeseries-template", 1L)
            );

            assertNotNull(mappings);
            assertThat(mappings.size(), equalTo(3));
            List<Map<String, Object>> parsedMappings = mappings.stream().map(m -> {
                try {
                    return MapperService.parseMapping(NamedXContentRegistry.EMPTY, m);
                } catch (Exception e) {
                    logger.error(e);
                    fail("failed to parse mappings: " + m.string());
                    return null;
                }
            }).toList();
            assertThat(
                parsedMappings.get(0),
                equalTo(
                    Map.of(
                        "_doc",
                        Map.of(
                            "properties",
                            Map.of(DEFAULT_TIMESTAMP_FIELD, Map.of("type", "date", "ignore_malformed", "false")),
                            "_routing",
                            Map.of("required", false)
                        )
                    )
                )
            );
            assertThat(
                parsedMappings.get(1),
                equalTo(Map.of("_doc", Map.of("properties", Map.of(DEFAULT_TIMESTAMP_FIELD, Map.of("type", "date_nanos")))))
            );
        }
    }

    public void testResolveSettings() throws Exception {
        final MetadataIndexTemplateService service = getMetadataIndexTemplateService();
        ClusterState state = ClusterState.EMPTY_STATE;

        ComponentTemplate ct1 = new ComponentTemplate(
            new Template(Settings.builder().put("number_of_replicas", 2).put("index.blocks.write", true).build(), null, null),
            null,
            null
        );
        ComponentTemplate ct2 = new ComponentTemplate(
            new Template(Settings.builder().put("index.number_of_replicas", 1).put("index.blocks.read", true).build(), null, null),
            null,
            null
        );
        state = service.addComponentTemplate(state, true, "ct_high", ct1);
        state = service.addComponentTemplate(state, true, "ct_low", ct2);
        ComposableIndexTemplate it = ComposableIndexTemplate.builder()
            .indexPatterns(List.of("i*"))
            .template(
                new Template(Settings.builder().put("index.blocks.write", false).put("index.number_of_shards", 3).build(), null, null)
            )
            .componentTemplates(List.of("ct_low", "ct_high"))
            .priority(0L)
            .version(1L)
            .build();
        state = service.addIndexTemplateV2(state, true, "my-template", it);

        Settings settings = MetadataIndexTemplateService.resolveSettings(state.metadata().getProject(), "my-template");
        assertThat(settings.get("index.number_of_replicas"), equalTo("2"));
        assertThat(settings.get("index.blocks.write"), equalTo("false"));
        assertThat(settings.get("index.blocks.read"), equalTo("true"));
        assertThat(settings.get("index.number_of_shards"), equalTo("3"));
    }

    public void testResolveAliases() throws Exception {
        final MetadataIndexTemplateService service = getMetadataIndexTemplateService();
        ClusterState state = ClusterState.EMPTY_STATE;

        Map<String, AliasMetadata> a1 = new HashMap<>();
        a1.put("foo", AliasMetadata.newAliasMetadataBuilder("foo").build());
        Map<String, AliasMetadata> a2 = new HashMap<>();
        a2.put("bar", AliasMetadata.newAliasMetadataBuilder("bar").build());
        Map<String, AliasMetadata> a3 = new HashMap<>();
        a3.put("eggplant", AliasMetadata.newAliasMetadataBuilder("eggplant").build());
        a3.put("baz", AliasMetadata.newAliasMetadataBuilder("baz").build());

        ComponentTemplate ct1 = new ComponentTemplate(new Template(null, null, a1), null, null);
        ComponentTemplate ct2 = new ComponentTemplate(new Template(null, null, a2), null, null);
        state = service.addComponentTemplate(state, true, "ct_high", ct1);
        state = service.addComponentTemplate(state, true, "ct_low", ct2);
        ComposableIndexTemplate it = ComposableIndexTemplate.builder()
            .indexPatterns(List.of("i*"))
            .template(new Template(null, null, a3))
            .componentTemplates(List.of("ct_low", "ct_high"))
            .priority(0L)
            .version(1L)
            .build();
        state = service.addIndexTemplateV2(state, true, "my-template", it);

        List<Map<String, AliasMetadata>> resolvedAliases = MetadataIndexTemplateService.resolveAliases(
            state.metadata().getProject(),
            "my-template"
        );

        // These should be order of precedence, so the index template (a3), then ct_high (a1), then ct_low (a2)
        assertThat(resolvedAliases, equalTo(List.of(a3, a1, a2)));
    }

    public void testResolveLifecycle() throws Exception {
        final MetadataIndexTemplateService service = getMetadataIndexTemplateService();
        ClusterState state = ClusterState.EMPTY_STATE;

        DataStreamLifecycle emptyLifecycle = new DataStreamLifecycle();

        DataStreamLifecycle lifecycle30d = DataStreamLifecycle.newBuilder().dataRetention(TimeValue.timeValueDays(30)).build();
        String ct30d = "ct_30d";
        state = addComponentTemplate(service, state, ct30d, lifecycle30d);

        DataStreamLifecycle lifecycle45d = DataStreamLifecycle.newBuilder()
            .dataRetention(TimeValue.timeValueDays(45))
            .downsampling(
                new DataStreamLifecycle.Downsampling(
                    List.of(
                        new DataStreamLifecycle.Downsampling.Round(
                            TimeValue.timeValueDays(30),
                            new DownsampleConfig(new DateHistogramInterval("3h"))
                        )
                    )
                )
            )
            .build();
        String ct45d = "ct_45d";
        state = addComponentTemplate(service, state, ct45d, lifecycle45d);

        DataStreamLifecycle lifecycleNullRetention = new DataStreamLifecycle.Builder().dataRetention(DataStreamLifecycle.Retention.NULL)
            .build();
        String ctNullRetention = "ct_null_retention";
        state = addComponentTemplate(service, state, ctNullRetention, lifecycleNullRetention);

        String ctEmptyLifecycle = "ct_empty_lifecycle";
        state = addComponentTemplate(service, state, ctEmptyLifecycle, emptyLifecycle);

        String ctDisabledLifecycle = "ct_disabled_lifecycle";
        state = addComponentTemplate(service, state, ctDisabledLifecycle, DataStreamLifecycle.newBuilder().enabled(false).build());

        String ctNoLifecycle = "ct_no_lifecycle";
        state = addComponentTemplate(service, state, ctNoLifecycle, null);

        // Component A: -
        // Component B: "lifecycle": {"enabled": true}
        // Composable Z: -
        // Result: "lifecycle": {"enabled": true}
        assertLifecycleResolution(service, state, List.of(ctNoLifecycle, ctEmptyLifecycle), null, emptyLifecycle);

        // Component A: "lifecycle": {"enabled": true}
        // Component B: "lifecycle": {"retention": "30d"}
        // Composable Z: -
        // Result: "lifecycle": {"enabled": true, "retention": "30d"}
        assertLifecycleResolution(service, state, List.of(ctEmptyLifecycle, ct30d), null, lifecycle30d);

        // Component A: "lifecycle": {"retention": "30d"}
        // Component B: "lifecycle": {"retention": "45d", "downsampling": [{"after": "30d", "fixed_interval": "3h"}]}
        // Composable Z: "lifecycle": {"enabled": true}
        // Result: "lifecycle": {"enabled": true, "retention": "45d", "downsampling": [{"after": "30d", "fixed_interval": "3h"}]}
        assertLifecycleResolution(service, state, List.of(ct30d, ct45d), emptyLifecycle, lifecycle45d);

        // Component A: "lifecycle": {"enabled": true}
        // Component B: "lifecycle": {"retention": "45d", "downsampling": [{"after": "30d", "fixed_interval": "3h"}]}
        // Composable Z: "lifecycle": {"retention": "30d"}
        // Result: "lifecycle": {"enabled": true, "retention": "30d", "downsampling": [{"after": "30d", "fixed_interval": "3h"}]}
        assertLifecycleResolution(
            service,
            state,
            List.of(ctEmptyLifecycle, ct45d),
            lifecycle30d,
            DataStreamLifecycle.newBuilder()
                .dataRetention(lifecycle30d.getDataRetention())
                .downsampling(lifecycle45d.getDownsampling())
                .build()
        );

        // Component A: "lifecycle": {"retention": "30d"}
        // Component B: "lifecycle": {"retention": null}
        // Composable Z: -
        // Result: "lifecycle": {"enabled": true, "retention": null}, here the result of the composition is with retention explicitly
        // nullified, but effectively this is equivalent to infinite retention.
        assertLifecycleResolution(service, state, List.of(ct30d, ctNullRetention), null, lifecycleNullRetention);

        // Component A: "lifecycle": {"enabled": true}
        // Component B: "lifecycle": {"retention": "45d", "downsampling": [{"after": "30d", "fixed_interval": "3h"}]}
        // Composable Z: "lifecycle": {"retention": null}
        // Result: "lifecycle": {"enabled": true, "retention": null, "downsampling": [{"after": "30d", "fixed_interval": "3h"}]} ,
        // here the result of the composition is with retention explicitly nullified, but effectively this is equivalent to infinite
        // retention.
        assertLifecycleResolution(
            service,
            state,
            List.of(ctEmptyLifecycle, ct45d),
            lifecycleNullRetention,
            DataStreamLifecycle.newBuilder()
                .dataRetention(DataStreamLifecycle.Retention.NULL)
                .downsampling(lifecycle45d.getDownsampling())
                .build()
        );

        // Component A: "lifecycle": {"retention": "30d"}
        // Component B: "lifecycle": {"retention": "45d", "downsampling": [{"after": "30d", "fixed_interval": "3h"}]}
        // Composable Z: "lifecycle": {"enabled": false}
        // Result: "lifecycle": {"enabled": false, "retention": "45d", "downsampling": [{"after": "30d", "fixed_interval": "3h"}]}
        assertLifecycleResolution(
            service,
            state,
            List.of(ct30d, ct45d),
            DataStreamLifecycle.newBuilder().enabled(false).build(),
            DataStreamLifecycle.newBuilder()
                .dataRetention(lifecycle45d.getDataRetention())
                .downsampling(lifecycle45d.getDownsampling())
                .enabled(false)
                .build()
        );

        // Component A: "lifecycle": {"retention": "30d"}
        // Component B: "lifecycle": {"enabled": false}
        // Composable Z:
        // Result: "lifecycle": {"enabled": false, "retention": "30d"}
        assertLifecycleResolution(
            service,
            state,
            List.of(ct30d, ctDisabledLifecycle),
            null,
            DataStreamLifecycle.newBuilder().dataRetention(lifecycle30d.getDataRetention()).enabled(false).build()
        );

        // Component A: "lifecycle": {"retention": "30d"}
        // Component B: "lifecycle": {"enabled": false}
        // Composable Z: "lifecycle": {"retention": "45d", "downsampling": [{"after": "30d", "fixed_interval": "3h"}]}
        // Result: "lifecycle": {"retention": "45d", "downsampling": [{"after": "30d", "fixed_interval": "3h"}]}
        assertLifecycleResolution(service, state, List.of(ct30d, ctDisabledLifecycle), lifecycle45d, lifecycle45d);
    }

    private ClusterState addComponentTemplate(
        MetadataIndexTemplateService service,
        ClusterState state,
        String name,
        DataStreamLifecycle lifecycle
    ) throws Exception {
        ComponentTemplate ct = new ComponentTemplate(Template.builder().lifecycle(lifecycle).build(), null, null);
        return service.addComponentTemplate(state, true, name, ct);
    }

    private void assertLifecycleResolution(
        MetadataIndexTemplateService service,
        ClusterState state,
        List<String> composeOf,
        DataStreamLifecycle lifecycleZ,
        DataStreamLifecycle expected
    ) throws Exception {
        ComposableIndexTemplate it = ComposableIndexTemplate.builder()
            .indexPatterns(List.of(randomAlphaOfLength(10) + "*"))
            .template(Template.builder().lifecycle(lifecycleZ))
            .componentTemplates(composeOf)
            .priority(0L)
            .version(1L)
            .dataStreamTemplate(new ComposableIndexTemplate.DataStreamTemplate())
            .build();
        state = service.addIndexTemplateV2(state, true, "my-template", it);

        DataStreamLifecycle resolvedLifecycle = MetadataIndexTemplateService.resolveLifecycle(state.metadata(), "my-template");
        assertThat(resolvedLifecycle, equalTo(expected));
    }

    public void testAddInvalidTemplate() throws Exception {
        ComposableIndexTemplate template = ComposableIndexTemplate.builder()
            .indexPatterns(Collections.singletonList("a"))
            .componentTemplates(Arrays.asList("good", "bad"))
            .build();
        ComponentTemplate ct = new ComponentTemplate(new Template(Settings.EMPTY, null, null), null, null);

        final MetadataIndexTemplateService service = getMetadataIndexTemplateService();
        CountDownLatch ctLatch = new CountDownLatch(1);
        service.putComponentTemplate(
            "api",
            randomBoolean(),
            "good",
            TimeValue.timeValueSeconds(5),
            ct,
            ActionTestUtils.assertNoFailureListener(r -> ctLatch.countDown())
        );
        ctLatch.await(5, TimeUnit.SECONDS);
        InvalidIndexTemplateException e = expectThrows(InvalidIndexTemplateException.class, () -> {
            CountDownLatch latch = new CountDownLatch(1);
            AtomicReference<Exception> err = new AtomicReference<>();
            service.putIndexTemplateV2(
                "api",
                randomBoolean(),
                "template",
                TimeValue.timeValueSeconds(30),
                template,
                ActionListener.wrap(r -> fail("should have failed!"), exception -> {
                    err.set(exception);
                    latch.countDown();
                })
            );
            latch.await(5, TimeUnit.SECONDS);
            if (err.get() != null) {
                throw err.get();
            }
        });

        assertThat(e.name(), equalTo("template"));
        assertThat(
            e.getMessage(),
            containsString(
                "index_template [template] invalid, cause [index template [template] specifies component templates [bad] that do not exist]"
            )
        );
    }

    public void testRemoveComponentTemplate() throws Exception {
        ComponentTemplate foo = new ComponentTemplate(new Template(null, new CompressedXContent("{}"), null), null, null);
        ComponentTemplate bar = new ComponentTemplate(new Template(null, new CompressedXContent("{}"), null), null, null);
        ComponentTemplate baz = new ComponentTemplate(new Template(null, new CompressedXContent("{}"), null), null, null);

        final MetadataIndexTemplateService service = getMetadataIndexTemplateService();
        ClusterState temp = service.addComponentTemplate(ClusterState.EMPTY_STATE, false, "foo", foo);
        temp = service.addComponentTemplate(temp, false, "bar", bar);
        final ClusterState clusterState = service.addComponentTemplate(temp, false, "baz", baz);

        ClusterState result = innerRemoveComponentTemplate(clusterState, "foo");
        assertThat(result.metadata().getProject().componentTemplates().get("foo"), nullValue());
        assertThat(result.metadata().getProject().componentTemplates().get("bar"), equalTo(bar));
        assertThat(result.metadata().getProject().componentTemplates().get("baz"), equalTo(baz));

        result = innerRemoveComponentTemplate(clusterState, "bar", "baz");
        assertThat(result.metadata().getProject().componentTemplates().get("foo"), equalTo(foo));
        assertThat(result.metadata().getProject().componentTemplates().get("bar"), nullValue());
        assertThat(result.metadata().getProject().componentTemplates().get("baz"), nullValue());

        Exception e = expectThrows(ResourceNotFoundException.class, () -> innerRemoveComponentTemplate(clusterState, "foobar"));
        assertThat(e.getMessage(), equalTo("foobar"));
        e = expectThrows(ResourceNotFoundException.class, () -> innerRemoveComponentTemplate(clusterState, "foo", "barbaz", "foobar"));
        assertThat(e.getMessage(), equalTo("barbaz,foobar"));

        result = innerRemoveComponentTemplate(clusterState, "*");
        assertThat(result.metadata().getProject().componentTemplates().size(), equalTo(0));

        result = innerRemoveComponentTemplate(clusterState, "b*");
        assertThat(result.metadata().getProject().componentTemplates().size(), equalTo(1));
        assertThat(result.metadata().getProject().componentTemplates().get("foo"), equalTo(foo));

        e = expectThrows(ResourceNotFoundException.class, () -> innerRemoveComponentTemplate(clusterState, "foo", "b*"));
        assertThat(e.getMessage(), equalTo("b*"));
    }

    public void testRemoveComponentTemplateInUse() throws Exception {
        ComposableIndexTemplate template = ComposableIndexTemplate.builder()
            .indexPatterns(Collections.singletonList("a"))
            .componentTemplates(Collections.singletonList("ct"))
            .build();
        ComponentTemplate ct = new ComponentTemplate(new Template(null, new CompressedXContent("{}"), null), null, null);

        final MetadataIndexTemplateService service = getMetadataIndexTemplateService();
        ClusterState clusterState = service.addComponentTemplate(ClusterState.EMPTY_STATE, false, "ct", ct);
        clusterState = service.addIndexTemplateV2(clusterState, false, "template", template);

        final ClusterState cs = clusterState;
        Exception e = expectThrows(IllegalArgumentException.class, () -> innerRemoveComponentTemplate(cs, "c*"));
        assertThat(
            e.getMessage(),
            containsString("component templates [ct] cannot be removed as they are still in use by index templates [template]")
        );
    }

    public void testRemoveRequiredAndNonRequiredComponents() throws Exception {
        ComposableIndexTemplate composableIndexTemplate = ComposableIndexTemplate.builder()
            .indexPatterns(Collections.singletonList("pattern"))
            .componentTemplates(List.of("required1", "non-required", "required2"))
            .ignoreMissingComponentTemplates(Collections.singletonList("non-required"))
            .build();
        ComponentTemplate ct = new ComponentTemplate(new Template(null, new CompressedXContent("{}"), null), null, null);

        final MetadataIndexTemplateService service = getMetadataIndexTemplateService();
        ClusterState clusterState = service.addComponentTemplate(ClusterState.EMPTY_STATE, false, "required1", ct);
        clusterState = service.addComponentTemplate(clusterState, false, "required2", ct);
        clusterState = service.addComponentTemplate(clusterState, false, "non-required", ct);
        clusterState = service.addIndexTemplateV2(clusterState, false, "composable-index-template", composableIndexTemplate);

        final ClusterState cs = clusterState;
        Exception e = expectThrows(IllegalArgumentException.class, () -> innerRemoveComponentTemplate(cs, "required*"));
        assertThat(
            e.getMessage(),
            containsString(
                "component templates [required1, required2] cannot be removed as they are still in use by index templates "
                    + "[composable-index-template]"
            )
        );

        // This removal should succeed
        innerRemoveComponentTemplate(cs, "non-required*");
    }

    /**
     * Tests that we check that settings/mappings/etc are valid even after template composition,
     * when adding/updating a composable index template
     */
    public void testIndexTemplateFailsToOverrideComponentTemplateMappingField() throws Exception {
        final MetadataIndexTemplateService service = getMetadataIndexTemplateService();
        ClusterState state = ClusterState.EMPTY_STATE;

        ComponentTemplate ct1 = new ComponentTemplate(new Template(null, new CompressedXContent("""
            {
                  "properties": {
                    "field2": {
                      "type": "object",
                      "subobjects": false,
                      "properties": {
                        "foo": {
                          "type": "integer"
                        }
                      }
                    }
                  }
                }"""), null), null, null);
        ComponentTemplate ct2 = new ComponentTemplate(new Template(null, new CompressedXContent("""
            {
                  "properties": {
                    "field1": {
                      "type": "text"
                    }
                  }
                }"""), null), null, null);
        state = service.addComponentTemplate(state, true, "c1", ct1);
        state = service.addComponentTemplate(state, true, "c2", ct2);
        ComposableIndexTemplate it = ComposableIndexTemplate.builder()
            .indexPatterns(List.of("i*"))
            .template(new Template(null, new CompressedXContent("""
                {
                      "properties": {
                        "field2": {
                          "type": "object",
                          "properties": {
                            "bar": {
                              "type": "nested"
                            }
                          }
                        }
                      }
                    }"""), null))
            .componentTemplates(randomBoolean() ? Arrays.asList("c1", "c2") : Arrays.asList("c2", "c1"))
            .priority(0L)
            .version(1L)
            .build();

        final ClusterState finalState = state;
        IllegalArgumentException e = expectThrows(
            IllegalArgumentException.class,
            () -> service.addIndexTemplateV2(finalState, randomBoolean(), "my-template", it)
        );

        assertThat(
            e.getMessage(),
            matchesRegex("composable template \\[my-template\\] template after composition with component templates .+ is invalid")
        );

        assertNotNull(e.getCause());
        assertThat(e.getCause().getMessage(), containsString("invalid composite mappings for [my-template]"));

        assertNotNull(e.getCause().getCause());
        assertThat(
            e.getCause().getCause().getMessage(),
            containsString("Tried to add nested object [bar] to object [field2] which does not support subobjects")
        );
    }

    /**
     * Tests that we check that when there is lifecycle configuration this index template can only
     * create data streams.
     */
    public void testIndexTemplateFailsToAdd() throws Exception {
        final MetadataIndexTemplateService service = getMetadataIndexTemplateService();
        ClusterState state = ClusterState.EMPTY_STATE;

        ComponentTemplate ct = new ComponentTemplate(
            Template.builder().lifecycle(DataStreamLifecycle.newBuilder().dataRetention(randomMillisUpToYear9999())).build(),
            null,
            null
        );
        state = service.addComponentTemplate(state, true, "ct", ct);
        ComposableIndexTemplate it = ComposableIndexTemplate.builder()
            .indexPatterns(List.of("i*"))
            .componentTemplates(List.of("ct"))
            .build();

        final ClusterState finalState = state;
        IllegalArgumentException e = expectThrows(
            IllegalArgumentException.class,
            () -> service.addIndexTemplateV2(finalState, randomBoolean(), "my-template", it)
        );

        assertThat(
            e.getMessage(),
            matchesRegex(
                "index template \\[my-template\\] specifies lifecycle configuration that can only be used in combination with a data stream"
            )
        );
    }

    /**
     * Tests that we check that settings/mappings/etc are valid even after template composition,
     * when updating a component template
     */
    public void testUpdateComponentTemplateFailsIfResolvedIndexTemplatesWouldBeInvalid() throws Exception {
        final MetadataIndexTemplateService service = getMetadataIndexTemplateService();
        ClusterState state = ClusterState.EMPTY_STATE;

        ComponentTemplate ct1 = new ComponentTemplate(new Template(null, new CompressedXContent("""
            {
              "properties": {
                "field2": {
                  "type": "object",
                                  "subobjects": false,
                  "properties": {
                    "foo": {
                      "type": "integer"
                    }
                  }
                }
              }
            }
            """), null), null, null);
        ComponentTemplate ct2 = new ComponentTemplate(new Template(null, new CompressedXContent("""
            {
              "properties": {
                "field1": {
                  "type": "text"
                }
              }
            }
            """), null), null, null);
        state = service.addComponentTemplate(state, true, "c1", ct1);
        state = service.addComponentTemplate(state, true, "c2", ct2);
        ComposableIndexTemplate it = ComposableIndexTemplate.builder()
            .indexPatterns(List.of("i*"))
            .template(new Template(null, null, null))
            .componentTemplates(randomBoolean() ? Arrays.asList("c1", "c2") : Arrays.asList("c2", "c1"))
            .priority(0L)
            .version(1L)
            .build();

        // Great, the templates aren't invalid
        state = service.addIndexTemplateV2(state, randomBoolean(), "my-template", it);

        ComponentTemplate changedCt2 = new ComponentTemplate(new Template(null, new CompressedXContent("""
            {
              "properties": {
                "field2": {
                  "type": "object",
                  "properties": {
                    "bar": {
                      "type": "nested"
                    }
                  }
                }
              }
            }
            """), null), null, null);

        final ClusterState finalState = state;
        IllegalArgumentException e = expectThrows(
            IllegalArgumentException.class,
            () -> service.addComponentTemplate(finalState, false, "c2", changedCt2)
        );

        assertThat(
            e.getMessage(),
            containsString(
                "updating component template [c2] results in invalid " + "composable template [my-template] after templates are merged"
            )
        );

        assertNotNull(e.getCause());
        assertNotNull(e.getCause().getCause());
        assertThat(e.getCause().getCause().getMessage(), containsString("invalid composite mappings for [my-template]"));

        assertNotNull(e.getCause().getCause().getCause());
        assertThat(
            e.getCause().getCause().getCause().getMessage(),
            containsString("Tried to add nested object [bar] to object [field2] which does not support subobjects")
        );
    }

    public void testPutExistingComponentTemplateIsNoop() throws Exception {
        MetadataIndexTemplateService metadataIndexTemplateService = getMetadataIndexTemplateService();
        ClusterState state = ClusterState.EMPTY_STATE;
        ComponentTemplate componentTemplate = ComponentTemplateTests.randomNonDeprecatedInstance();
        state = metadataIndexTemplateService.addComponentTemplate(state, false, "foo", componentTemplate);

        assertNotNull(state.metadata().getProject().componentTemplates().get("foo"));

        assertThat(metadataIndexTemplateService.addComponentTemplate(state, false, "foo", componentTemplate), equalTo(state));
    }

    public void testPutExistingComposableTemplateIsNoop() throws Exception {
        ClusterState state = ClusterState.EMPTY_STATE;
        final MetadataIndexTemplateService metadataIndexTemplateService = getMetadataIndexTemplateService();
        ComposableIndexTemplate template = ComposableIndexTemplateTests.randomInstance();
        state = metadataIndexTemplateService.addIndexTemplateV2(state, false, "foo", template);

        assertNotNull(state.metadata().getProject().templatesV2().get("foo"));

        assertThat(metadataIndexTemplateService.addIndexTemplateV2(state, false, "foo", template), equalTo(state));
    }

    public void testUnreferencedDataStreamsWhenAddingTemplate() throws Exception {
        ClusterState state = ClusterState.EMPTY_STATE;
        final MetadataIndexTemplateService service = getMetadataIndexTemplateService();
        state = ClusterState.builder(state)
            .metadata(
                Metadata.builder(state.metadata())
                    .put(
                        DataStreamTestHelper.newInstance(
                            "unreferenced",
                            Collections.singletonList(new Index(".ds-unreferenced-000001", "uuid2"))
                        )
                    )
                    .put(
                        IndexMetadata.builder(".ds-unreferenced-000001")
                            .settings(indexSettings(IndexVersion.current(), 1, 0).put(IndexMetadata.SETTING_INDEX_UUID, "uuid2"))
                    )
            )
            .build();

        ComposableIndexTemplate template = ComposableIndexTemplate.builder()
            .indexPatterns(Collections.singletonList("logs-*-*"))
            .priority(100L)
            .dataStreamTemplate(new ComposableIndexTemplate.DataStreamTemplate())
            .build();

        state = service.addIndexTemplateV2(state, false, "logs", template);

        ClusterState stateWithDS = ClusterState.builder(state)
            .metadata(
                Metadata.builder(state.metadata())
                    .put(
                        DataStreamTestHelper.newInstance(
                            "logs-mysql-default",
                            Collections.singletonList(new Index(".ds-logs-mysql-default-000001", "uuid"))
                        )
                    )
                    .put(
                        IndexMetadata.builder(".ds-logs-mysql-default-000001")
                            .settings(indexSettings(IndexVersion.current(), 1, 0).put(IndexMetadata.SETTING_INDEX_UUID, "uuid"))
                    )
            )
            .build();

        // Test replacing it with a version without the data stream config
        IllegalArgumentException e = expectThrows(IllegalArgumentException.class, () -> {
            ComposableIndexTemplate nonDSTemplate = ComposableIndexTemplate.builder()
                .indexPatterns(Collections.singletonList("logs-*-*"))
                .priority(100L)
                .build();
            service.addIndexTemplateV2(stateWithDS, false, "logs", nonDSTemplate);
        });

        assertThat(
            e.getMessage(),
            containsString(
                "composable template [logs] with index patterns [logs-*-*], priority [100] and no data stream "
                    + "configuration would cause data streams [unreferenced, logs-mysql-default] to no longer match a data stream template"
            )
        );

        // Test adding a higher priority version that would cause problems
        e = expectThrows(IllegalArgumentException.class, () -> {
            ComposableIndexTemplate nonDSTemplate = ComposableIndexTemplate.builder()
                .indexPatterns(Collections.singletonList("logs-my*-*"))
                .priority(105L)
                .build();
            service.addIndexTemplateV2(stateWithDS, false, "logs2", nonDSTemplate);
        });

        assertThat(
            e.getMessage(),
            containsString(
                "composable template [logs2] with index patterns [logs-my*-*], priority [105] and no data stream "
                    + "configuration would cause data streams [unreferenced, logs-mysql-default] to no longer match a data stream template"
            )
        );

        // Change the pattern to one that doesn't match the data stream
        e = expectThrows(IllegalArgumentException.class, () -> {
            ComposableIndexTemplate newTemplate = ComposableIndexTemplate.builder()
                .indexPatterns(Collections.singletonList("logs-postgres-*"))
                .priority(100L)
                .dataStreamTemplate(new ComposableIndexTemplate.DataStreamTemplate())
                .build();
            service.addIndexTemplateV2(stateWithDS, false, "logs", newTemplate);
        });

        assertThat(
            e.getMessage(),
            containsString(
                "composable template [logs] with index patterns [logs-postgres-*], priority [100] would "
                    + "cause data streams [unreferenced, logs-mysql-default] to no longer match a data stream template"
            )
        );

        // Add an additional template that matches our data stream at a lower priority
        ComposableIndexTemplate mysqlTemplate = ComposableIndexTemplate.builder()
            .indexPatterns(Collections.singletonList("logs-mysql-*"))
            .priority(50L)
            .dataStreamTemplate(new ComposableIndexTemplate.DataStreamTemplate())
            .build();
        ClusterState stateWithDSAndTemplate = service.addIndexTemplateV2(stateWithDS, false, "logs-mysql", mysqlTemplate);

        // We should be able to replace the "logs" template, because we have the "logs-mysql" template that can handle the data stream
        ComposableIndexTemplate nonDSTemplate = ComposableIndexTemplate.builder()
            .indexPatterns(Collections.singletonList("logs-postgres-*"))
            .priority(100L)
            .build();
        service.addIndexTemplateV2(stateWithDSAndTemplate, false, "logs", nonDSTemplate);
    }

    public void testDataStreamsUsingTemplates() throws Exception {
        ClusterState state = ClusterState.EMPTY_STATE;
        final MetadataIndexTemplateService service = getMetadataIndexTemplateService();
        state = ClusterState.builder(state)
            .metadata(
                Metadata.builder(state.metadata())
                    .put(
                        DataStreamTestHelper.newInstance(
                            "unreferenced",
                            Collections.singletonList(new Index(".ds-unreferenced-000001", "uuid2"))
                        )
                    )
                    .put(
                        IndexMetadata.builder(".ds-unreferenced-000001")
                            .settings(indexSettings(IndexVersion.current(), 1, 0).put(IndexMetadata.SETTING_INDEX_UUID, "uuid2"))
                    )
            )
            .build();

        ComposableIndexTemplate template = ComposableIndexTemplate.builder()
            .indexPatterns(Collections.singletonList("logs-*-*"))
            .priority(100L)
            .dataStreamTemplate(new ComposableIndexTemplate.DataStreamTemplate())
            .build();

        state = service.addIndexTemplateV2(state, false, "logs", template);

        ClusterState stateWithDS = ClusterState.builder(state)
            .metadata(
                Metadata.builder(state.metadata())
                    .put(
                        DataStreamTestHelper.newInstance(
                            "logs-mysql-default",
                            Collections.singletonList(new Index(".ds-logs-mysql-default-000001", "uuid"))
                        )
                    )
                    .put(
                        IndexMetadata.builder(".ds-logs-mysql-default-000001")
                            .settings(indexSettings(IndexVersion.current(), 1, 0).put(IndexMetadata.SETTING_INDEX_UUID, "uuid"))
                    )
            )
            .build();

        ComposableIndexTemplate fineGrainedLogsTemplate = ComposableIndexTemplate.builder()
            .indexPatterns(Collections.singletonList("logs-mysql-*"))
            .priority(200L)
            .dataStreamTemplate(new ComposableIndexTemplate.DataStreamTemplate())
            .build();

        state = service.addIndexTemplateV2(stateWithDS, false, "logs2", fineGrainedLogsTemplate);

        // Test replacing it with a version without the data stream config
        final ClusterState stateWithTwoTemplates = state;
        IllegalArgumentException e = expectThrows(
            IllegalArgumentException.class,
            () -> MetadataIndexTemplateService.innerRemoveIndexTemplateV2(stateWithTwoTemplates, "logs*")
        );

        assertThat(
            e.getMessage(),
            containsString("unable to remove composable templates [logs, logs2] as they are in use by a data streams [logs-mysql-default]")
        );

        assertThat(MetadataIndexTemplateService.dataStreamsExclusivelyUsingTemplates(state, Set.of("logs")), equalTo(Set.of()));
        assertThat(
            MetadataIndexTemplateService.findV2Template(state.metadata().getProject(), "logs-mysql-default", false),
            equalTo("logs2")
        );

        // The unreferenced template can be removed without an exception
        MetadataIndexTemplateService.innerRemoveIndexTemplateV2(stateWithTwoTemplates, "logs");
    }

    public void testDataStreamsUsingMatchAllTemplate() throws Exception {
        ClusterState state = ClusterState.EMPTY_STATE;
        final MetadataIndexTemplateService service = getMetadataIndexTemplateService();

        ComposableIndexTemplate template = ComposableIndexTemplate.builder()
            .indexPatterns(Collections.singletonList("*"))
            .priority(100L)
            .dataStreamTemplate(new ComposableIndexTemplate.DataStreamTemplate())
            .build();
        final String templateName = "all-data-streams-template";
        state = service.addIndexTemplateV2(state, false, templateName, template);
        // When creating a data stream, we'll look for templates. The data stream is not hidden
        assertThat(
            MetadataIndexTemplateService.findV2Template(state.metadata().getProject(), "some-data-stream", false),
            equalTo(templateName)
        );
        // The write index for a data stream will be a hidden index. We need to make sure it matches the same template:
        assertThat(
            MetadataIndexTemplateService.findV2Template(state.metadata().getProject(), "some-data-stream", true),
            equalTo(templateName)
        );
    }

    public void testRemovingHigherOrderTemplateOfDataStreamWithMultipleTemplates() throws Exception {
        ClusterState state = ClusterState.EMPTY_STATE;
        final MetadataIndexTemplateService service = getMetadataIndexTemplateService();

        ComposableIndexTemplate template = ComposableIndexTemplate.builder()
            .indexPatterns(Collections.singletonList("logs-*"))
            .priority(100L)
            .dataStreamTemplate(new ComposableIndexTemplate.DataStreamTemplate())
            .build();

        state = service.addIndexTemplateV2(state, false, "logs", template);

        ClusterState stateWithDS = ClusterState.builder(state)
            .metadata(
                Metadata.builder(state.metadata())
                    .put(
                        DataStreamTestHelper.newInstance(
                            "logs-mysql-default",
                            Collections.singletonList(new Index(".ds-logs-mysql-default-000001", "uuid"))
                        )
                    )
                    .put(
                        IndexMetadata.builder(".ds-logs-mysql-default-000001")
                            .settings(indexSettings(IndexVersion.current(), 1, 0).put(IndexMetadata.SETTING_INDEX_UUID, "uuid"))
                    )
            )
            .build();

        ComposableIndexTemplate fineGrainedLogsTemplate = ComposableIndexTemplate.builder()
            .indexPatterns(Collections.singletonList("logs-mysql-*"))
            .priority(200L)
            .dataStreamTemplate(new ComposableIndexTemplate.DataStreamTemplate())
            .build();

        state = service.addIndexTemplateV2(stateWithDS, false, "logs-test", fineGrainedLogsTemplate);

        // Verify that the data stream now matches to the higher order template
        assertThat(MetadataIndexTemplateService.dataStreamsExclusivelyUsingTemplates(state, Set.of("logs")), equalTo(Set.of()));
        assertThat(
            MetadataIndexTemplateService.findV2Template(state.metadata().getProject(), "logs-mysql-default", false),
            equalTo("logs-test")
        );

        // Test removing the higher order template
        state = MetadataIndexTemplateService.innerRemoveIndexTemplateV2(state, "logs-test");

        assertThat(
            MetadataIndexTemplateService.findV2Template(state.metadata().getProject(), "logs-mysql-default", false),
            equalTo("logs")
        );
    }

    public void testV2TemplateOverlaps() throws Exception {
        {
            ComposableIndexTemplate template = ComposableIndexTemplate.builder()
                .indexPatterns(Arrays.asList("egg*", "baz"))
                .priority(1L)
                .build();
            MetadataIndexTemplateService metadataIndexTemplateService = getMetadataIndexTemplateService();
            ClusterState state = metadataIndexTemplateService.addIndexTemplateV2(ClusterState.EMPTY_STATE, false, "foo", template);
            ComposableIndexTemplate newTemplate = ComposableIndexTemplate.builder()
                .indexPatterns(Arrays.asList("abc", "baz*"))
                .priority(1L)
                .build();

            // when validating is false, we return the conflicts instead of throwing an exception
            var overlaps = MetadataIndexTemplateService.v2TemplateOverlaps(state, "foo2", newTemplate, false);

            assertThat(overlaps, allOf(aMapWithSize(1), hasKey("foo")));

            // try now the same thing with validation on
            IllegalArgumentException e = expectThrows(
                IllegalArgumentException.class,
                () -> MetadataIndexTemplateService.v2TemplateOverlaps(state, "foo2", newTemplate, true)
            );
            assertThat(
                e.getMessage(),
                equalTo(
                    "index template [foo2] has index patterns [abc, baz*] matching patterns from existing "
                        + "templates [foo] with patterns (foo => [egg*, baz]) that have the same priority [1], multiple "
                        + "index templates may not match during index creation, please use a different priority"
                )
            );

            ComposableIndexTemplate nonConflict = ComposableIndexTemplate.builder()
                .indexPatterns(Arrays.asList("abc", "bar*"))
                .priority(1L)
                .build();

            overlaps = MetadataIndexTemplateService.v2TemplateOverlaps(state, "no-conflict", nonConflict, true);
            assertTrue(overlaps.isEmpty());
        }

        {
            ComposableIndexTemplate template = ComposableIndexTemplate.builder().indexPatterns(Arrays.asList("egg*", "baz")).build();
            MetadataIndexTemplateService metadataIndexTemplateService = getMetadataIndexTemplateService();
            ClusterState state = metadataIndexTemplateService.addIndexTemplateV2(ClusterState.EMPTY_STATE, false, "foo", template);
            ComposableIndexTemplate newTemplate = ComposableIndexTemplate.builder()
                .indexPatterns(Arrays.asList("abc", "baz*"))
                .priority(0L)
                .build();
            IllegalArgumentException e = expectThrows(
                IllegalArgumentException.class,
                () -> MetadataIndexTemplateService.v2TemplateOverlaps(state, "foo2", newTemplate, true)
            );
            assertThat(
                e.getMessage(),
                equalTo(
                    "index template [foo2] has index patterns [abc, baz*] matching patterns from existing "
                        + "templates [foo] with patterns (foo => [egg*, baz]) that have the same priority [0], multiple "
                        + "index templates may not match during index creation, please use a different priority"
                )
            );
        }
    }

    /**
     * Tests to add two component templates but ignores both with is valid
     *
     * @throws Exception
     */
    public void testIgnoreMissingComponentTemplateValid() throws Exception {

        String indexTemplateName = "metric-test";

        List<String> componentTemplates = new ArrayList<>();
        componentTemplates.add("foo");
        componentTemplates.add("bar");

        // Order of params is mixed up on purpose
        List<String> ignoreMissingComponentTemplates = new ArrayList<>();
        ignoreMissingComponentTemplates.add("bar");
        ignoreMissingComponentTemplates.add("foo");

        ComposableIndexTemplate template = ComposableIndexTemplate.builder()
            .indexPatterns(Arrays.asList("metrics-test-*"))
            .componentTemplates(componentTemplates)
            .priority(1L)
            .ignoreMissingComponentTemplates(ignoreMissingComponentTemplates)
            .build();
        MetadataIndexTemplateService metadataIndexTemplateService = getMetadataIndexTemplateService();

        ClusterState state = metadataIndexTemplateService.addIndexTemplateV2(ClusterState.EMPTY_STATE, false, indexTemplateName, template);
        MetadataIndexTemplateService.validateV2TemplateRequest(state.metadata(), indexTemplateName, template);
    }

    public void testIgnoreMissingComponentTemplateInvalid() throws Exception {

        String indexTemplateName = "metric-test";

        List<String> componentTemplates = new ArrayList<>();
        componentTemplates.add("foo");
        componentTemplates.add("fail");

        List<String> ignoreMissingComponentTemplates = new ArrayList<>();
        ignoreMissingComponentTemplates.add("bar");
        ignoreMissingComponentTemplates.add("foo");

        ComposableIndexTemplate template = ComposableIndexTemplate.builder()
            .indexPatterns(Arrays.asList("metrics-foo-*"))
            .componentTemplates(componentTemplates)
            .priority(1L)
            .ignoreMissingComponentTemplates(ignoreMissingComponentTemplates)
            .build();

        MetadataIndexTemplateService metadataIndexTemplateService = getMetadataIndexTemplateService();
        ClusterState state = metadataIndexTemplateService.addIndexTemplateV2(ClusterState.EMPTY_STATE, false, indexTemplateName, template);

        // try now the same thing with validation on
        InvalidIndexTemplateException e = expectThrows(
            InvalidIndexTemplateException.class,
            () -> MetadataIndexTemplateService.validateV2TemplateRequest(state.metadata(), indexTemplateName, template)

        );
        assertThat(e.getMessage(), containsString("specifies a missing component templates [fail] that does not exist"));
    }

    /**
     * This is a similar test as above but with running the service
     * @throws Exception
     */
    public void testAddInvalidTemplateIgnoreService() throws Exception {

        String indexTemplateName = "metric-test";

        List<String> componentTemplates = new ArrayList<>();
        componentTemplates.add("foo");
        componentTemplates.add("fail");

        List<String> ignoreMissingComponentTemplates = new ArrayList<>();
        ignoreMissingComponentTemplates.add("bar");
        ignoreMissingComponentTemplates.add("foo");

        ComposableIndexTemplate template = ComposableIndexTemplate.builder()
            .indexPatterns(Arrays.asList("metrics-foo-*"))
            .componentTemplates(componentTemplates)
            .priority(1L)
            .ignoreMissingComponentTemplates(ignoreMissingComponentTemplates)
            .build();

        ComponentTemplate ct = new ComponentTemplate(new Template(Settings.EMPTY, null, null), null, null);

        final MetadataIndexTemplateService service = getMetadataIndexTemplateService();
        CountDownLatch ctLatch = new CountDownLatch(1);
        // Makes ure the foo template exists
        service.putComponentTemplate(
            "api",
            randomBoolean(),
            "foo",
            TimeValue.timeValueSeconds(5),
            ct,
            ActionTestUtils.assertNoFailureListener(r -> ctLatch.countDown())
        );
        ctLatch.await(5, TimeUnit.SECONDS);
        InvalidIndexTemplateException e = expectThrows(InvalidIndexTemplateException.class, () -> {
            CountDownLatch latch = new CountDownLatch(1);
            AtomicReference<Exception> err = new AtomicReference<>();
            service.putIndexTemplateV2(
                "api",
                randomBoolean(),
                "template",
                TimeValue.timeValueSeconds(30),
                template,
                ActionListener.wrap(r -> fail("should have failed!"), exception -> {
                    err.set(exception);
                    latch.countDown();
                })
            );
            latch.await(5, TimeUnit.SECONDS);
            if (err.get() != null) {
                throw err.get();
            }
        });

        assertThat(e.name(), equalTo("template"));
        assertThat(e.getMessage(), containsString("missing component templates [fail] that does not exist"));
    }

    public void testComposableTemplateWithSubobjectsFalse() throws Exception {
        final MetadataIndexTemplateService service = getMetadataIndexTemplateService();
        ClusterState state = ClusterState.EMPTY_STATE;

        ComponentTemplate subobjects = new ComponentTemplate(new Template(null, new CompressedXContent("""
            {
              "subobjects": false
            }
            """), null), null, null);

        ComponentTemplate fieldMapping = new ComponentTemplate(new Template(null, new CompressedXContent("""
            {
              "properties": {
                "parent.subfield": {
                  "type": "keyword"
                }
              }
            }
            """), null), null, null);

        state = service.addComponentTemplate(state, true, "subobjects", subobjects);
        state = service.addComponentTemplate(state, true, "field_mapping", fieldMapping);
        ComposableIndexTemplate it = ComposableIndexTemplate.builder()
            .indexPatterns(List.of("test-*"))
            .template(new Template(null, null, null))
            .componentTemplates(List.of("subobjects", "field_mapping"))
            .priority(0L)
            .version(1L)
            .build();
        state = service.addIndexTemplateV2(state, true, "composable-template", it);

<<<<<<< HEAD
        List<CompressedXContent> mappings = MetadataIndexTemplateService.collectMappings(
            state.metadata().getProject(),
            "composable-template",
            Map.of(),
            "test-index"
        );
=======
        List<CompressedXContent> mappings = MetadataIndexTemplateService.collectMappings(state, "composable-template", "test-index");
>>>>>>> 6535bdae

        assertNotNull(mappings);
        assertThat(mappings.size(), equalTo(2));
        List<Map<String, Object>> parsedMappings = mappings.stream().map(m -> {
            try {
                return MapperService.parseMapping(NamedXContentRegistry.EMPTY, m);
            } catch (Exception e) {
                logger.error(e);
                fail("failed to parse mappings: " + m.string());
                return null;
            }
        }).toList();

        assertThat(parsedMappings.get(0), equalTo(Map.of("_doc", Map.of("subobjects", false))));
        assertThat(
            parsedMappings.get(1),
            equalTo(Map.of("_doc", Map.of("properties", Map.of("parent.subfield", Map.of("type", "keyword")))))
        );
    }

    public void testAddIndexTemplateWithDeprecatedComponentTemplate() throws Exception {
        ClusterState state = ClusterState.EMPTY_STATE;
        final MetadataIndexTemplateService service = getMetadataIndexTemplateService();

        ComponentTemplate ct = ComponentTemplateTests.randomInstance(false, true);
        state = service.addComponentTemplate(state, true, "ct", ct);

        ComposableIndexTemplate it = ComposableIndexTemplate.builder()
            .indexPatterns(List.of("test*"))
            .componentTemplates(List.of("ct"))
            .version(1L)
            .build();
        service.addIndexTemplateV2(state, false, "foo", it);

        assertWarnings("index template [foo] uses deprecated component template [ct]");
    }

    private static List<Throwable> putTemplate(NamedXContentRegistry xContentRegistry, PutRequest request) {
        ThreadPool testThreadPool = mock(ThreadPool.class);
        ClusterService clusterService = ClusterServiceUtils.createClusterService(testThreadPool);
        MetadataCreateIndexService createIndexService = new MetadataCreateIndexService(
            Settings.EMPTY,
            clusterService,
            null,
            null,
            createTestShardLimitService(randomIntBetween(1, 1000)),
            new Environment(builder().put(Environment.PATH_HOME_SETTING.getKey(), createTempDir().toString()).build(), null),
            IndexScopedSettings.DEFAULT_SCOPED_SETTINGS,
            null,
            xContentRegistry,
            EmptySystemIndices.INSTANCE,
            true,
            new IndexSettingProviders(Set.of())
        );
        MetadataIndexTemplateService service = new MetadataIndexTemplateService(
            clusterService,
            createIndexService,
            null,
            new IndexScopedSettings(Settings.EMPTY, IndexScopedSettings.BUILT_IN_INDEX_SETTINGS),
            xContentRegistry,
            EmptySystemIndices.INSTANCE,
            new IndexSettingProviders(Set.of()),
            DataStreamGlobalRetentionSettings.create(
                ClusterSettings.createBuiltInClusterSettings(),
                DataStreamFactoryRetention.emptyFactoryRetention()
            )
        );

        final List<Throwable> throwables = new ArrayList<>();
        service.putTemplate(request, TEST_REQUEST_TIMEOUT, new ActionListener<>() {
            @Override
            public void onResponse(AcknowledgedResponse response) {

            }

            @Override
            public void onFailure(Exception e) {
                throwables.add(e);
            }
        });
        return throwables;
    }

    private List<Throwable> putTemplateDetail(PutRequest request) throws Exception {
        MetadataIndexTemplateService service = getMetadataIndexTemplateService();

        final List<Throwable> throwables = new ArrayList<>();
        final CountDownLatch latch = new CountDownLatch(1);
        service.putTemplate(request, TEST_REQUEST_TIMEOUT, new ActionListener<>() {
            @Override
            public void onResponse(AcknowledgedResponse response) {
                latch.countDown();
            }

            @Override
            public void onFailure(Exception e) {
                throwables.add(e);
                latch.countDown();
            }
        });
        latch.await();
        return throwables;
    }

    private MetadataIndexTemplateService getMetadataIndexTemplateService() {
        IndicesService indicesService = getInstanceFromNode(IndicesService.class);
        ClusterService clusterService = getInstanceFromNode(ClusterService.class);
        MetadataCreateIndexService createIndexService = new MetadataCreateIndexService(
            Settings.EMPTY,
            clusterService,
            indicesService,
            null,
            createTestShardLimitService(randomIntBetween(1, 1000)),
            new Environment(builder().put(Environment.PATH_HOME_SETTING.getKey(), createTempDir().toString()).build(), null),
            IndexScopedSettings.DEFAULT_SCOPED_SETTINGS,
            null,
            xContentRegistry(),
            EmptySystemIndices.INSTANCE,
            true,
            new IndexSettingProviders(Set.of())
        );
        return new MetadataIndexTemplateService(
            clusterService,
            createIndexService,
            indicesService,
            new IndexScopedSettings(Settings.EMPTY, IndexScopedSettings.BUILT_IN_INDEX_SETTINGS),
            xContentRegistry(),
            EmptySystemIndices.INSTANCE,
            new IndexSettingProviders(Set.of()),
            DataStreamGlobalRetentionSettings.create(
                ClusterSettings.createBuiltInClusterSettings(),
                DataStreamFactoryRetention.emptyFactoryRetention()
            )
        );
    }

    public static void assertTemplatesEqual(ComposableIndexTemplate actual, ComposableIndexTemplate expected) {
        assertEquals(actual, expected);
    }
}<|MERGE_RESOLUTION|>--- conflicted
+++ resolved
@@ -1074,16 +1074,11 @@
             .build();
         state = service.addIndexTemplateV2(state, true, "my-template", it);
 
-<<<<<<< HEAD
         List<CompressedXContent> mappings = MetadataIndexTemplateService.collectMappings(
             state.metadata().getProject(),
             "my-template",
-            Map.of(),
             "my-index"
         );
-=======
-        List<CompressedXContent> mappings = MetadataIndexTemplateService.collectMappings(state, "my-template", "my-index");
->>>>>>> 6535bdae
 
         assertNotNull(mappings);
         assertThat(mappings.size(), equalTo(3));
@@ -1145,16 +1140,11 @@
             .build();
         state = service.addIndexTemplateV2(state, true, "my-template", it);
 
-<<<<<<< HEAD
         List<CompressedXContent> mappings = MetadataIndexTemplateService.collectMappings(
             state.metadata().getProject(),
             "my-template",
-            Map.of(),
             "my-index"
         );
-=======
-        List<CompressedXContent> mappings = MetadataIndexTemplateService.collectMappings(state, "my-template", "my-index");
->>>>>>> 6535bdae
 
         assertNotNull(mappings);
         assertThat(mappings.size(), equalTo(3));
@@ -1259,16 +1249,11 @@
                 .build();
             state = service.addIndexTemplateV2(state, true, "timeseries-template", it);
 
-<<<<<<< HEAD
             List<CompressedXContent> mappings = MetadataIndexTemplateService.collectMappings(
                 state.metadata().getProject(),
                 "timeseries-template",
-                Map.of(),
                 "timeseries"
             );
-=======
-            List<CompressedXContent> mappings = MetadataIndexTemplateService.collectMappings(state, "timeseries-template", "timeseries");
->>>>>>> 6535bdae
 
             assertNotNull(mappings);
             assertThat(mappings.size(), equalTo(2));
@@ -2478,16 +2463,11 @@
             .build();
         state = service.addIndexTemplateV2(state, true, "composable-template", it);
 
-<<<<<<< HEAD
         List<CompressedXContent> mappings = MetadataIndexTemplateService.collectMappings(
             state.metadata().getProject(),
             "composable-template",
-            Map.of(),
             "test-index"
         );
-=======
-        List<CompressedXContent> mappings = MetadataIndexTemplateService.collectMappings(state, "composable-template", "test-index");
->>>>>>> 6535bdae
 
         assertNotNull(mappings);
         assertThat(mappings.size(), equalTo(2));
