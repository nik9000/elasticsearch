/*
 * Copyright Elasticsearch B.V. and/or licensed to Elasticsearch B.V. under one
 * or more contributor license agreements. Licensed under the "Elastic License
 * 2.0", the "GNU Affero General Public License v3.0 only", and the "Server Side
 * Public License v 1"; you may not use this file except in compliance with, at
 * your election, the "Elastic License 2.0", the "GNU Affero General Public
 * License v3.0 only", or the "Server Side Public License, v 1".
 */

package org.elasticsearch.cluster.metadata;

import org.elasticsearch.ResourceNotFoundException;
import org.elasticsearch.TransportVersion;
import org.elasticsearch.TransportVersions;
import org.elasticsearch.action.admin.indices.alias.get.GetAliasesRequest;
import org.elasticsearch.cluster.ClusterModule;
import org.elasticsearch.cluster.ClusterState;
import org.elasticsearch.cluster.Diff;
import org.elasticsearch.cluster.coordination.CoordinationMetadata;
import org.elasticsearch.cluster.coordination.CoordinationMetadata.VotingConfigExclusion;
import org.elasticsearch.common.Strings;
import org.elasticsearch.common.UUIDs;
import org.elasticsearch.common.bytes.BytesReference;
import org.elasticsearch.common.collect.Iterators;
import org.elasticsearch.common.compress.CompressedXContent;
import org.elasticsearch.common.io.stream.BytesStreamOutput;
import org.elasticsearch.common.io.stream.NamedWriteableAwareStreamInput;
import org.elasticsearch.common.io.stream.NamedWriteableRegistry;
import org.elasticsearch.common.io.stream.StreamInput;
import org.elasticsearch.common.io.stream.StreamOutput;
import org.elasticsearch.common.settings.Setting;
import org.elasticsearch.common.settings.Settings;
import org.elasticsearch.common.util.iterable.Iterables;
import org.elasticsearch.common.util.set.Sets;
import org.elasticsearch.common.xcontent.ChunkedToXContent;
import org.elasticsearch.common.xcontent.XContentHelper;
import org.elasticsearch.core.Nullable;
import org.elasticsearch.core.Predicates;
import org.elasticsearch.core.SuppressForbidden;
import org.elasticsearch.core.UpdateForV9;
import org.elasticsearch.health.node.selection.HealthNodeTaskExecutor;
import org.elasticsearch.index.Index;
import org.elasticsearch.index.IndexNotFoundException;
import org.elasticsearch.index.IndexSettings;
import org.elasticsearch.index.IndexVersion;
import org.elasticsearch.index.IndexVersions;
import org.elasticsearch.index.alias.RandomAliasActionsGenerator;
import org.elasticsearch.index.mapper.MapperService;
import org.elasticsearch.indices.IndicesModule;
import org.elasticsearch.ingest.IngestMetadata;
import org.elasticsearch.plugins.FieldPredicate;
import org.elasticsearch.plugins.MapperPlugin;
import org.elasticsearch.test.AbstractChunkedSerializingTestCase;
import org.elasticsearch.test.ESTestCase;
import org.elasticsearch.test.TransportVersionUtils;
import org.elasticsearch.test.index.IndexVersionUtils;
import org.elasticsearch.xcontent.NamedXContentRegistry;
import org.elasticsearch.xcontent.ToXContent;
import org.elasticsearch.xcontent.XContentBuilder;
import org.elasticsearch.xcontent.XContentParser;
import org.elasticsearch.xcontent.XContentParserConfiguration;
import org.elasticsearch.xcontent.json.JsonXContent;

import java.io.IOException;
import java.lang.reflect.Field;
import java.lang.reflect.Modifier;
import java.util.ArrayList;
import java.util.Arrays;
import java.util.Collection;
import java.util.Collections;
import java.util.EnumSet;
import java.util.HashMap;
import java.util.HashSet;
import java.util.Iterator;
import java.util.List;
import java.util.Map;
import java.util.Objects;
import java.util.Set;
import java.util.SortedMap;
import java.util.concurrent.atomic.AtomicInteger;
import java.util.function.Function;
import java.util.stream.Collectors;
import java.util.stream.IntStream;

import static org.elasticsearch.cluster.metadata.DataStreamTestHelper.createBackingIndex;
import static org.elasticsearch.cluster.metadata.DataStreamTestHelper.createFirstBackingIndex;
import static org.elasticsearch.cluster.metadata.DataStreamTestHelper.newInstance;
import static org.elasticsearch.cluster.metadata.Metadata.CONTEXT_MODE_API;
import static org.elasticsearch.cluster.metadata.Metadata.CONTEXT_MODE_PARAM;
import static org.elasticsearch.cluster.metadata.ProjectMetadata.Builder.assertDataStreams;
import static org.elasticsearch.test.LambdaMatchers.transformedItemsMatch;
import static org.hamcrest.Matchers.aMapWithSize;
import static org.hamcrest.Matchers.allOf;
import static org.hamcrest.Matchers.anEmptyMap;
import static org.hamcrest.Matchers.contains;
import static org.hamcrest.Matchers.containsInAnyOrder;
import static org.hamcrest.Matchers.containsString;
import static org.hamcrest.Matchers.empty;
import static org.hamcrest.Matchers.equalTo;
import static org.hamcrest.Matchers.hasItems;
import static org.hamcrest.Matchers.hasKey;
import static org.hamcrest.Matchers.hasSize;
import static org.hamcrest.Matchers.is;
import static org.hamcrest.Matchers.not;
import static org.hamcrest.Matchers.notNullValue;
import static org.hamcrest.Matchers.nullValue;
import static org.hamcrest.Matchers.sameInstance;
import static org.hamcrest.Matchers.startsWith;

public class MetadataTests extends ESTestCase {

    public void testFindAliases() {
        Metadata metadata = Metadata.builder()
            .put(
                IndexMetadata.builder("index")
                    .settings(Settings.builder().put(IndexMetadata.SETTING_VERSION_CREATED, IndexVersion.current()))
                    .numberOfShards(1)
                    .numberOfReplicas(0)
                    .putAlias(AliasMetadata.builder("alias1").build())
                    .putAlias(AliasMetadata.builder("alias2").build())
            )
            .put(
                IndexMetadata.builder("index2")
                    .settings(Settings.builder().put(IndexMetadata.SETTING_VERSION_CREATED, IndexVersion.current()))
                    .numberOfShards(1)
                    .numberOfReplicas(0)
                    .putAlias(AliasMetadata.builder("alias2").build())
                    .putAlias(AliasMetadata.builder("alias3").build())
            )
            .build();

        {
            GetAliasesRequest request = new GetAliasesRequest();
            Map<String, List<AliasMetadata>> aliases = metadata.getProject().findAliases(request.aliases(), Strings.EMPTY_ARRAY);
            assertThat(aliases, anEmptyMap());
        }
        {
            final GetAliasesRequest request;
            if (randomBoolean()) {
                request = new GetAliasesRequest();
            } else {
                request = new GetAliasesRequest(randomFrom("alias1", "alias2"));
                // replacing with empty aliases behaves as if aliases were unspecified at request building
                request.replaceAliases(Strings.EMPTY_ARRAY);
            }
            Map<String, List<AliasMetadata>> aliases = metadata.getProject().findAliases(request.aliases(), new String[] { "index" });
            assertThat(aliases, aMapWithSize(1));
            List<AliasMetadata> aliasMetadataList = aliases.get("index");
            assertThat(aliasMetadataList, transformedItemsMatch(AliasMetadata::alias, contains("alias1", "alias2")));
        }
        {
            GetAliasesRequest request = new GetAliasesRequest("alias*");
<<<<<<< HEAD
            Map<String, List<AliasMetadata>> aliases = metadata.getProject().findAliases(request.aliases(), new String[] { "index" });
            assertThat(aliases, aMapWithSize(1));
            List<AliasMetadata> aliasMetadataList = aliases.get("index");
            assertThat(aliasMetadataList, transformedItemsMatch(AliasMetadata::alias, contains("alias1", "alias2")));
=======
            Map<String, List<AliasMetadata>> aliases = metadata.findAliases(request.aliases(), new String[] { "index", "index2" });
            assertThat(aliases, aMapWithSize(2));
            List<AliasMetadata> indexAliasMetadataList = aliases.get("index");
            assertThat(indexAliasMetadataList, transformedItemsMatch(AliasMetadata::alias, contains("alias1", "alias2")));
            List<AliasMetadata> index2AliasMetadataList = aliases.get("index2");
            assertThat(index2AliasMetadataList, transformedItemsMatch(AliasMetadata::alias, contains("alias2", "alias3")));
>>>>>>> 4d6c3cac
        }
        {
            GetAliasesRequest request = new GetAliasesRequest("alias1");
            Map<String, List<AliasMetadata>> aliases = metadata.getProject().findAliases(request.aliases(), new String[] { "index" });
            assertThat(aliases, aMapWithSize(1));
            List<AliasMetadata> aliasMetadataList = aliases.get("index");
            assertThat(aliasMetadataList, transformedItemsMatch(AliasMetadata::alias, contains("alias1")));
        }
        {
            Map<String, List<AliasMetadata>> aliases = metadata.getProject().findAllAliases(new String[] { "index" });
            assertThat(aliases, aMapWithSize(1));
            List<AliasMetadata> aliasMetadataList = aliases.get("index");
            assertThat(aliasMetadataList, transformedItemsMatch(AliasMetadata::alias, contains("alias1", "alias2")));
        }
        {
            Map<String, List<AliasMetadata>> aliases = metadata.getProject().findAllAliases(Strings.EMPTY_ARRAY);
            assertThat(aliases, anEmptyMap());
        }
    }

    public void testFindDataStreamAliases() {
        Metadata.Builder builder = Metadata.builder();

        addDataStream("d1", builder);
        addDataStream("d2", builder);
        addDataStream("d3", builder);
        addDataStream("d4", builder);

        builder.put("alias1", "d1", null, null);
        builder.put("alias2", "d2", null, null);
        builder.put("alias2-part2", "d2", null, null);

        Metadata metadata = builder.build();

        {
            GetAliasesRequest request = new GetAliasesRequest();
            Map<String, List<DataStreamAlias>> aliases = metadata.getProject()
                .findDataStreamAliases(request.aliases(), Strings.EMPTY_ARRAY);
            assertThat(aliases, anEmptyMap());
        }

        {
            GetAliasesRequest request = new GetAliasesRequest().aliases("alias1");
            Map<String, List<DataStreamAlias>> aliases = metadata.getProject()
                .findDataStreamAliases(request.aliases(), new String[] { "index" });
            assertThat(aliases, anEmptyMap());
        }

        {
            GetAliasesRequest request = new GetAliasesRequest().aliases("alias1");
            Map<String, List<DataStreamAlias>> aliases = metadata.getProject()
                .findDataStreamAliases(request.aliases(), new String[] { "index", "d1", "d2" });
            assertEquals(1, aliases.size());
            List<DataStreamAlias> found = aliases.get("d1");
            assertThat(found, transformedItemsMatch(DataStreamAlias::getAlias, contains("alias1")));
        }

        {
            GetAliasesRequest request = new GetAliasesRequest().aliases("ali*");
            Map<String, List<DataStreamAlias>> aliases = metadata.getProject()
                .findDataStreamAliases(request.aliases(), new String[] { "index", "d2" });
            assertEquals(1, aliases.size());
            List<DataStreamAlias> found = aliases.get("d2");
            assertThat(found, transformedItemsMatch(DataStreamAlias::getAlias, containsInAnyOrder("alias2", "alias2-part2")));
        }

        // test exclusion
        {
            GetAliasesRequest request = new GetAliasesRequest().aliases("*");
            Map<String, List<DataStreamAlias>> aliases = metadata.getProject()
                .findDataStreamAliases(request.aliases(), new String[] { "index", "d1", "d2", "d3", "d4" });
            assertThat(aliases.get("d2"), transformedItemsMatch(DataStreamAlias::getAlias, containsInAnyOrder("alias2", "alias2-part2")));
            assertThat(aliases.get("d1"), transformedItemsMatch(DataStreamAlias::getAlias, contains("alias1")));

            request.aliases("*", "-alias1");
            aliases = metadata.getProject().findDataStreamAliases(request.aliases(), new String[] { "index", "d1", "d2", "d3", "d4" });
            assertThat(aliases.get("d2"), transformedItemsMatch(DataStreamAlias::getAlias, containsInAnyOrder("alias2", "alias2-part2")));
            assertNull(aliases.get("d1"));
        }
    }

    public void testDataStreamAliasesByDataStream() {
        Metadata.Builder builder = Metadata.builder();

        addDataStream("d1", builder);
        addDataStream("d2", builder);
        addDataStream("d3", builder);
        addDataStream("d4", builder);

        builder.put("alias1", "d1", null, null);
        builder.put("alias2", "d2", null, null);
        builder.put("alias2-part2", "d2", null, null);

        Metadata metadata = builder.build();

        var aliases = metadata.getProject().dataStreamAliasesByDataStream();

        assertTrue(aliases.containsKey("d1"));
        assertTrue(aliases.containsKey("d2"));
        assertFalse(aliases.containsKey("d3"));
        assertFalse(aliases.containsKey("d4"));

        assertEquals(1, aliases.get("d1").size());
        assertEquals(2, aliases.get("d2").size());

        assertThat(aliases.get("d2"), transformedItemsMatch(DataStreamAlias::getAlias, containsInAnyOrder("alias2", "alias2-part2")));
    }

    public void testFindAliasWithExclusion() {
        Metadata metadata = Metadata.builder()
            .put(
                IndexMetadata.builder("index")
                    .settings(Settings.builder().put(IndexMetadata.SETTING_VERSION_CREATED, IndexVersion.current()))
                    .numberOfShards(1)
                    .numberOfReplicas(0)
                    .putAlias(AliasMetadata.builder("alias1").build())
                    .putAlias(AliasMetadata.builder("alias2").build())
            )
            .build();
        GetAliasesRequest request = new GetAliasesRequest().aliases("*", "-alias1");
        List<AliasMetadata> aliases = metadata.getProject().findAliases(request.aliases(), new String[] { "index" }).get("index");
        assertThat(aliases, transformedItemsMatch(AliasMetadata::alias, contains("alias2")));
    }

    public void testFindDataStreams() {
        final int numIndices = randomIntBetween(2, 5);
        final int numBackingIndices = randomIntBetween(2, 5);
        final String dataStreamName = "my-data-stream";
        CreateIndexResult result = createIndices(numIndices, numBackingIndices, dataStreamName);

        List<Index> allIndices = new ArrayList<>(result.indices);
        allIndices.addAll(result.backingIndices);
        String[] concreteIndices = allIndices.stream().map(Index::getName).toArray(String[]::new);
        Map<String, DataStream> dataStreams = result.metadata.getProject().findDataStreams(concreteIndices);
        assertThat(dataStreams, aMapWithSize(numBackingIndices));
        for (Index backingIndex : result.backingIndices) {
            assertThat(dataStreams, hasKey(backingIndex.getName()));
            assertThat(dataStreams.get(backingIndex.getName()).getName(), equalTo(dataStreamName));
        }
    }

    public void testFindAliasWithExclusionAndOverride() {
        Metadata metadata = Metadata.builder()
            .put(
                IndexMetadata.builder("index")
                    .settings(Settings.builder().put(IndexMetadata.SETTING_VERSION_CREATED, IndexVersion.current()))
                    .numberOfShards(1)
                    .numberOfReplicas(0)
                    .putAlias(AliasMetadata.builder("aa").build())
                    .putAlias(AliasMetadata.builder("ab").build())
                    .putAlias(AliasMetadata.builder("bb").build())
            )
            .build();
        GetAliasesRequest request = new GetAliasesRequest().aliases("a*", "-*b", "b*");
        List<AliasMetadata> aliases = metadata.getProject().findAliases(request.aliases(), new String[] { "index" }).get("index");
        assertThat(aliases, transformedItemsMatch(AliasMetadata::alias, contains("aa", "bb")));
    }

    public void testAliasCollidingWithAnExistingIndex() {
        int indexCount = randomIntBetween(10, 100);
        Set<String> indices = Sets.newHashSetWithExpectedSize(indexCount);
        for (int i = 0; i < indexCount; i++) {
            indices.add(randomAlphaOfLength(10));
        }
        Map<String, Set<String>> aliasToIndices = new HashMap<>();
        for (String alias : randomSubsetOf(randomIntBetween(1, 10), indices)) {
            Set<String> indicesInAlias;
            do {
                indicesInAlias = new HashSet<>(randomSubsetOf(randomIntBetween(1, 3), indices));
                indicesInAlias.remove(alias);
            } while (indicesInAlias.isEmpty());
            aliasToIndices.put(alias, indicesInAlias);
        }
        int properAliases = randomIntBetween(0, 3);
        for (int i = 0; i < properAliases; i++) {
            aliasToIndices.put(randomAlphaOfLength(5), new HashSet<>(randomSubsetOf(randomIntBetween(1, 3), indices)));
        }
        Metadata.Builder metadataBuilder = Metadata.builder();
        for (String index : indices) {
            IndexMetadata.Builder indexBuilder = IndexMetadata.builder(index)
                .settings(Settings.builder().put(IndexMetadata.SETTING_VERSION_CREATED, IndexVersion.current()))
                .numberOfShards(1)
                .numberOfReplicas(0);
            aliasToIndices.forEach((key, value) -> {
                if (value.contains(index)) {
                    indexBuilder.putAlias(AliasMetadata.builder(key).build());
                }
            });
            metadataBuilder.put(indexBuilder);
        }

        Exception e = expectThrows(IllegalStateException.class, metadataBuilder::build);
        assertThat(e.getMessage(), startsWith("index, alias, and data stream names need to be unique"));
    }

    public void testValidateAliasWriteOnly() {
        String alias = randomAlphaOfLength(5);
        String indexA = randomAlphaOfLength(6);
        String indexB = randomAlphaOfLength(7);
        Boolean aWriteIndex = randomBoolean() ? null : randomBoolean();
        Boolean bWriteIndex;
        if (Boolean.TRUE.equals(aWriteIndex)) {
            bWriteIndex = randomFrom(Boolean.FALSE, null);
        } else {
            bWriteIndex = randomFrom(Boolean.TRUE, Boolean.FALSE, null);
        }
        // when only one index/alias pair exist
        Metadata metadata = Metadata.builder().put(buildIndexMetadata(indexA, alias, aWriteIndex)).build();

        // when alias points to two indices, but valid
        // one of the following combinations: [(null, null), (null, true), (null, false), (false, false)]
        Metadata.builder(metadata).put(buildIndexMetadata(indexB, alias, bWriteIndex)).build();

        // when too many write indices
        Exception exception = expectThrows(IllegalStateException.class, () -> {
            IndexMetadata.Builder metaA = buildIndexMetadata(indexA, alias, true);
            IndexMetadata.Builder metaB = buildIndexMetadata(indexB, alias, true);
            Metadata.builder().put(metaA).put(metaB).build();
        });
        assertThat(exception.getMessage(), startsWith("alias [" + alias + "] has more than one write index ["));
    }

    public void testValidateHiddenAliasConsistency() {
        String alias = randomAlphaOfLength(5);
        String indexA = randomAlphaOfLength(6);
        String indexB = randomAlphaOfLength(7);

        {
            Exception ex = expectThrows(
                IllegalStateException.class,
                () -> buildMetadataWithHiddenIndexMix(alias, indexA, true, indexB, randomFrom(false, null)).build()
            );
            assertThat(ex.getMessage(), containsString("has is_hidden set to true on indices"));
        }

        {
            Exception ex = expectThrows(
                IllegalStateException.class,
                () -> buildMetadataWithHiddenIndexMix(alias, indexA, randomFrom(false, null), indexB, true).build()
            );
            assertThat(ex.getMessage(), containsString("has is_hidden set to true on indices"));
        }
    }

    private Metadata.Builder buildMetadataWithHiddenIndexMix(
        String aliasName,
        String indexAName,
        Boolean indexAHidden,
        String indexBName,
        Boolean indexBHidden
    ) {
        IndexMetadata.Builder indexAMeta = IndexMetadata.builder(indexAName)
            .settings(Settings.builder().put(IndexMetadata.SETTING_VERSION_CREATED, IndexVersion.current()))
            .numberOfShards(1)
            .numberOfReplicas(0)
            .putAlias(AliasMetadata.builder(aliasName).isHidden(indexAHidden).build());
        IndexMetadata.Builder indexBMeta = IndexMetadata.builder(indexBName)
            .settings(Settings.builder().put(IndexMetadata.SETTING_VERSION_CREATED, IndexVersion.current()))
            .numberOfShards(1)
            .numberOfReplicas(0)
            .putAlias(AliasMetadata.builder(aliasName).isHidden(indexBHidden).build());
        return Metadata.builder().put(indexAMeta).put(indexBMeta);
    }

    public void testResolveIndexRouting() {
        IndexMetadata.Builder builder = IndexMetadata.builder("index")
            .settings(Settings.builder().put(IndexMetadata.SETTING_VERSION_CREATED, IndexVersion.current()))
            .numberOfShards(1)
            .numberOfReplicas(0)
            .putAlias(AliasMetadata.builder("alias0").build())
            .putAlias(AliasMetadata.builder("alias1").routing("1").build())
            .putAlias(AliasMetadata.builder("alias2").routing("1,2").build());
        Metadata metadata = Metadata.builder().put(builder).build();

        // no alias, no index
        assertNull(metadata.getProject().resolveIndexRouting(null, null));
        assertEquals(metadata.getProject().resolveIndexRouting("0", null), "0");

        // index, no alias
        assertNull(metadata.getProject().resolveIndexRouting(null, "index"));
        assertEquals(metadata.getProject().resolveIndexRouting("0", "index"), "0");

        // alias with no index routing
        assertNull(metadata.getProject().resolveIndexRouting(null, "alias0"));
        assertEquals(metadata.getProject().resolveIndexRouting("0", "alias0"), "0");

        // alias with index routing.
        assertEquals(metadata.getProject().resolveIndexRouting(null, "alias1"), "1");
        Exception ex = expectThrows(IllegalArgumentException.class, () -> metadata.getProject().resolveIndexRouting("0", "alias1"));
        assertThat(
            ex.getMessage(),
            is("Alias [alias1] has index routing associated with it [1], and was provided with routing value [0], rejecting operation")
        );

        // alias with invalid index routing.
        ex = expectThrows(IllegalArgumentException.class, () -> metadata.getProject().resolveIndexRouting(null, "alias2"));
        assertThat(
            ex.getMessage(),
            is("index/alias [alias2] provided with routing value [1,2] that resolved to several routing values, rejecting operation")
        );

        ex = expectThrows(IllegalArgumentException.class, () -> metadata.getProject().resolveIndexRouting("1", "alias2"));
        assertThat(
            ex.getMessage(),
            is("index/alias [alias2] provided with routing value [1,2] that resolved to several routing values, rejecting operation")
        );

        IndexMetadata.Builder builder2 = IndexMetadata.builder("index2")
            .settings(Settings.builder().put(IndexMetadata.SETTING_VERSION_CREATED, IndexVersion.current()))
            .numberOfShards(1)
            .numberOfReplicas(0)
            .putAlias(AliasMetadata.builder("alias0").build());
        Metadata metadataTwoIndices = Metadata.builder(metadata).put(builder2).build();

        // alias with multiple indices
        IllegalArgumentException exception = expectThrows(
            IllegalArgumentException.class,
            () -> metadataTwoIndices.getProject().resolveIndexRouting("1", "alias0")
        );
        assertThat(exception.getMessage(), startsWith("Alias [alias0] has more than one index associated with it"));
    }

    public void testResolveWriteIndexRouting() {
        AliasMetadata.Builder aliasZeroBuilder = AliasMetadata.builder("alias0");
        if (randomBoolean()) {
            aliasZeroBuilder.writeIndex(true);
        }
        IndexMetadata.Builder builder = IndexMetadata.builder("index")
            .settings(Settings.builder().put(IndexMetadata.SETTING_VERSION_CREATED, IndexVersion.current()))
            .numberOfShards(1)
            .numberOfReplicas(0)
            .putAlias(aliasZeroBuilder.build())
            .putAlias(AliasMetadata.builder("alias1").routing("1").build())
            .putAlias(AliasMetadata.builder("alias2").routing("1,2").build())
            .putAlias(AliasMetadata.builder("alias3").writeIndex(false).build())
            .putAlias(AliasMetadata.builder("alias4").routing("1,2").writeIndex(true).build());
        Metadata metadata = Metadata.builder().put(builder).build();

        // no alias, no index
        assertNull(metadata.getProject().resolveWriteIndexRouting(null, null));
        assertEquals(metadata.getProject().resolveWriteIndexRouting("0", null), "0");

        // index, no alias
        assertNull(metadata.getProject().resolveWriteIndexRouting(null, "index"));
        assertEquals(metadata.getProject().resolveWriteIndexRouting("0", "index"), "0");

        // alias with no index routing
        assertNull(metadata.getProject().resolveWriteIndexRouting(null, "alias0"));
        assertEquals(metadata.getProject().resolveWriteIndexRouting("0", "alias0"), "0");

        // alias with index routing.
        assertEquals(metadata.getProject().resolveWriteIndexRouting(null, "alias1"), "1");
        Exception exception = expectThrows(
            IllegalArgumentException.class,
            () -> metadata.getProject().resolveWriteIndexRouting("0", "alias1")
        );
        assertThat(
            exception.getMessage(),
            is("Alias [alias1] has index routing associated with it [1], and was provided with routing value [0], rejecting operation")
        );

        // alias with invalid index routing.
        exception = expectThrows(IllegalArgumentException.class, () -> metadata.getProject().resolveWriteIndexRouting(null, "alias2"));
        assertThat(
            exception.getMessage(),
            is("index/alias [alias2] provided with routing value [1,2] that resolved to several routing values, rejecting operation")
        );
        exception = expectThrows(IllegalArgumentException.class, () -> metadata.getProject().resolveWriteIndexRouting("1", "alias2"));
        assertThat(
            exception.getMessage(),
            is("index/alias [alias2] provided with routing value [1,2] that resolved to several routing values, rejecting operation")
        );
        exception = expectThrows(
            IllegalArgumentException.class,
            () -> metadata.getProject().resolveWriteIndexRouting(randomFrom("1", null), "alias4")
        );
        assertThat(
            exception.getMessage(),
            is("index/alias [alias4] provided with routing value [1,2] that resolved to several routing values, rejecting operation")
        );

        // alias with no write index
        exception = expectThrows(IllegalArgumentException.class, () -> metadata.getProject().resolveWriteIndexRouting("1", "alias3"));
        assertThat(exception.getMessage(), is("alias [alias3] does not have a write index"));

        // aliases with multiple indices
        AliasMetadata.Builder aliasZeroBuilderTwo = AliasMetadata.builder("alias0");
        if (randomBoolean()) {
            aliasZeroBuilder.writeIndex(false);
        }
        IndexMetadata.Builder builder2 = IndexMetadata.builder("index2")
            .settings(Settings.builder().put(IndexMetadata.SETTING_VERSION_CREATED, IndexVersion.current()))
            .numberOfShards(1)
            .numberOfReplicas(0)
            .putAlias(aliasZeroBuilderTwo.build())
            .putAlias(AliasMetadata.builder("alias1").routing("0").writeIndex(true).build())
            .putAlias(AliasMetadata.builder("alias2").writeIndex(true).build());
        Metadata metadataTwoIndices = Metadata.builder(metadata).put(builder2).build();

        // verify that new write index is used
        assertThat("0", equalTo(metadataTwoIndices.getProject().resolveWriteIndexRouting("0", "alias1")));
    }

    public void testUnknownFieldClusterMetadata() throws IOException {
        BytesReference metadata = BytesReference.bytes(
            JsonXContent.contentBuilder().startObject().startObject("meta-data").field("random", "value").endObject().endObject()
        );
        try (XContentParser parser = createParser(JsonXContent.jsonXContent, metadata)) {
            Exception e = expectThrows(IllegalArgumentException.class, () -> Metadata.Builder.fromXContent(parser));
            assertEquals("Unexpected field [random]", e.getMessage());
        }
    }

    public void testUnknownFieldIndexMetadata() throws IOException {
        BytesReference metadata = BytesReference.bytes(
            JsonXContent.contentBuilder().startObject().startObject("index_name").field("random", "value").endObject().endObject()
        );
        try (XContentParser parser = createParser(JsonXContent.jsonXContent, metadata)) {
            Exception e = expectThrows(IllegalArgumentException.class, () -> IndexMetadata.Builder.fromXContent(parser));
            assertEquals("Unexpected field [random]", e.getMessage());
        }
    }

    public void testMetadataGlobalStateChangesOnIndexDeletions() {
        IndexGraveyard.Builder builder = IndexGraveyard.builder();
        builder.addTombstone(new Index("idx1", UUIDs.randomBase64UUID()));
        final Metadata metadata1 = Metadata.builder().indexGraveyard(builder.build()).build();
        builder = IndexGraveyard.builder(metadata1.getProject().indexGraveyard());
        builder.addTombstone(new Index("idx2", UUIDs.randomBase64UUID()));
        final Metadata metadata2 = Metadata.builder(metadata1).indexGraveyard(builder.build()).build();
        assertFalse("metadata not equal after adding index deletions", Metadata.isGlobalStateEquals(metadata1, metadata2));
        final Metadata metadata3 = Metadata.builder(metadata2).build();
        assertTrue("metadata equal when not adding index deletions", Metadata.isGlobalStateEquals(metadata2, metadata3));
    }

    public void testXContentWithIndexGraveyard() throws IOException {
        final IndexGraveyard graveyard = IndexGraveyardTests.createRandom();
        final Metadata originalMeta = Metadata.builder().indexGraveyard(graveyard).build();
        final XContentBuilder builder = JsonXContent.contentBuilder();
        builder.startObject();
        Metadata.FORMAT.toXContent(builder, originalMeta);
        builder.endObject();
        try (XContentParser parser = createParser(JsonXContent.jsonXContent, BytesReference.bytes(builder))) {
            final Metadata fromXContentMeta = Metadata.fromXContent(parser);
            assertThat(fromXContentMeta.getProject().indexGraveyard(), equalTo(originalMeta.getProject().indexGraveyard()));
        }
    }

    public void testXContentClusterUUID() throws IOException {
        final Metadata originalMeta = Metadata.builder()
            .clusterUUID(UUIDs.randomBase64UUID())
            .clusterUUIDCommitted(randomBoolean())
            .build();
        final XContentBuilder builder = JsonXContent.contentBuilder();
        builder.startObject();
        Metadata.FORMAT.toXContent(builder, originalMeta);
        builder.endObject();
        try (XContentParser parser = createParser(JsonXContent.jsonXContent, BytesReference.bytes(builder))) {
            final Metadata fromXContentMeta = Metadata.fromXContent(parser);
            assertThat(fromXContentMeta.clusterUUID(), equalTo(originalMeta.clusterUUID()));
            assertThat(fromXContentMeta.clusterUUIDCommitted(), equalTo(originalMeta.clusterUUIDCommitted()));
        }
    }

    public void testSerializationClusterUUID() throws IOException {
        final Metadata originalMeta = Metadata.builder()
            .clusterUUID(UUIDs.randomBase64UUID())
            .clusterUUIDCommitted(randomBoolean())
            .build();
        final BytesStreamOutput out = new BytesStreamOutput();
        originalMeta.writeTo(out);
        NamedWriteableRegistry namedWriteableRegistry = new NamedWriteableRegistry(ClusterModule.getNamedWriteables());
        final Metadata fromStreamMeta = Metadata.readFrom(
            new NamedWriteableAwareStreamInput(out.bytes().streamInput(), namedWriteableRegistry)
        );
        assertThat(fromStreamMeta.clusterUUID(), equalTo(originalMeta.clusterUUID()));
        assertThat(fromStreamMeta.clusterUUIDCommitted(), equalTo(originalMeta.clusterUUIDCommitted()));
    }

    public void testMetadataGlobalStateChangesOnClusterUUIDChanges() {
        final Metadata metadata1 = Metadata.builder().clusterUUID(UUIDs.randomBase64UUID()).clusterUUIDCommitted(randomBoolean()).build();
        final Metadata metadata2 = Metadata.builder(metadata1).clusterUUID(UUIDs.randomBase64UUID()).build();
        final Metadata metadata3 = Metadata.builder(metadata1).clusterUUIDCommitted(metadata1.clusterUUIDCommitted() == false).build();
        assertFalse(Metadata.isGlobalStateEquals(metadata1, metadata2));
        assertFalse(Metadata.isGlobalStateEquals(metadata1, metadata3));
        final Metadata metadata4 = Metadata.builder(metadata2).clusterUUID(metadata1.clusterUUID()).build();
        assertTrue(Metadata.isGlobalStateEquals(metadata1, metadata4));
    }

    public void testMetadataGlobalStateChangesOnProjectChanges() {
        final Metadata metadata1 = Metadata.builder().build();
        final Metadata metadata2 = Metadata.builder(metadata1).put(ProjectMetadata.builder(new ProjectId(randomUUID())).build()).build();
        final Metadata metadata3 = Metadata.builder(metadata1)
            .put(
                ProjectMetadata.builder(new ProjectId(randomUUID()))
                    .put(IndexMetadata.builder("some-index").settings(indexSettings(IndexVersion.current(), 1, 1)))
                    .build()
            )
            .build();
        // A project with a ProjectCustom.
        final Metadata metadata4 = Metadata.builder(metadata1)
            .put(
                ProjectMetadata.builder(new ProjectId(randomUUID()))
                    .put("template", new ComponentTemplate(new Template(null, null, null), null, null))
                    .build()
            )
            .build();
        assertFalse(Metadata.isGlobalStateEquals(metadata1, metadata2));
        assertTrue(Metadata.isGlobalStateEquals(metadata2, Metadata.builder(metadata1).projectMetadata(metadata2.projects()).build()));
        assertFalse(Metadata.isGlobalStateEquals(metadata1, metadata3));
        assertTrue(Metadata.isGlobalStateEquals(metadata3, Metadata.builder(metadata1).projectMetadata(metadata3.projects()).build()));
        assertFalse(Metadata.isGlobalStateEquals(metadata1, metadata4));
        assertTrue(Metadata.isGlobalStateEquals(metadata4, Metadata.builder(metadata1).projectMetadata(metadata4.projects()).build()));
    }

    private static CoordinationMetadata.VotingConfiguration randomVotingConfig() {
        return new CoordinationMetadata.VotingConfiguration(Sets.newHashSet(generateRandomStringArray(randomInt(10), 20, false)));
    }

    private Set<VotingConfigExclusion> randomVotingConfigExclusions() {
        final int size = randomIntBetween(0, 10);
        final Set<VotingConfigExclusion> nodes = Sets.newHashSetWithExpectedSize(size);
        while (nodes.size() < size) {
            assertTrue(nodes.add(new VotingConfigExclusion(randomAlphaOfLength(10), randomAlphaOfLength(10))));
        }
        return nodes;
    }

    public void testXContentWithCoordinationMetadata() throws IOException {
        CoordinationMetadata originalMeta = new CoordinationMetadata(
            randomNonNegativeLong(),
            randomVotingConfig(),
            randomVotingConfig(),
            randomVotingConfigExclusions()
        );

        Metadata metadata = Metadata.builder().coordinationMetadata(originalMeta).build();

        final XContentBuilder builder = JsonXContent.contentBuilder();
        builder.startObject();
        Metadata.FORMAT.toXContent(builder, metadata);
        builder.endObject();

        try (XContentParser parser = createParser(JsonXContent.jsonXContent, BytesReference.bytes(builder))) {
            final CoordinationMetadata fromXContentMeta = Metadata.fromXContent(parser).coordinationMetadata();
            assertThat(fromXContentMeta, equalTo(originalMeta));
        }
    }

    public void testParseXContentFormatBeforeMultiProject() throws IOException {
        final String json = org.elasticsearch.core.Strings.format("""
            {
              "meta-data": {
                "version": 54321,
                "cluster_uuid":"aba1aa1ababbbaabaabaab",
                "cluster_uuid_committed":false,
                "cluster_coordination":{
                  "term":1,
                  "last_committed_config":[],
                  "last_accepted_config":[],
                  "voting_config_exclusions":[]
                },
                "templates":{
                  "template":{
                    "order":0,
                    "index_patterns":["index-*"],
                    "settings":{
                      "something":true
                    },
                    "mappings":{ },
                    "aliases":{ }
                  }
                },
                "persistent_tasks": {
                  "last_allocation_id": 1,
                  "tasks": [
                    {
                      "id": "health-node",
                      "task":{ "health-node": {"params":{}} }
                    }
                  ]
                },
                "index-graveyard":{
                  "tombstones":[{
                    "index":{
                      "index_name":"old-index",
                      "index_uuid":"index_index_index_1234"
                    },
                    "delete_date_in_millis":1717170000000
                  }]
                },
                "desired_nodes":{
                  "latest": {
                    "history_id": "test",
                    "version": 1,
                    "nodes": [{
                      "settings":{ "node":{"name":"node-dn1"} },
                      "processors": 3.5,
                      "memory": "32gb",
                      "storage": "256gb",
                      "status": 0
                    }]
                  }
                },
                "component_template":{
                  "component_template":{
                    "sample-template":{
                      "template":{
                        "mappings":"REZMAKtWKijKL0gtKslMLVayqlaKCndxiwAxSioLUpWslLJTK8vzi1KUamtrAQ=="
                      },
                      "_meta":{
                        "awesome":true
                      },
                      "deprecated":false
                    }
                  }
                },
                "reserved_state":{ }
              }
            }
            """, IndexVersion.current(), IndexVersion.current());

        List<NamedXContentRegistry.Entry> registry = new ArrayList<>();
        registry.addAll(ClusterModule.getNamedXWriteables());
        registry.addAll(IndicesModule.getNamedXContents());
        registry.addAll(HealthNodeTaskExecutor.getNamedXContentParsers());

        XContentParserConfiguration config = XContentParserConfiguration.EMPTY.withRegistry(new NamedXContentRegistry(registry));
        try (XContentParser parser = JsonXContent.jsonXContent.createParser(config, json)) {
            final var metatdata = Metadata.fromXContent(parser);
            assertThat(metatdata, notNullValue());
            assertThat(metatdata.clusterUUID(), is("aba1aa1ababbbaabaabaab"));
            assertThat(metatdata.customs().keySet(), containsInAnyOrder("desired_nodes"));
            assertThat(
                metatdata.getProject().customs().keySet(),
                containsInAnyOrder("persistent_tasks", "index-graveyard", "component_template")
            );
        }
    }

    public void testGlobalStateEqualsCoordinationMetadata() {
        CoordinationMetadata coordinationMetadata1 = new CoordinationMetadata(
            randomNonNegativeLong(),
            randomVotingConfig(),
            randomVotingConfig(),
            randomVotingConfigExclusions()
        );
        Metadata metadata1 = Metadata.builder().coordinationMetadata(coordinationMetadata1).build();
        CoordinationMetadata coordinationMetadata2 = new CoordinationMetadata(
            randomNonNegativeLong(),
            randomVotingConfig(),
            randomVotingConfig(),
            randomVotingConfigExclusions()
        );
        Metadata metadata2 = Metadata.builder().coordinationMetadata(coordinationMetadata2).build();

        assertTrue(Metadata.isGlobalStateEquals(metadata1, metadata1));
        assertFalse(Metadata.isGlobalStateEquals(metadata1, metadata2));
    }

    public void testSerializationWithIndexGraveyard() throws IOException {
        final IndexGraveyard graveyard = IndexGraveyardTests.createRandom();
        final Metadata originalMeta = Metadata.builder().indexGraveyard(graveyard).build();
        final BytesStreamOutput out = new BytesStreamOutput();
        originalMeta.writeTo(out);
        NamedWriteableRegistry namedWriteableRegistry = new NamedWriteableRegistry(ClusterModule.getNamedWriteables());
        final Metadata fromStreamMeta = Metadata.readFrom(
            new NamedWriteableAwareStreamInput(out.bytes().streamInput(), namedWriteableRegistry)
        );
        assertThat(fromStreamMeta.getProject().indexGraveyard(), equalTo(fromStreamMeta.getProject().indexGraveyard()));
    }

    public void testFindMappings() throws IOException {
        Metadata metadata = Metadata.builder()
            .put(IndexMetadata.builder("index1").settings(indexSettings(IndexVersion.current(), 1, 0)).putMapping(FIND_MAPPINGS_TEST_ITEM))
            .put(IndexMetadata.builder("index2").settings(indexSettings(IndexVersion.current(), 1, 0)).putMapping(FIND_MAPPINGS_TEST_ITEM))
            .build();

        {
            AtomicInteger onNextIndexCalls = new AtomicInteger(0);
            Map<String, MappingMetadata> mappings = metadata.getProject()
                .findMappings(Strings.EMPTY_ARRAY, MapperPlugin.NOOP_FIELD_FILTER, onNextIndexCalls::incrementAndGet);
            assertThat(mappings, anEmptyMap());
            assertThat(onNextIndexCalls.get(), equalTo(0));
        }
        {
            AtomicInteger onNextIndexCalls = new AtomicInteger(0);
            Map<String, MappingMetadata> mappings = metadata.getProject()
                .findMappings(new String[] { "index1" }, MapperPlugin.NOOP_FIELD_FILTER, onNextIndexCalls::incrementAndGet);
            assertThat(mappings, aMapWithSize(1));
            assertIndexMappingsNotFiltered(mappings, "index1");
            assertThat(onNextIndexCalls.get(), equalTo(1));
        }
        {
            AtomicInteger onNextIndexCalls = new AtomicInteger(0);
            Map<String, MappingMetadata> mappings = metadata.getProject()
                .findMappings(new String[] { "index1", "index2" }, MapperPlugin.NOOP_FIELD_FILTER, onNextIndexCalls::incrementAndGet);
            assertThat(mappings, aMapWithSize(2));
            assertIndexMappingsNotFiltered(mappings, "index1");
            assertIndexMappingsNotFiltered(mappings, "index2");
            assertThat(onNextIndexCalls.get(), equalTo(2));
        }
    }

    public void testFindMappingsNoOpFilters() throws IOException {
        MappingMetadata originalMappingMetadata = new MappingMetadata(
            "_doc",
            XContentHelper.convertToMap(JsonXContent.jsonXContent, FIND_MAPPINGS_TEST_ITEM, true)
        );

        Metadata metadata = Metadata.builder()
            .put(IndexMetadata.builder("index1").settings(indexSettings(IndexVersion.current(), 1, 0)).putMapping(originalMappingMetadata))
            .build();

        {
            Map<String, MappingMetadata> mappings = metadata.getProject()
                .findMappings(new String[] { "index1" }, MapperPlugin.NOOP_FIELD_FILTER, Metadata.ON_NEXT_INDEX_FIND_MAPPINGS_NOOP);
            MappingMetadata mappingMetadata = mappings.get("index1");
            assertSame(originalMappingMetadata, mappingMetadata);
        }
        {
            Map<String, MappingMetadata> mappings = metadata.getProject()
                .findMappings(new String[] { "index1" }, index -> field -> randomBoolean(), Metadata.ON_NEXT_INDEX_FIND_MAPPINGS_NOOP);
            MappingMetadata mappingMetadata = mappings.get("index1");
            assertNotSame(originalMappingMetadata, mappingMetadata);
        }
    }

    @SuppressWarnings("unchecked")
    public void testFindMappingsWithFilters() throws IOException {
        String mapping = FIND_MAPPINGS_TEST_ITEM;
        if (randomBoolean()) {
            Map<String, Object> stringObjectMap = XContentHelper.convertToMap(JsonXContent.jsonXContent, FIND_MAPPINGS_TEST_ITEM, false);
            Map<String, Object> doc = (Map<String, Object>) stringObjectMap.get("_doc");
            try (XContentBuilder builder = JsonXContent.contentBuilder()) {
                builder.map(doc);
                mapping = Strings.toString(builder);
            }
        }

        Metadata metadata = Metadata.builder()
            .put(IndexMetadata.builder("index1").settings(indexSettings(IndexVersion.current(), 1, 0)).putMapping(mapping))
            .put(IndexMetadata.builder("index2").settings(indexSettings(IndexVersion.current(), 1, 0)).putMapping(mapping))
            .put(IndexMetadata.builder("index3").settings(indexSettings(IndexVersion.current(), 1, 0)).putMapping(mapping))
            .build();

        {
            Map<String, MappingMetadata> mappings = metadata.getProject()
                .findMappings(new String[] { "index1", "index2", "index3" }, index -> {
                    if (index.equals("index1")) {
                        return field -> field.startsWith("name.") == false
                            && field.startsWith("properties.key.") == false
                            && field.equals("age") == false
                            && field.equals("address.location") == false;
                    }
                    if (index.equals("index2")) {
                        return Predicates.never();
                    }
                    return FieldPredicate.ACCEPT_ALL;
                }, Metadata.ON_NEXT_INDEX_FIND_MAPPINGS_NOOP);

            assertIndexMappingsNoFields(mappings, "index2");
            assertIndexMappingsNotFiltered(mappings, "index3");

            MappingMetadata docMapping = mappings.get("index1");
            assertNotNull(docMapping);

            Map<String, Object> sourceAsMap = docMapping.getSourceAsMap();
            assertThat(sourceAsMap.keySet(), containsInAnyOrder("properties", "_routing", "_source"));

            Map<String, Object> typeProperties = (Map<String, Object>) sourceAsMap.get("properties");
            assertThat(typeProperties.keySet(), containsInAnyOrder("name", "address", "birth", "ip", "suggest", "properties"));

            Map<String, Object> name = (Map<String, Object>) typeProperties.get("name");
            assertThat(name.keySet(), containsInAnyOrder("properties"));
            Map<String, Object> nameProperties = (Map<String, Object>) name.get("properties");
            assertThat(nameProperties, anEmptyMap());

            Map<String, Object> address = (Map<String, Object>) typeProperties.get("address");
            assertThat(address.keySet(), containsInAnyOrder("type", "properties"));
            Map<String, Object> addressProperties = (Map<String, Object>) address.get("properties");
            assertThat(addressProperties.keySet(), containsInAnyOrder("street", "area"));
            assertLeafs(addressProperties, "street", "area");

            Map<String, Object> properties = (Map<String, Object>) typeProperties.get("properties");
            assertThat(properties.keySet(), containsInAnyOrder("type", "properties"));
            Map<String, Object> propertiesProperties = (Map<String, Object>) properties.get("properties");
            assertThat(propertiesProperties.keySet(), containsInAnyOrder("key", "value"));
            assertLeafs(propertiesProperties, "key");
            assertMultiField(propertiesProperties, "value", "keyword");
        }

        {
            Map<String, MappingMetadata> mappings = metadata.getProject()
                .findMappings(
                    new String[] { "index1", "index2", "index3" },
                    index -> field -> (index.equals("index3") && field.endsWith("keyword")),
                    Metadata.ON_NEXT_INDEX_FIND_MAPPINGS_NOOP
                );

            assertIndexMappingsNoFields(mappings, "index1");
            assertIndexMappingsNoFields(mappings, "index2");
            MappingMetadata mappingMetadata = mappings.get("index3");
            Map<String, Object> sourceAsMap = mappingMetadata.getSourceAsMap();
            assertThat(sourceAsMap.keySet(), containsInAnyOrder("_routing", "_source", "properties"));
            Map<String, Object> typeProperties = (Map<String, Object>) sourceAsMap.get("properties");
            assertThat(typeProperties.keySet(), containsInAnyOrder("properties"));
            Map<String, Object> properties = (Map<String, Object>) typeProperties.get("properties");
            assertThat(properties.keySet(), containsInAnyOrder("type", "properties"));
            Map<String, Object> propertiesProperties = (Map<String, Object>) properties.get("properties");
            assertThat(propertiesProperties.keySet(), containsInAnyOrder("key", "value"));
            Map<String, Object> key = (Map<String, Object>) propertiesProperties.get("key");
            assertThat(key.keySet(), containsInAnyOrder("properties"));
            Map<String, Object> keyProperties = (Map<String, Object>) key.get("properties");
            assertThat(keyProperties.keySet(), containsInAnyOrder("keyword"));
            assertLeafs(keyProperties, "keyword");
            Map<String, Object> value = (Map<String, Object>) propertiesProperties.get("value");
            assertThat(value.keySet(), containsInAnyOrder("properties"));
            Map<String, Object> valueProperties = (Map<String, Object>) value.get("properties");
            assertThat(valueProperties.keySet(), containsInAnyOrder("keyword"));
            assertLeafs(valueProperties, "keyword");
        }

        {
            Map<String, MappingMetadata> mappings = metadata.getProject()
                .findMappings(
                    new String[] { "index1", "index2", "index3" },
                    index -> field -> (index.equals("index2")),
                    Metadata.ON_NEXT_INDEX_FIND_MAPPINGS_NOOP
                );

            assertIndexMappingsNoFields(mappings, "index1");
            assertIndexMappingsNoFields(mappings, "index3");
            assertIndexMappingsNotFiltered(mappings, "index2");
        }
    }

    public void testOldestIndexComputation() {
        Metadata metadata = buildIndicesWithVersions(
            IndexVersions.MINIMUM_COMPATIBLE,
            IndexVersion.current(),
            IndexVersion.fromId(IndexVersion.current().id() + 1)
        ).build();

        assertEquals(IndexVersions.MINIMUM_COMPATIBLE, metadata.getProject().oldestIndexVersion());

        Metadata.Builder b = Metadata.builder();
        assertEquals(IndexVersion.current(), b.build().getProject().oldestIndexVersion());

        Throwable ex = expectThrows(
            IllegalArgumentException.class,
            () -> buildIndicesWithVersions(
                IndexVersions.MINIMUM_COMPATIBLE,
                IndexVersions.ZERO,
                IndexVersion.fromId(IndexVersion.current().id() + 1)
            ).build()
        );

        assertEquals("[index.version.created] is not present in the index settings for index with UUID [null]", ex.getMessage());
    }

    private Metadata.Builder buildIndicesWithVersions(IndexVersion... indexVersions) {
        int lastIndexNum = randomIntBetween(9, 50);
        Metadata.Builder b = Metadata.builder();
        for (IndexVersion indexVersion : indexVersions) {
            IndexMetadata im = IndexMetadata.builder(DataStream.getDefaultBackingIndexName("index", lastIndexNum))
                .settings(settings(indexVersion))
                .numberOfShards(1)
                .numberOfReplicas(1)
                .build();
            b.put(im, false);
            lastIndexNum = randomIntBetween(lastIndexNum + 1, lastIndexNum + 50);
        }

        return b;
    }

    private static IndexMetadata.Builder buildIndexMetadata(String name, String alias, Boolean writeIndex) {
        return IndexMetadata.builder(name)
            .settings(settings(IndexVersion.current()))
            .creationDate(randomNonNegativeLong())
            .putAlias(AliasMetadata.builder(alias).writeIndex(writeIndex))
            .numberOfShards(1)
            .numberOfReplicas(0);
    }

    @SuppressWarnings("unchecked")
    private static void assertIndexMappingsNoFields(Map<String, MappingMetadata> mappings, String index) {
        MappingMetadata docMapping = mappings.get(index);
        assertNotNull(docMapping);
        Map<String, Object> sourceAsMap = docMapping.getSourceAsMap();
        assertThat(sourceAsMap.keySet(), containsInAnyOrder("_routing", "_source", "properties"));
        Map<String, Object> typeProperties = (Map<String, Object>) sourceAsMap.get("properties");
        assertThat(typeProperties, anEmptyMap());
    }

    @SuppressWarnings("unchecked")
    private static void assertIndexMappingsNotFiltered(Map<String, MappingMetadata> mappings, String index) {
        MappingMetadata docMapping = mappings.get(index);
        assertNotNull(docMapping);

        Map<String, Object> sourceAsMap = docMapping.getSourceAsMap();
        assertThat(sourceAsMap.keySet(), containsInAnyOrder("_routing", "_source", "properties"));

        Map<String, Object> typeProperties = (Map<String, Object>) sourceAsMap.get("properties");
        assertThat(typeProperties.keySet(), containsInAnyOrder("name", "address", "birth", "age", "ip", "suggest", "properties"));

        Map<String, Object> name = (Map<String, Object>) typeProperties.get("name");
        assertThat(name.keySet(), containsInAnyOrder("properties"));
        Map<String, Object> nameProperties = (Map<String, Object>) name.get("properties");
        assertThat(nameProperties.keySet(), containsInAnyOrder("first", "last"));
        assertLeafs(nameProperties, "first", "last");

        Map<String, Object> address = (Map<String, Object>) typeProperties.get("address");
        assertThat(address.keySet(), containsInAnyOrder("type", "properties"));
        Map<String, Object> addressProperties = (Map<String, Object>) address.get("properties");
        assertThat(addressProperties.keySet(), containsInAnyOrder("street", "location", "area"));
        assertLeafs(addressProperties, "street", "location", "area");

        Map<String, Object> properties = (Map<String, Object>) typeProperties.get("properties");
        assertThat(properties.keySet(), containsInAnyOrder("type", "properties"));
        Map<String, Object> propertiesProperties = (Map<String, Object>) properties.get("properties");
        assertThat(propertiesProperties.keySet(), containsInAnyOrder("key", "value"));
        assertMultiField(propertiesProperties, "key", "keyword");
        assertMultiField(propertiesProperties, "value", "keyword");
    }

    @SuppressWarnings("unchecked")
    public static void assertLeafs(Map<String, Object> properties, String... fields) {
        assertThat(properties.keySet(), hasItems(fields));
        for (String field : fields) {
            Map<String, Object> fieldProp = (Map<String, Object>) properties.get(field);
            assertThat(fieldProp, not(hasKey("properties")));
            assertThat(fieldProp, not(hasKey("fields")));
        }
    }

    public static void assertMultiField(Map<String, Object> properties, String field, String... subFields) {
        assertThat(properties, hasKey(field));
        @SuppressWarnings("unchecked")
        Map<String, Object> fieldProp = (Map<String, Object>) properties.get(field);
        assertThat(fieldProp, hasKey("fields"));
        @SuppressWarnings("unchecked")
        Map<String, Object> subFieldsDef = (Map<String, Object>) fieldProp.get("fields");
        assertLeafs(subFieldsDef, subFields);
    }

    private static final String FIND_MAPPINGS_TEST_ITEM = """
        {
          "_doc": {
              "_routing": {
                "required":true
              },      "_source": {
                "enabled":false
              },      "properties": {
                "name": {
                  "properties": {
                    "first": {
                      "type": "keyword"
                    },
                    "last": {
                      "type": "keyword"
                    }
                  }
                },
                "birth": {
                  "type": "date"
                },
                "age": {
                  "type": "integer"
                },
                "ip": {
                  "type": "ip"
                },
                "suggest" : {
                  "type": "completion"
                },
                "address": {
                  "type": "object",
                  "properties": {
                    "street": {
                      "type": "keyword"
                    },
                    "location": {
                      "type": "geo_point"
                    },
                    "area": {
                      "type": "geo_shape", \s
                      "tree": "quadtree",
                      "precision": "1m"
                    }
                  }
                },
                "properties": {
                  "type": "nested",
                  "properties": {
                    "key" : {
                      "type": "text",
                      "fields": {
                        "keyword" : {
                          "type" : "keyword"
                        }
                      }
                    },
                    "value" : {
                      "type": "text",
                      "fields": {
                        "keyword" : {
                          "type" : "keyword"
                        }
                      }
                    }
                  }
                }
              }
            }
          }
        }""";

    public void testTransientSettingsOverridePersistentSettings() {
        final Setting<String> setting = Setting.simpleString("key");
        final Metadata metadata = Metadata.builder()
            .persistentSettings(Settings.builder().put(setting.getKey(), "persistent-value").build())
            .transientSettings(Settings.builder().put(setting.getKey(), "transient-value").build())
            .build();
        assertThat(setting.get(metadata.settings()), equalTo("transient-value"));
    }

    public void testBuilderRejectsNullCustom() {
        final Metadata.Builder builder = Metadata.builder();
        final String key = randomAlphaOfLength(10);
        assertThat(
            expectThrows(NullPointerException.class, () -> builder.putCustom(key, (Metadata.ClusterCustom) null)).getMessage(),
            containsString(key)
        );
        assertThat(expectThrows(NullPointerException.class, () -> builder.putProjectCustom(key, null)).getMessage(), containsString(key));
    }

    public void testBuilderRejectsNullInCustoms() {
        final Metadata.Builder builder = Metadata.builder();
        final String key = randomAlphaOfLength(10);
        {
            final Map<String, Metadata.ClusterCustom> map = new HashMap<>();
            map.put(key, null);
            assertThat(expectThrows(NullPointerException.class, () -> builder.customs(map)).getMessage(), containsString(key));
        }
        {
            final Map<String, Metadata.ProjectCustom> map = new HashMap<>();
            map.put(key, null);
            assertThat(expectThrows(NullPointerException.class, () -> builder.projectCustoms(map)).getMessage(), containsString(key));
        }
    }

    public void testCopyAndUpdate() throws IOException {
        var metadata = Metadata.builder().clusterUUID(UUIDs.base64UUID()).build();
        var newClusterUuid = UUIDs.base64UUID();

        var copy = metadata.copyAndUpdate(builder -> builder.clusterUUID(newClusterUuid));

        assertThat(copy, not(sameInstance(metadata)));
        assertThat(copy.clusterUUID(), equalTo(newClusterUuid));
    }

    public void testBuilderRemoveClusterCustomIf() {
        var custom1 = new TestClusterCustomMetadata();
        var custom2 = new TestClusterCustomMetadata();
        var builder = Metadata.builder();
        builder.putCustom("custom1", custom1);
        builder.putCustom("custom2", custom2);

        builder.removeCustomIf((key, value) -> Objects.equals(key, "custom1"));

        var metadata = builder.build();
        assertThat(metadata.custom("custom1"), nullValue());
        assertThat(metadata.custom("custom2"), sameInstance(custom2));
    }

    public void testBuilderRemoveProjectCustomIf() {
        var custom1 = new TestProjectCustomMetadata();
        var custom2 = new TestProjectCustomMetadata();
        var builder = Metadata.builder();
        builder.putCustom("custom1", custom1);
        builder.putCustom("custom2", custom2);

        builder.removeProjectCustomIf((key, value) -> Objects.equals(key, "custom1"));

        var metadata = builder.build();
        assertThat(metadata.getProject().custom("custom1"), nullValue());
        assertThat(metadata.getProject().custom("custom2"), sameInstance(custom2));
    }

    public void testBuilderRejectsDataStreamThatConflictsWithIndex() {
        final String dataStreamName = "my-data-stream";
        IndexMetadata idx = createFirstBackingIndex(dataStreamName).build();
        Metadata.Builder b = Metadata.builder()
            .put(idx, false)
            .put(
                IndexMetadata.builder(dataStreamName)
                    .settings(settings(IndexVersion.current()))
                    .numberOfShards(1)
                    .numberOfReplicas(1)
                    .build(),
                false
            )
            .put(newInstance(dataStreamName, List.of(idx.getIndex())));

        IllegalStateException e = expectThrows(IllegalStateException.class, b::build);
        assertThat(
            e.getMessage(),
            containsString(
                "index, alias, and data stream names need to be unique, but the following duplicates were found [data "
                    + "stream ["
                    + dataStreamName
                    + "] conflicts with index]"
            )
        );
    }

    public void testBuilderRejectsDataStreamThatConflictsWithAlias() {
        final String dataStreamName = "my-data-stream";
        IndexMetadata idx = createFirstBackingIndex(dataStreamName).putAlias(AliasMetadata.builder(dataStreamName).build()).build();
        Metadata.Builder b = Metadata.builder().put(idx, false).put(newInstance(dataStreamName, List.of(idx.getIndex())));

        IllegalStateException e = expectThrows(IllegalStateException.class, b::build);
        assertThat(
            e.getMessage(),
            containsString(
                "index, alias, and data stream names need to be unique, but the following duplicates were found ["
                    + dataStreamName
                    + " (alias of ["
                    + DataStream.getDefaultBackingIndexName(dataStreamName, 1)
                    + "]) conflicts with data stream]"
            )
        );
    }

    public void testBuilderRejectsAliasThatRefersToDataStreamBackingIndex() {
        final String dataStreamName = "my-data-stream";
        final String conflictingName = DataStream.getDefaultBackingIndexName(dataStreamName, 2);
        IndexMetadata idx = createFirstBackingIndex(dataStreamName).putAlias(new AliasMetadata.Builder(conflictingName)).build();
        Metadata.Builder b = Metadata.builder().put(idx, false).put(newInstance(dataStreamName, List.of(idx.getIndex())));

        AssertionError e = expectThrows(AssertionError.class, b::build);
        assertThat(e.getMessage(), containsString("aliases [" + conflictingName + "] cannot refer to backing indices of data streams"));
    }

    public void testBuilderForDataStreamWithRandomlyNumberedBackingIndices() {
        final String dataStreamName = "my-data-stream";
        final List<Index> backingIndices = new ArrayList<>();
        final int numBackingIndices = randomIntBetween(2, 5);
        int lastBackingIndexNum = 0;
        Metadata.Builder b = Metadata.builder();
        for (int k = 1; k <= numBackingIndices; k++) {
            lastBackingIndexNum = randomIntBetween(lastBackingIndexNum + 1, lastBackingIndexNum + 50);
            IndexMetadata im = IndexMetadata.builder(DataStream.getDefaultBackingIndexName(dataStreamName, lastBackingIndexNum))
                .settings(settings(IndexVersion.current()))
                .numberOfShards(1)
                .numberOfReplicas(1)
                .build();
            b.put(im, false);
            backingIndices.add(im.getIndex());
        }

        b.put(newInstance(dataStreamName, backingIndices, lastBackingIndexNum, null));
        Metadata metadata = b.build();
        assertThat(metadata.getProject().dataStreams().keySet(), containsInAnyOrder(dataStreamName));
        assertThat(metadata.getProject().dataStreams().get(dataStreamName).getName(), equalTo(dataStreamName));
    }

    public void testBuildIndicesLookupForDataStreams() {
        Metadata.Builder b = Metadata.builder();
        int numDataStreams = randomIntBetween(2, 8);
        for (int i = 0; i < numDataStreams; i++) {
            String name = "data-stream-" + i;
            addDataStream(name, b);
        }

        Metadata metadata = b.build();
        assertThat(metadata.getProject().dataStreams().size(), equalTo(numDataStreams));
        for (int i = 0; i < numDataStreams; i++) {
            String name = "data-stream-" + i;
            IndexAbstraction value = metadata.getProject().getIndicesLookup().get(name);
            assertThat(value, notNullValue());
            DataStream ds = metadata.getProject().dataStreams().get(name);
            assertThat(ds, notNullValue());

            assertThat(value.isHidden(), is(false));
            assertThat(value.getType(), equalTo(IndexAbstraction.Type.DATA_STREAM));
            assertThat(value.getIndices(), hasSize(ds.getIndices().size()));
            assertThat(value.getWriteIndex().getName(), equalTo(DataStream.getDefaultBackingIndexName(name, ds.getGeneration())));
        }
    }

    public void testBuildIndicesLookupForDataStreamAliases() {
        Metadata.Builder b = Metadata.builder();

        addDataStream("d1", b);
        addDataStream("d2", b);
        addDataStream("d3", b);
        addDataStream("d4", b);

        b.put("a1", "d1", null, null);
        b.put("a1", "d2", null, null);
        b.put("a2", "d3", null, null);
        b.put("a3", "d1", null, null);

        Metadata metadata = b.build();
        assertThat(metadata.getProject().dataStreams(), aMapWithSize(4));
        IndexAbstraction value = metadata.getProject().getIndicesLookup().get("d1");
        assertThat(value, notNullValue());
        assertThat(value.getType(), equalTo(IndexAbstraction.Type.DATA_STREAM));

        value = metadata.getProject().getIndicesLookup().get("d2");
        assertThat(value, notNullValue());
        assertThat(value.getType(), equalTo(IndexAbstraction.Type.DATA_STREAM));

        value = metadata.getProject().getIndicesLookup().get("d3");
        assertThat(value, notNullValue());
        assertThat(value.getType(), equalTo(IndexAbstraction.Type.DATA_STREAM));

        value = metadata.getProject().getIndicesLookup().get("d4");
        assertThat(value, notNullValue());
        assertThat(value.getType(), equalTo(IndexAbstraction.Type.DATA_STREAM));

        value = metadata.getProject().getIndicesLookup().get("a1");
        assertThat(value, notNullValue());
        assertThat(value.getType(), equalTo(IndexAbstraction.Type.ALIAS));

        value = metadata.getProject().getIndicesLookup().get("a2");
        assertThat(value, notNullValue());
        assertThat(value.getType(), equalTo(IndexAbstraction.Type.ALIAS));

        value = metadata.getProject().getIndicesLookup().get("a3");
        assertThat(value, notNullValue());
        assertThat(value.getType(), equalTo(IndexAbstraction.Type.ALIAS));
    }

    public void testDataStreamAliasValidation() {
        Metadata.Builder b = Metadata.builder();
        addDataStream("my-alias", b);
        b.put("my-alias", "my-alias", null, null);
        var e = expectThrows(IllegalStateException.class, b::build);
        assertThat(e.getMessage(), containsString("data stream alias and data stream have the same name (my-alias)"));

        b = Metadata.builder();
        addDataStream("d1", b);
        addDataStream("my-alias", b);
        b.put("my-alias", "d1", null, null);
        e = expectThrows(IllegalStateException.class, b::build);
        assertThat(e.getMessage(), containsString("data stream alias and data stream have the same name (my-alias)"));

        b = Metadata.builder();
        b.put(
            IndexMetadata.builder("index1")
                .settings(indexSettings(IndexVersion.current(), 1, 0))
                .putAlias(new AliasMetadata.Builder("my-alias"))
        );

        addDataStream("d1", b);
        b.put("my-alias", "d1", null, null);
        e = expectThrows(IllegalStateException.class, b::build);
        assertThat(e.getMessage(), containsString("data stream alias and indices alias have the same name (my-alias)"));
    }

    public void testDataStreamAliasValidationRestoreScenario() {
        Metadata.Builder b = Metadata.builder();
        b.dataStreams(
            Map.of("my-alias", createDataStream("my-alias")),
            Map.of("my-alias", new DataStreamAlias("my-alias", List.of("my-alias"), null, null))
        );
        var e = expectThrows(IllegalStateException.class, b::build);
        assertThat(e.getMessage(), containsString("data stream alias and data stream have the same name (my-alias)"));

        b = Metadata.builder();
        b.dataStreams(
            Map.of("d1", createDataStream("d1"), "my-alias", createDataStream("my-alias")),
            Map.of("my-alias", new DataStreamAlias("my-alias", List.of("d1"), null, null))
        );
        e = expectThrows(IllegalStateException.class, b::build);
        assertThat(e.getMessage(), containsString("data stream alias and data stream have the same name (my-alias)"));

        b = Metadata.builder();
        b.put(
            IndexMetadata.builder("index1")
                .settings(indexSettings(IndexVersion.current(), 1, 0))
                .putAlias(new AliasMetadata.Builder("my-alias"))
        );
        b.dataStreams(Map.of("d1", createDataStream("d1")), Map.of("my-alias", new DataStreamAlias("my-alias", List.of("d1"), null, null)));
        e = expectThrows(IllegalStateException.class, b::build);
        assertThat(e.getMessage(), containsString("data stream alias and indices alias have the same name (my-alias)"));
    }

    private void addDataStream(String name, Metadata.Builder b) {
        int numBackingIndices = randomIntBetween(1, 4);
        List<Index> indices = new ArrayList<>(numBackingIndices);
        for (int j = 1; j <= numBackingIndices; j++) {
            IndexMetadata idx = createBackingIndex(name, j).build();
            indices.add(idx.getIndex());
            b.put(idx, true);
        }
        b.put(newInstance(name, indices));
    }

    private DataStream createDataStream(String name) {
        int numBackingIndices = randomIntBetween(1, 4);
        List<Index> indices = new ArrayList<>(numBackingIndices);
        for (int j = 1; j <= numBackingIndices; j++) {
            IndexMetadata idx = createBackingIndex(name, j).build();
            indices.add(idx.getIndex());
        }
        return newInstance(name, indices);
    }

    public void testIndicesLookupRecordsDataStreamForBackingIndices() {
        final int numIndices = randomIntBetween(2, 5);
        final int numBackingIndices = randomIntBetween(2, 5);
        final String dataStreamName = "my-data-stream";
        CreateIndexResult result = createIndices(numIndices, numBackingIndices, dataStreamName);

        SortedMap<String, IndexAbstraction> indicesLookup = result.metadata.getProject().getIndicesLookup();
        assertThat(indicesLookup, aMapWithSize(result.indices.size() + result.backingIndices.size() + 1));
        for (Index index : result.indices) {
            assertThat(indicesLookup, hasKey(index.getName()));
            assertNull(indicesLookup.get(index.getName()).getParentDataStream());
        }
        for (Index index : result.backingIndices) {
            assertThat(indicesLookup, hasKey(index.getName()));
            assertNotNull(indicesLookup.get(index.getName()).getParentDataStream());
            assertThat(indicesLookup.get(index.getName()).getParentDataStream().getName(), equalTo(dataStreamName));
        }
    }

    public void testSerialization() throws IOException {
        final Metadata orig = randomMetadata();
        final BytesStreamOutput out = new BytesStreamOutput();
        orig.writeTo(out);
        NamedWriteableRegistry namedWriteableRegistry = new NamedWriteableRegistry(ClusterModule.getNamedWriteables());
        final Metadata fromStreamMeta = Metadata.readFrom(
            new NamedWriteableAwareStreamInput(out.bytes().streamInput(), namedWriteableRegistry)
        );
        assertTrue(Metadata.isGlobalStateEquals(orig, fromStreamMeta));
    }

    public void testMultiProjectSerialization() throws IOException {
        // TODO: this whole suite needs to be updated for multiple projects
        ProjectMetadata project1 = randomProject(new ProjectId("1"), 1);
        ProjectMetadata project2 = randomProject(new ProjectId("2"), randomIntBetween(2, 10));
        Metadata metadata = randomMetadata(List.of(project1, project2));
        BytesStreamOutput out = new BytesStreamOutput();
        metadata.writeTo(out);

        // check it deserializes ok
        NamedWriteableRegistry namedWriteableRegistry = new NamedWriteableRegistry(ClusterModule.getNamedWriteables());
        Metadata fromStreamMeta = Metadata.readFrom(new NamedWriteableAwareStreamInput(out.bytes().streamInput(), namedWriteableRegistry));

        // check it matches the original object
        assertThat(fromStreamMeta.projects(), aMapWithSize(2));
        for (var original : List.of(project1, project2)) {
            assertThat(fromStreamMeta.projects(), hasKey(original.id()));
            final ProjectMetadata fromStreamProject = fromStreamMeta.getProject(original.id());
            assertThat("For project " + original.id(), fromStreamProject.indices().size(), equalTo(original.indices().size()));
            assertThat("For project " + original.id(), fromStreamProject.dataStreams().size(), equalTo(original.dataStreams().size()));
            assertThat("For project " + original.id(), fromStreamProject.templates().size(), equalTo(original.templates().size()));
            assertThat("For project " + original.id(), fromStreamProject.templatesV2().size(), equalTo(original.templatesV2().size()));
            original.indices().forEach((name, value) -> {
                assertThat(fromStreamProject.indices(), hasKey(name));
                assertThat(fromStreamProject.index(name), equalTo(value));
            });
            original.dataStreams().forEach((name, value) -> {
                assertThat(fromStreamProject.dataStreams(), hasKey(name));
                assertThat(fromStreamProject.dataStreams().get(name), equalTo(value));
            });
        }
    }

    public void testMetadataSerializationPreMultiProject() throws IOException {
        final Metadata orig = randomMetadata();
        TransportVersion version = TransportVersionUtils.getPreviousVersion(TransportVersions.MULTI_PROJECT);
        final BytesStreamOutput out = new BytesStreamOutput();
        out.setTransportVersion(version);
        orig.writeTo(out);
        NamedWriteableRegistry namedWriteableRegistry = new NamedWriteableRegistry(ClusterModule.getNamedWriteables());
        final StreamInput input = out.bytes().streamInput();
        input.setTransportVersion(version);
        final Metadata fromStreamMeta = Metadata.readFrom(new NamedWriteableAwareStreamInput(input, namedWriteableRegistry));
        assertTrue(Metadata.isGlobalStateEquals(orig, fromStreamMeta));
    }

    public void testDiffSerializationPreMultiProject() throws IOException {
        final Metadata meta1 = randomMetadata(1);
        final Metadata meta2 = randomMetadata(2);
        TransportVersion version = TransportVersionUtils.getPreviousVersion(TransportVersions.MULTI_PROJECT);
        final Diff<Metadata> diff = meta2.diff(meta1);

        final BytesStreamOutput out = new BytesStreamOutput();
        out.setTransportVersion(version);
        diff.writeTo(out);

        NamedWriteableRegistry namedWriteableRegistry = new NamedWriteableRegistry(ClusterModule.getNamedWriteables());
        final StreamInput input = out.bytes().streamInput();
        input.setTransportVersion(version);
        final Diff<Metadata> read = Metadata.readDiffFrom(new NamedWriteableAwareStreamInput(input, namedWriteableRegistry));

        final Metadata applied = read.apply(meta1);
        assertTrue(Metadata.isGlobalStateEquals(meta2, applied));
    }

    public void testValidateDataStreamsNoConflicts() {
        Metadata metadata = createIndices(5, 10, "foo-datastream").metadata;
        // don't expect any exception when validating a system without indices that would conflict with future backing indices
        assertDataStreams(
            metadata.getProject().indices(),
            (DataStreamMetadata) metadata.getProject().customs().get(DataStreamMetadata.TYPE)
        );
    }

    public void testValidateDataStreamsIgnoresIndicesWithoutCounter() {
        String dataStreamName = "foo-datastream";
        Metadata metadata = Metadata.builder(createIndices(10, 10, dataStreamName).metadata)
            .put(
                new IndexMetadata.Builder(dataStreamName + "-index-without-counter").settings(settings(IndexVersion.current()))
                    .numberOfShards(1)
                    .numberOfReplicas(1)
            )
            .put(
                new IndexMetadata.Builder(dataStreamName + randomAlphaOfLength(10)).settings(settings(IndexVersion.current()))
                    .numberOfShards(1)
                    .numberOfReplicas(1)

            )
            .put(
                new IndexMetadata.Builder(randomAlphaOfLength(10)).settings(settings(IndexVersion.current()))
                    .numberOfShards(1)
                    .numberOfReplicas(1)

            )
            .build();
        // don't expect any exception when validating against non-backing indices that don't conform to the backing indices naming
        // convention
        assertDataStreams(
            metadata.getProject().indices(),
            (DataStreamMetadata) metadata.getProject().customs().get(DataStreamMetadata.TYPE)
        );
    }

    public void testValidateDataStreamsAllowsNamesThatStartsWithPrefix() {
        String dataStreamName = "foo-datastream";
        Metadata metadata = Metadata.builder(createIndices(10, 10, dataStreamName).metadata)
            .put(
                new IndexMetadata.Builder(DataStream.BACKING_INDEX_PREFIX + dataStreamName + "-something-100012").settings(
                    settings(IndexVersion.current())
                ).numberOfShards(1).numberOfReplicas(1)
            )
            .build();
        // don't expect any exception when validating against (potentially backing) indices that can't create conflict because of
        // additional text before number
        assertDataStreams(
            metadata.getProject().indices(),
            (DataStreamMetadata) metadata.getProject().customs().get(DataStreamMetadata.TYPE)
        );
    }

    public void testValidateDataStreamsForNullDataStreamMetadata() {
        Metadata metadata = Metadata.builder()
            .put(IndexMetadata.builder("foo-index").settings(settings(IndexVersion.current())).numberOfShards(1).numberOfReplicas(1))
            .build();

        try {
            assertDataStreams(metadata.getProject().indices(), DataStreamMetadata.EMPTY);
        } catch (Exception e) {
            fail("did not expect exception when validating a system without any data streams but got " + e.getMessage());
        }
    }

    public void testDataStreamAliases() {
        Metadata.Builder mdBuilder = Metadata.builder();

        mdBuilder.put(DataStreamTestHelper.randomInstance("logs-postgres-eu"));
        assertThat(mdBuilder.put("logs-postgres", "logs-postgres-eu", null, null), is(true));
        mdBuilder.put(DataStreamTestHelper.randomInstance("logs-postgres-us"));
        assertThat(mdBuilder.put("logs-postgres", "logs-postgres-us", null, null), is(true));
        mdBuilder.put(DataStreamTestHelper.randomInstance("logs-postgres-au"));
        assertThat(mdBuilder.put("logs-postgres", "logs-postgres-au", null, null), is(true));
        assertThat(mdBuilder.put("logs-postgres", "logs-postgres-au", null, null), is(false));

        Metadata metadata = mdBuilder.build();
        assertThat(metadata.getProject().dataStreamAliases().get("logs-postgres"), notNullValue());
        assertThat(
            metadata.getProject().dataStreamAliases().get("logs-postgres").getDataStreams(),
            containsInAnyOrder("logs-postgres-eu", "logs-postgres-us", "logs-postgres-au")
        );
    }

    public void testDataStreamReferToNonExistingDataStream() {
        Metadata.Builder mdBuilder = Metadata.builder();

        Exception e = expectThrows(IllegalArgumentException.class, () -> mdBuilder.put("logs-postgres", "logs-postgres-eu", null, null));
        assertThat(e.getMessage(), equalTo("alias [logs-postgres] refers to a non existing data stream [logs-postgres-eu]"));

        mdBuilder.put(DataStreamTestHelper.randomInstance("logs-postgres-eu"));
        mdBuilder.put("logs-postgres", "logs-postgres-eu", null, null);
        Metadata metadata = mdBuilder.build();
        assertThat(metadata.getProject().dataStreamAliases().get("logs-postgres"), notNullValue());
        assertThat(metadata.getProject().dataStreamAliases().get("logs-postgres").getDataStreams(), containsInAnyOrder("logs-postgres-eu"));
    }

    public void testDeleteDataStreamShouldUpdateAlias() {
        Metadata.Builder mdBuilder = Metadata.builder();
        mdBuilder.put(DataStreamTestHelper.randomInstance("logs-postgres-eu"));
        mdBuilder.put("logs-postgres", "logs-postgres-eu", null, null);
        mdBuilder.put(DataStreamTestHelper.randomInstance("logs-postgres-us"));
        mdBuilder.put("logs-postgres", "logs-postgres-us", null, null);
        mdBuilder.put(DataStreamTestHelper.randomInstance("logs-postgres-au"));
        mdBuilder.put("logs-postgres", "logs-postgres-au", null, null);
        Metadata metadata = mdBuilder.build();
        assertThat(metadata.getProject().dataStreamAliases().get("logs-postgres"), notNullValue());
        assertThat(
            metadata.getProject().dataStreamAliases().get("logs-postgres").getDataStreams(),
            containsInAnyOrder("logs-postgres-eu", "logs-postgres-us", "logs-postgres-au")
        );

        mdBuilder = Metadata.builder(metadata);
        mdBuilder.removeDataStream("logs-postgres-us");
        metadata = mdBuilder.build();
        assertThat(metadata.getProject().dataStreamAliases().get("logs-postgres"), notNullValue());
        assertThat(
            metadata.getProject().dataStreamAliases().get("logs-postgres").getDataStreams(),
            containsInAnyOrder("logs-postgres-eu", "logs-postgres-au")
        );

        mdBuilder = Metadata.builder(metadata);
        mdBuilder.removeDataStream("logs-postgres-au");
        metadata = mdBuilder.build();
        assertThat(metadata.getProject().dataStreamAliases().get("logs-postgres"), notNullValue());
        assertThat(metadata.getProject().dataStreamAliases().get("logs-postgres").getDataStreams(), containsInAnyOrder("logs-postgres-eu"));

        mdBuilder = Metadata.builder(metadata);
        mdBuilder.removeDataStream("logs-postgres-eu");
        metadata = mdBuilder.build();
        assertThat(metadata.getProject().dataStreamAliases().get("logs-postgres"), nullValue());
    }

    public void testDeleteDataStreamAlias() {
        Metadata.Builder mdBuilder = Metadata.builder();
        mdBuilder.put(DataStreamTestHelper.randomInstance("logs-postgres-eu"));
        mdBuilder.put("logs-postgres", "logs-postgres-eu", null, null);
        mdBuilder.put(DataStreamTestHelper.randomInstance("logs-postgres-us"));
        mdBuilder.put("logs-postgres", "logs-postgres-us", null, null);
        mdBuilder.put(DataStreamTestHelper.randomInstance("logs-postgres-au"));
        mdBuilder.put("logs-postgres", "logs-postgres-au", null, null);
        Metadata metadata = mdBuilder.build();
        assertThat(metadata.getProject().dataStreamAliases().get("logs-postgres"), notNullValue());
        assertThat(
            metadata.getProject().dataStreamAliases().get("logs-postgres").getDataStreams(),
            containsInAnyOrder("logs-postgres-eu", "logs-postgres-us", "logs-postgres-au")
        );

        mdBuilder = Metadata.builder(metadata);
        assertThat(mdBuilder.removeDataStreamAlias("logs-postgres", "logs-postgres-us", true), is(true));
        metadata = mdBuilder.build();
        assertThat(metadata.getProject().dataStreamAliases().get("logs-postgres"), notNullValue());
        assertThat(
            metadata.getProject().dataStreamAliases().get("logs-postgres").getDataStreams(),
            containsInAnyOrder("logs-postgres-eu", "logs-postgres-au")
        );

        mdBuilder = Metadata.builder(metadata);
        assertThat(mdBuilder.removeDataStreamAlias("logs-postgres", "logs-postgres-au", true), is(true));
        metadata = mdBuilder.build();
        assertThat(metadata.getProject().dataStreamAliases().get("logs-postgres"), notNullValue());
        assertThat(metadata.getProject().dataStreamAliases().get("logs-postgres").getDataStreams(), containsInAnyOrder("logs-postgres-eu"));

        mdBuilder = Metadata.builder(metadata);
        assertThat(mdBuilder.removeDataStreamAlias("logs-postgres", "logs-postgres-eu", true), is(true));
        metadata = mdBuilder.build();
        assertThat(metadata.getProject().dataStreamAliases().get("logs-postgres"), nullValue());
    }

    public void testDeleteDataStreamAliasMustExists() {
        Metadata.Builder mdBuilder = Metadata.builder();
        mdBuilder.put(DataStreamTestHelper.randomInstance("logs-postgres-eu"));
        mdBuilder.put("logs-postgres", "logs-postgres-eu", null, null);
        mdBuilder.put(DataStreamTestHelper.randomInstance("logs-postgres-us"));
        mdBuilder.put("logs-postgres", "logs-postgres-us", null, null);
        mdBuilder.put(DataStreamTestHelper.randomInstance("logs-postgres-au"));
        mdBuilder.put("logs-postgres", "logs-postgres-au", null, null);
        Metadata metadata = mdBuilder.build();
        assertThat(metadata.getProject().dataStreamAliases().get("logs-postgres"), notNullValue());
        assertThat(
            metadata.getProject().dataStreamAliases().get("logs-postgres").getDataStreams(),
            containsInAnyOrder("logs-postgres-eu", "logs-postgres-us", "logs-postgres-au")
        );

        Metadata.Builder mdBuilder2 = Metadata.builder(metadata);
        expectThrows(ResourceNotFoundException.class, () -> mdBuilder2.removeDataStreamAlias("logs-mysql", "logs-postgres-us", true));
        assertThat(mdBuilder2.removeDataStreamAlias("logs-mysql", "logs-postgres-us", false), is(false));
    }

    public void testDataStreamWriteAlias() {
        Metadata.Builder mdBuilder = Metadata.builder();
        mdBuilder.put(DataStreamTestHelper.randomInstance("logs-postgres-replicated"));
        mdBuilder.put("logs-postgres", "logs-postgres-replicated", null, null);

        Metadata metadata = mdBuilder.build();
        assertThat(metadata.getProject().dataStreamAliases().get("logs-postgres"), notNullValue());
        assertThat(metadata.getProject().dataStreamAliases().get("logs-postgres").getWriteDataStream(), nullValue());
        assertThat(
            metadata.getProject().dataStreamAliases().get("logs-postgres").getDataStreams(),
            containsInAnyOrder("logs-postgres-replicated")
        );

        mdBuilder = Metadata.builder(metadata);
        assertThat(mdBuilder.put("logs-postgres", "logs-postgres-replicated", true, null), is(true));

        metadata = mdBuilder.build();
        assertThat(metadata.getProject().dataStreamAliases().get("logs-postgres"), notNullValue());
        assertThat(
            metadata.getProject().dataStreamAliases().get("logs-postgres").getWriteDataStream(),
            equalTo("logs-postgres-replicated")
        );
        assertThat(
            metadata.getProject().dataStreamAliases().get("logs-postgres").getDataStreams(),
            containsInAnyOrder("logs-postgres-replicated")
        );
    }

    public void testDataStreamMultipleWriteAlias() {
        Metadata.Builder mdBuilder = Metadata.builder();
        mdBuilder.put(DataStreamTestHelper.randomInstance("logs-foobar"));
        mdBuilder.put(DataStreamTestHelper.randomInstance("logs-barbaz"));
        mdBuilder.put("logs", "logs-foobar", true, null);
        mdBuilder.put("logs", "logs-barbaz", true, null);

        Metadata metadata = mdBuilder.build();
        assertThat(metadata.getProject().dataStreamAliases().get("logs"), notNullValue());
        assertThat(metadata.getProject().dataStreamAliases().get("logs").getWriteDataStream(), equalTo("logs-barbaz"));
        assertThat(
            metadata.getProject().dataStreamAliases().get("logs").getDataStreams(),
            containsInAnyOrder("logs-foobar", "logs-barbaz")
        );
    }

    public void testDataStreamWriteAliasUnset() {
        Metadata.Builder mdBuilder = Metadata.builder();
        mdBuilder.put(DataStreamTestHelper.randomInstance("logs-postgres-replicated"));
        mdBuilder.put("logs-postgres", "logs-postgres-replicated", true, null);

        Metadata metadata = mdBuilder.build();
        assertThat(metadata.getProject().dataStreamAliases().get("logs-postgres"), notNullValue());
        assertThat(
            metadata.getProject().dataStreamAliases().get("logs-postgres").getWriteDataStream(),
            equalTo("logs-postgres-replicated")
        );
        assertThat(
            metadata.getProject().dataStreamAliases().get("logs-postgres").getDataStreams(),
            containsInAnyOrder("logs-postgres-replicated")
        );

        mdBuilder = Metadata.builder(metadata);
        // Side check: null value isn't changing anything:
        assertThat(mdBuilder.put("logs-postgres", "logs-postgres-replicated", null, null), is(false));
        // Unset write flag
        assertThat(mdBuilder.put("logs-postgres", "logs-postgres-replicated", false, null), is(true));
        metadata = mdBuilder.build();
        assertThat(metadata.getProject().dataStreamAliases().get("logs-postgres"), notNullValue());
        assertThat(metadata.getProject().dataStreamAliases().get("logs-postgres").getWriteDataStream(), nullValue());
        assertThat(
            metadata.getProject().dataStreamAliases().get("logs-postgres").getDataStreams(),
            containsInAnyOrder("logs-postgres-replicated")
        );
    }

    public void testDataStreamWriteAliasChange() {
        Metadata.Builder mdBuilder = Metadata.builder();
        mdBuilder.put(DataStreamTestHelper.randomInstance("logs-postgres-primary"));
        mdBuilder.put(DataStreamTestHelper.randomInstance("logs-postgres-replicated"));
        assertThat(mdBuilder.put("logs-postgres", "logs-postgres-primary", true, null), is(true));
        assertThat(mdBuilder.put("logs-postgres", "logs-postgres-replicated", null, null), is(true));

        Metadata metadata = mdBuilder.build();
        assertThat(metadata.getProject().dataStreamAliases().get("logs-postgres"), notNullValue());
        assertThat(metadata.getProject().dataStreamAliases().get("logs-postgres").getWriteDataStream(), equalTo("logs-postgres-primary"));
        assertThat(
            metadata.getProject().dataStreamAliases().get("logs-postgres").getDataStreams(),
            containsInAnyOrder("logs-postgres-primary", "logs-postgres-replicated")
        );

        // change write flag:
        mdBuilder = Metadata.builder(metadata);
        assertThat(mdBuilder.put("logs-postgres", "logs-postgres-primary", false, null), is(true));
        assertThat(mdBuilder.put("logs-postgres", "logs-postgres-replicated", true, null), is(true));
        metadata = mdBuilder.build();
        assertThat(metadata.getProject().dataStreamAliases().get("logs-postgres"), notNullValue());
        assertThat(
            metadata.getProject().dataStreamAliases().get("logs-postgres").getWriteDataStream(),
            equalTo("logs-postgres-replicated")
        );
        assertThat(
            metadata.getProject().dataStreamAliases().get("logs-postgres").getDataStreams(),
            containsInAnyOrder("logs-postgres-primary", "logs-postgres-replicated")
        );
    }

    public void testDataStreamWriteRemoveAlias() {
        Metadata.Builder mdBuilder = Metadata.builder();
        mdBuilder.put(DataStreamTestHelper.randomInstance("logs-postgres-primary"));
        mdBuilder.put(DataStreamTestHelper.randomInstance("logs-postgres-replicated"));
        assertThat(mdBuilder.put("logs-postgres", "logs-postgres-primary", true, null), is(true));
        assertThat(mdBuilder.put("logs-postgres", "logs-postgres-replicated", null, null), is(true));

        Metadata metadata = mdBuilder.build();
        assertThat(metadata.getProject().dataStreamAliases().get("logs-postgres"), notNullValue());
        assertThat(metadata.getProject().dataStreamAliases().get("logs-postgres").getWriteDataStream(), equalTo("logs-postgres-primary"));
        assertThat(
            metadata.getProject().dataStreamAliases().get("logs-postgres").getDataStreams(),
            containsInAnyOrder("logs-postgres-primary", "logs-postgres-replicated")
        );

        mdBuilder = Metadata.builder(metadata);
        assertThat(mdBuilder.removeDataStreamAlias("logs-postgres", "logs-postgres-primary", randomBoolean()), is(true));
        metadata = mdBuilder.build();
        assertThat(metadata.getProject().dataStreamAliases().get("logs-postgres"), notNullValue());
        assertThat(metadata.getProject().dataStreamAliases().get("logs-postgres").getWriteDataStream(), nullValue());
        assertThat(
            metadata.getProject().dataStreamAliases().get("logs-postgres").getDataStreams(),
            containsInAnyOrder("logs-postgres-replicated")
        );
    }

    public void testDataStreamWriteRemoveDataStream() {
        Metadata.Builder mdBuilder = Metadata.builder();
        mdBuilder.put(DataStreamTestHelper.randomInstance("logs-postgres-primary"));
        mdBuilder.put(DataStreamTestHelper.randomInstance("logs-postgres-replicated"));
        assertThat(mdBuilder.put("logs-postgres", "logs-postgres-primary", true, null), is(true));
        assertThat(mdBuilder.put("logs-postgres", "logs-postgres-replicated", null, null), is(true));

        Metadata metadata = mdBuilder.build();
        assertThat(metadata.getProject().dataStreamAliases().get("logs-postgres"), notNullValue());
        assertThat(metadata.getProject().dataStreamAliases().get("logs-postgres").getWriteDataStream(), equalTo("logs-postgres-primary"));
        assertThat(
            metadata.getProject().dataStreamAliases().get("logs-postgres").getDataStreams(),
            containsInAnyOrder("logs-postgres-primary", "logs-postgres-replicated")
        );

        mdBuilder = Metadata.builder(metadata);
        mdBuilder.removeDataStream("logs-postgres-primary");
        metadata = mdBuilder.build();
        assertThat(metadata.getProject().dataStreams().keySet(), contains("logs-postgres-replicated"));
        assertThat(metadata.getProject().dataStreamAliases().get("logs-postgres"), notNullValue());
        assertThat(metadata.getProject().dataStreamAliases().get("logs-postgres").getWriteDataStream(), nullValue());
        assertThat(
            metadata.getProject().dataStreamAliases().get("logs-postgres").getDataStreams(),
            containsInAnyOrder("logs-postgres-replicated")
        );
    }

    public void testReuseIndicesLookup() {
        String indexName = "my-index";
        String aliasName = "my-alias";
        String dataStreamName = "logs-mysql-prod";
        String dataStreamAliasName = "logs-mysql";
        Metadata previous = Metadata.builder().build();

        // Things that should change indices lookup
        {
            Metadata.Builder builder = Metadata.builder(previous);
            IndexMetadata idx = DataStreamTestHelper.createFirstBackingIndex(dataStreamName).build();
            builder.put(idx, true);
            DataStream dataStream = newInstance(dataStreamName, List.of(idx.getIndex()));
            builder.put(dataStream);
            Metadata metadata = builder.build();
            assertThat(previous.getProject().getIndicesLookup(), not(sameInstance(metadata.getProject().getIndicesLookup())));
            previous = metadata;
        }
        {
            Metadata.Builder builder = Metadata.builder(previous);
            builder.put(dataStreamAliasName, dataStreamName, false, null);
            Metadata metadata = builder.build();
            assertThat(previous.getProject().getIndicesLookup(), not(sameInstance(metadata.getProject().getIndicesLookup())));
            previous = metadata;
        }
        {
            Metadata.Builder builder = Metadata.builder(previous);
            builder.put(dataStreamAliasName, dataStreamName, true, null);
            Metadata metadata = builder.build();
            assertThat(previous.getProject().getIndicesLookup(), not(sameInstance(metadata.getProject().getIndicesLookup())));
            previous = metadata;
        }
        {
            Metadata.Builder builder = Metadata.builder(previous);
            builder.put(
                IndexMetadata.builder(indexName)
                    .settings(settings(IndexVersion.current()))
                    .creationDate(randomNonNegativeLong())
                    .numberOfShards(1)
                    .numberOfReplicas(0)
            );
            Metadata metadata = builder.build();
            assertThat(previous.getProject().getIndicesLookup(), not(sameInstance(metadata.getProject().getIndicesLookup())));
            previous = metadata;
        }
        {
            Metadata.Builder builder = Metadata.builder(previous);
            IndexMetadata.Builder imBuilder = IndexMetadata.builder(builder.get(indexName));
            imBuilder.putAlias(AliasMetadata.builder(aliasName).build());
            builder.put(imBuilder);
            Metadata metadata = builder.build();
            assertThat(previous.getProject().getIndicesLookup(), not(sameInstance(metadata.getProject().getIndicesLookup())));
            previous = metadata;
        }
        {
            Metadata.Builder builder = Metadata.builder(previous);
            IndexMetadata.Builder imBuilder = IndexMetadata.builder(builder.get(indexName));
            imBuilder.putAlias(AliasMetadata.builder(aliasName).writeIndex(true).build());
            builder.put(imBuilder);
            Metadata metadata = builder.build();
            assertThat(previous.getProject().getIndicesLookup(), not(sameInstance(metadata.getProject().getIndicesLookup())));
            previous = metadata;
        }
        {
            Metadata.Builder builder = Metadata.builder(previous);
            IndexMetadata.Builder imBuilder = IndexMetadata.builder(builder.get(indexName));
            Settings.Builder sBuilder = Settings.builder()
                .put(builder.get(indexName).getSettings())
                .put(IndexMetadata.INDEX_HIDDEN_SETTING.getKey(), true);
            imBuilder.settings(sBuilder.build());
            builder.put(imBuilder);
            Metadata metadata = builder.build();
            assertThat(previous.getProject().getIndicesLookup(), not(sameInstance(metadata.getProject().getIndicesLookup())));
            previous = metadata;
        }

        // Things that shouldn't change indices lookup
        {
            Metadata.Builder builder = Metadata.builder(previous);
            IndexMetadata.Builder imBuilder = IndexMetadata.builder(builder.get(indexName));
            imBuilder.numberOfReplicas(2);
            builder.put(imBuilder);
            Metadata metadata = builder.build();
            assertThat(previous.getProject().getIndicesLookup(), sameInstance(metadata.getProject().getIndicesLookup()));
            previous = metadata;
        }
        {
            Metadata.Builder builder = Metadata.builder(previous);
            IndexMetadata.Builder imBuilder = IndexMetadata.builder(builder.get(indexName));
            Settings.Builder sBuilder = Settings.builder()
                .put(builder.get(indexName).getSettings())
                .put(IndexSettings.DEFAULT_FIELD_SETTING.getKey(), "val");
            imBuilder.settings(sBuilder.build());
            builder.put(imBuilder);
            Metadata metadata = builder.build();
            assertThat(previous.getProject().getIndicesLookup(), sameInstance(metadata.getProject().getIndicesLookup()));
            previous = metadata;
        }
    }

    public void testAliasedIndices() {
        int numAliases = randomIntBetween(32, 64);
        int numIndicesPerAlias = randomIntBetween(8, 16);

        Metadata.Builder builder = Metadata.builder();
        for (int i = 0; i < numAliases; i++) {
            String aliasName = "alias-" + i;
            for (int j = 0; j < numIndicesPerAlias; j++) {
                AliasMetadata.Builder alias = new AliasMetadata.Builder(aliasName);
                if (j == 0) {
                    alias.writeIndex(true);
                }

                String indexName = aliasName + "-" + j;
                builder.put(
                    IndexMetadata.builder(indexName)
                        .settings(settings(IndexVersion.current()))
                        .creationDate(randomNonNegativeLong())
                        .numberOfShards(1)
                        .numberOfReplicas(0)
                        .putAlias(alias)
                );
            }
        }

        Metadata metadata = builder.build();
        for (int i = 0; i < numAliases; i++) {
            String aliasName = "alias-" + i;
            Set<Index> result = metadata.getProject().aliasedIndices(aliasName);
            Index[] expected = IntStream.range(0, numIndicesPerAlias)
                .mapToObj(j -> aliasName + "-" + j)
                .map(name -> new Index(name, ClusterState.UNKNOWN_UUID))
                .toArray(Index[]::new);
            assertThat(result, containsInAnyOrder(expected));
        }

        // Add a new alias and index
        builder = Metadata.builder(metadata);
        String newAliasName = "alias-new";
        {
            builder.put(
                IndexMetadata.builder(newAliasName + "-1")
                    .settings(settings(IndexVersion.current()))
                    .creationDate(randomNonNegativeLong())
                    .numberOfShards(1)
                    .numberOfReplicas(0)
                    .putAlias(new AliasMetadata.Builder(newAliasName).writeIndex(true))
            );
        }
        metadata = builder.build();
        assertThat(metadata.getProject().aliasedIndices(), hasSize(numAliases + 1));
        assertThat(metadata.getProject().aliasedIndices(newAliasName), contains(new Index(newAliasName + "-1", ClusterState.UNKNOWN_UUID)));

        // Remove the new alias/index
        builder = Metadata.builder(metadata);
        {
            builder.remove(newAliasName + "-1");
        }
        metadata = builder.build();
        assertThat(metadata.getProject().aliasedIndices(), hasSize(numAliases));
        assertThat(metadata.getProject().aliasedIndices(newAliasName), empty());

        // Add a new alias that points to existing indices
        builder = Metadata.builder(metadata);
        {
            IndexMetadata.Builder imBuilder = new IndexMetadata.Builder(metadata.getProject().index("alias-1-0"));
            imBuilder.putAlias(new AliasMetadata.Builder(newAliasName));
            builder.put(imBuilder);

            imBuilder = new IndexMetadata.Builder(metadata.getProject().index("alias-2-1"));
            imBuilder.putAlias(new AliasMetadata.Builder(newAliasName));
            builder.put(imBuilder);

            imBuilder = new IndexMetadata.Builder(metadata.getProject().index("alias-3-2"));
            imBuilder.putAlias(new AliasMetadata.Builder(newAliasName));
            builder.put(imBuilder);
        }
        metadata = builder.build();
        assertThat(metadata.getProject().aliasedIndices(), hasSize(numAliases + 1));
        assertThat(
            metadata.getProject().aliasedIndices(newAliasName),
            containsInAnyOrder(
                new Index("alias-1-0", ClusterState.UNKNOWN_UUID),
                new Index("alias-2-1", ClusterState.UNKNOWN_UUID),
                new Index("alias-3-2", ClusterState.UNKNOWN_UUID)
            )
        );

        // Remove the new alias that points to existing indices
        builder = Metadata.builder(metadata);
        {
            IndexMetadata.Builder imBuilder = new IndexMetadata.Builder(metadata.getProject().index("alias-1-0"));
            imBuilder.removeAlias(newAliasName);
            builder.put(imBuilder);

            imBuilder = new IndexMetadata.Builder(metadata.getProject().index("alias-2-1"));
            imBuilder.removeAlias(newAliasName);
            builder.put(imBuilder);

            imBuilder = new IndexMetadata.Builder(metadata.getProject().index("alias-3-2"));
            imBuilder.removeAlias(newAliasName);
            builder.put(imBuilder);
        }
        metadata = builder.build();
        assertThat(metadata.getProject().aliasedIndices(), hasSize(numAliases));
        assertThat(metadata.getProject().aliasedIndices(newAliasName), empty());
    }

    public static final String SYSTEM_ALIAS_NAME = "system_alias";

    public void testHiddenAliasValidation() {
        final String hiddenAliasName = "hidden_alias";

        IndexMetadata hidden1 = buildIndexWithAlias("hidden1", hiddenAliasName, true, IndexVersion.current(), false);
        IndexMetadata hidden2 = buildIndexWithAlias("hidden2", hiddenAliasName, true, IndexVersion.current(), false);
        IndexMetadata hidden3 = buildIndexWithAlias("hidden3", hiddenAliasName, true, IndexVersion.current(), false);

        IndexMetadata nonHidden = buildIndexWithAlias("nonhidden1", hiddenAliasName, false, IndexVersion.current(), false);
        IndexMetadata unspecified = buildIndexWithAlias("nonhidden2", hiddenAliasName, null, IndexVersion.current(), false);

        {
            // Should be ok:
            metadataWithIndices(hidden1, hidden2, hidden3);
        }

        {
            // Should be ok:
            if (randomBoolean()) {
                metadataWithIndices(nonHidden, unspecified);
            } else {
                metadataWithIndices(unspecified, nonHidden);
            }
        }

        {
            IllegalStateException exception = expectThrows(
                IllegalStateException.class,
                () -> metadataWithIndices(hidden1, hidden2, hidden3, nonHidden)
            );
            assertThat(exception.getMessage(), containsString("alias [" + hiddenAliasName + "] has is_hidden set to true on indices ["));
            assertThat(
                exception.getMessage(),
                allOf(
                    containsString(hidden1.getIndex().getName()),
                    containsString(hidden2.getIndex().getName()),
                    containsString(hidden3.getIndex().getName())
                )
            );
            assertThat(
                exception.getMessage(),
                containsString(
                    "but does not have is_hidden set to true on indices ["
                        + nonHidden.getIndex().getName()
                        + "]; alias must have the same is_hidden setting on all indices"
                )
            );
        }

        {
            IllegalStateException exception = expectThrows(
                IllegalStateException.class,
                () -> metadataWithIndices(hidden1, hidden2, hidden3, unspecified)
            );
            assertThat(exception.getMessage(), containsString("alias [" + hiddenAliasName + "] has is_hidden set to true on indices ["));
            assertThat(
                exception.getMessage(),
                allOf(
                    containsString(hidden1.getIndex().getName()),
                    containsString(hidden2.getIndex().getName()),
                    containsString(hidden3.getIndex().getName())
                )
            );
            assertThat(
                exception.getMessage(),
                containsString(
                    "but does not have is_hidden set to true on indices ["
                        + unspecified.getIndex().getName()
                        + "]; alias must have the same is_hidden setting on all indices"
                )
            );
        }

        {
            final IndexMetadata hiddenIndex = randomFrom(hidden1, hidden2, hidden3);
            IllegalStateException exception = expectThrows(IllegalStateException.class, () -> {
                if (randomBoolean()) {
                    metadataWithIndices(nonHidden, unspecified, hiddenIndex);
                } else {
                    metadataWithIndices(unspecified, nonHidden, hiddenIndex);
                }
            });
            assertThat(
                exception.getMessage(),
                containsString(
                    "alias ["
                        + hiddenAliasName
                        + "] has is_hidden set to true on "
                        + "indices ["
                        + hiddenIndex.getIndex().getName()
                        + "] but does not have is_hidden set to true on indices ["
                )
            );
            assertThat(
                exception.getMessage(),
                allOf(containsString(unspecified.getIndex().getName()), containsString(nonHidden.getIndex().getName()))
            );
            assertThat(exception.getMessage(), containsString("but does not have is_hidden set to true on indices ["));
        }
    }

    @UpdateForV9
    @AwaitsFix(bugUrl = "this test needs to be updated or removed after the version 9.0 bump")
    public void testSystemAliasValidationMixedVersionSystemAndRegularFails() {
        final IndexVersion random7xVersion = IndexVersionUtils.randomVersionBetween(
            random(),
            IndexVersions.V_7_0_0,
            IndexVersionUtils.getPreviousVersion(IndexVersions.V_8_0_0)
        );
        final IndexMetadata currentVersionSystem = buildIndexWithAlias(".system1", SYSTEM_ALIAS_NAME, null, IndexVersion.current(), true);
        final IndexMetadata oldVersionSystem = buildIndexWithAlias(".oldVersionSystem", SYSTEM_ALIAS_NAME, null, random7xVersion, true);
        final IndexMetadata regularIndex = buildIndexWithAlias("regular1", SYSTEM_ALIAS_NAME, false, IndexVersion.current(), false);

        IllegalStateException exception = expectThrows(
            IllegalStateException.class,
            () -> metadataWithIndices(currentVersionSystem, oldVersionSystem, regularIndex)
        );
        assertThat(
            exception.getMessage(),
            containsString(
                "alias ["
                    + SYSTEM_ALIAS_NAME
                    + "] refers to both system indices ["
                    + currentVersionSystem.getIndex().getName()
                    + "] and non-system indices: ["
                    + regularIndex.getIndex().getName()
                    + "], but aliases must refer to either system or non-system indices, not both"
            )
        );
    }

    public void testSystemAliasValidationNewSystemAndRegularFails() {
        final IndexMetadata currentVersionSystem = buildIndexWithAlias(".system1", SYSTEM_ALIAS_NAME, null, IndexVersion.current(), true);
        final IndexMetadata regularIndex = buildIndexWithAlias("regular1", SYSTEM_ALIAS_NAME, false, IndexVersion.current(), false);

        IllegalStateException exception = expectThrows(
            IllegalStateException.class,
            () -> metadataWithIndices(currentVersionSystem, regularIndex)
        );
        assertThat(
            exception.getMessage(),
            containsString(
                "alias ["
                    + SYSTEM_ALIAS_NAME
                    + "] refers to both system indices ["
                    + currentVersionSystem.getIndex().getName()
                    + "] and non-system indices: ["
                    + regularIndex.getIndex().getName()
                    + "], but aliases must refer to either system or non-system indices, not both"
            )
        );
    }

    @UpdateForV9
    @AwaitsFix(bugUrl = "this test needs to be updated or removed after the version 9.0 bump")
    public void testSystemAliasOldSystemAndNewRegular() {
        final IndexVersion random7xVersion = IndexVersionUtils.randomVersionBetween(
            random(),
            IndexVersions.V_7_0_0,
            IndexVersionUtils.getPreviousVersion(IndexVersions.V_8_0_0)
        );
        final IndexMetadata oldVersionSystem = buildIndexWithAlias(".oldVersionSystem", SYSTEM_ALIAS_NAME, null, random7xVersion, true);
        final IndexMetadata regularIndex = buildIndexWithAlias("regular1", SYSTEM_ALIAS_NAME, false, IndexVersion.current(), false);

        // Should be ok:
        metadataWithIndices(oldVersionSystem, regularIndex);
    }

    @UpdateForV9
    @AwaitsFix(bugUrl = "this test needs to be updated or removed after the version 9.0 bump")
    public void testSystemIndexValidationAllRegular() {
        final IndexVersion random7xVersion = IndexVersionUtils.randomVersionBetween(
            random(),
            IndexVersions.V_7_0_0,
            IndexVersionUtils.getPreviousVersion(IndexVersions.V_8_0_0)
        );
        final IndexMetadata currentVersionSystem = buildIndexWithAlias(".system1", SYSTEM_ALIAS_NAME, null, IndexVersion.current(), true);
        final IndexMetadata currentVersionSystem2 = buildIndexWithAlias(".system2", SYSTEM_ALIAS_NAME, null, IndexVersion.current(), true);
        final IndexMetadata oldVersionSystem = buildIndexWithAlias(".oldVersionSystem", SYSTEM_ALIAS_NAME, null, random7xVersion, true);

        // Should be ok
        metadataWithIndices(currentVersionSystem, currentVersionSystem2, oldVersionSystem);
    }

    @UpdateForV9
    @AwaitsFix(bugUrl = "this test needs to be updated or removed after the version 9.0 bump")
    public void testSystemAliasValidationAllSystemSomeOld() {
        final IndexVersion random7xVersion = IndexVersionUtils.randomVersionBetween(
            random(),
            IndexVersions.V_7_0_0,
            IndexVersionUtils.getPreviousVersion(IndexVersions.V_8_0_0)
        );
        final IndexMetadata currentVersionSystem = buildIndexWithAlias(".system1", SYSTEM_ALIAS_NAME, null, IndexVersion.current(), true);
        final IndexMetadata currentVersionSystem2 = buildIndexWithAlias(".system2", SYSTEM_ALIAS_NAME, null, IndexVersion.current(), true);
        final IndexMetadata oldVersionSystem = buildIndexWithAlias(".oldVersionSystem", SYSTEM_ALIAS_NAME, null, random7xVersion, true);

        // Should be ok:
        metadataWithIndices(currentVersionSystem, currentVersionSystem2, oldVersionSystem);
    }

    public void testSystemAliasValidationAll8x() {
        final IndexMetadata currentVersionSystem = buildIndexWithAlias(".system1", SYSTEM_ALIAS_NAME, null, IndexVersion.current(), true);
        final IndexMetadata currentVersionSystem2 = buildIndexWithAlias(".system2", SYSTEM_ALIAS_NAME, null, IndexVersion.current(), true);

        // Should be ok
        metadataWithIndices(currentVersionSystem, currentVersionSystem2);
    }

    private void metadataWithIndices(IndexMetadata... indices) {
        Metadata.Builder builder = Metadata.builder();
        for (var cursor : indices) {
            builder.put(cursor, false);
        }
        builder.build();
    }

    private IndexMetadata buildIndexWithAlias(
        String indexName,
        String aliasName,
        @Nullable Boolean aliasIsHidden,
        IndexVersion indexCreationVersion,
        boolean isSystem
    ) {
        final AliasMetadata.Builder aliasMetadata = new AliasMetadata.Builder(aliasName);
        if (aliasIsHidden != null || randomBoolean()) {
            aliasMetadata.isHidden(aliasIsHidden);
        }
        return new IndexMetadata.Builder(indexName).settings(settings(indexCreationVersion))
            .system(isSystem)
            .numberOfShards(1)
            .numberOfReplicas(0)
            .putAlias(aliasMetadata)
            .build();
    }

    public void testMappingDuplication() {
        final Set<String> randomMappingDefinitions;
        {
            int numEntries = randomIntBetween(4, 8);
            randomMappingDefinitions = Sets.newHashSetWithExpectedSize(numEntries);
            for (int i = 0; i < numEntries; i++) {
                Map<String, Object> mapping = RandomAliasActionsGenerator.randomMap(2);
                String mappingAsString = Strings.toString((builder, params) -> builder.mapContents(mapping));
                randomMappingDefinitions.add(mappingAsString);
            }
        }

        Metadata metadata;
        int numIndices = randomIntBetween(16, 32);
        {
            String[] definitions = randomMappingDefinitions.toArray(String[]::new);
            Metadata.Builder mb = new Metadata.Builder();
            for (int i = 0; i < numIndices; i++) {
                IndexMetadata.Builder indexBuilder = IndexMetadata.builder("index-" + i)
                    .settings(Settings.builder().put(IndexMetadata.SETTING_VERSION_CREATED, IndexVersion.current()))
                    .putMapping(definitions[i % randomMappingDefinitions.size()])
                    .numberOfShards(1)
                    .numberOfReplicas(0);
                if (randomBoolean()) {
                    mb.put(indexBuilder);
                } else {
                    mb.put(indexBuilder.build(), true);
                }
            }
            metadata = mb.build();
        }
        assertThat(metadata.getProject().getMappingsByHash(), aMapWithSize(randomMappingDefinitions.size()));
        assertThat(
            metadata.getProject().indices().values().stream().map(IndexMetadata::mapping).collect(Collectors.toSet()),
            hasSize(metadata.getProject().getMappingsByHash().size())
        );

        // Add a new index with a new index with known mapping:
        MappingMetadata mapping = metadata.getProject().indices().get("index-" + randomInt(numIndices - 1)).mapping();
        MappingMetadata entry = metadata.getProject().getMappingsByHash().get(mapping.getSha256());
        {
            Metadata.Builder mb = new Metadata.Builder(metadata);
            mb.put(
                IndexMetadata.builder("index-" + numIndices)
                    .settings(Settings.builder().put(IndexMetadata.SETTING_VERSION_CREATED, IndexVersion.current()))
                    .putMapping(mapping)
                    .numberOfShards(1)
                    .numberOfReplicas(0)
            );
            metadata = mb.build();
        }
        assertThat(metadata.getProject().getMappingsByHash(), aMapWithSize(randomMappingDefinitions.size()));
        assertThat(metadata.getProject().getMappingsByHash().get(mapping.getSha256()), equalTo(entry));

        // Remove index and ensure mapping cache stays the same
        {
            Metadata.Builder mb = new Metadata.Builder(metadata);
            mb.remove("index-" + numIndices);
            metadata = mb.build();
        }
        assertThat(metadata.getProject().getMappingsByHash(), aMapWithSize(randomMappingDefinitions.size()));
        assertThat(metadata.getProject().getMappingsByHash().get(mapping.getSha256()), equalTo(entry));

        // Update a mapping of an index:
        IndexMetadata luckyIndex = metadata.getProject().index("index-" + randomInt(numIndices - 1));
        entry = metadata.getProject().getMappingsByHash().get(luckyIndex.mapping().getSha256());
        MappingMetadata updatedMapping = new MappingMetadata(MapperService.SINGLE_MAPPING_NAME, Map.of("mapping", "updated"));
        {
            Metadata.Builder mb = new Metadata.Builder(metadata);
            mb.put(IndexMetadata.builder(luckyIndex).putMapping(updatedMapping));
            metadata = mb.build();
        }
        assertThat(metadata.getProject().getMappingsByHash(), aMapWithSize(randomMappingDefinitions.size() + 1));
        assertThat(metadata.getProject().getMappingsByHash().get(luckyIndex.mapping().getSha256()), equalTo(entry));
        assertThat(metadata.getProject().getMappingsByHash().get(updatedMapping.getSha256()), equalTo(updatedMapping));

        // Remove the index with updated mapping
        {
            Metadata.Builder mb = new Metadata.Builder(metadata);
            mb.remove(luckyIndex.getIndex().getName());
            metadata = mb.build();
        }
        assertThat(metadata.getProject().getMappingsByHash(), aMapWithSize(randomMappingDefinitions.size()));
        assertThat(metadata.getProject().getMappingsByHash().get(updatedMapping.getSha256()), nullValue());

        // Add an index with new mapping and then later remove it:
        MappingMetadata newMapping = new MappingMetadata(MapperService.SINGLE_MAPPING_NAME, Map.of("new", "mapping"));
        {
            Metadata.Builder mb = new Metadata.Builder(metadata);
            mb.put(
                IndexMetadata.builder("index-" + numIndices)
                    .settings(Settings.builder().put(IndexMetadata.SETTING_VERSION_CREATED, IndexVersion.current()))
                    .putMapping(newMapping)
                    .numberOfShards(1)
                    .numberOfReplicas(0)
            );
            metadata = mb.build();
        }
        assertThat(metadata.getProject().getMappingsByHash(), aMapWithSize(randomMappingDefinitions.size() + 1));
        assertThat(metadata.getProject().getMappingsByHash().get(newMapping.getSha256()), equalTo(newMapping));

        {
            Metadata.Builder mb = new Metadata.Builder(metadata);
            mb.remove("index-" + numIndices);
            metadata = mb.build();
        }
        assertThat(metadata.getProject().getMappingsByHash(), aMapWithSize(randomMappingDefinitions.size()));
        assertThat(metadata.getProject().getMappingsByHash().get(newMapping.getSha256()), nullValue());
    }

    public void testWithLifecycleState() {
        String indexName = "my-index";
        String indexUUID = randomAlphaOfLength(10);
        Metadata metadata1 = Metadata.builder(randomMetadata())
            .put(
                IndexMetadata.builder(indexName)
                    .settings(settings(IndexVersion.current()).put(IndexMetadata.SETTING_INDEX_UUID, indexUUID))
                    .creationDate(randomNonNegativeLong())
                    .numberOfShards(1)
                    .numberOfReplicas(0)
            )
            .build();
        IndexMetadata index1 = metadata1.getProject().index(indexName);
        assertThat(metadata1.getProject().getIndicesLookup(), notNullValue());
        assertThat(index1.getLifecycleExecutionState(), sameInstance(LifecycleExecutionState.EMPTY_STATE));

        LifecycleExecutionState state = LifecycleExecutionState.builder().setPhase("phase").setAction("action").setStep("step").build();
        Metadata metadata2 = metadata1.withLifecycleState(index1.getIndex(), state);
        IndexMetadata index2 = metadata2.getProject().index(indexName);

        // the indices lookups are the same object
        assertThat(metadata2.getProject().getIndicesLookup(), sameInstance(metadata1.getProject().getIndicesLookup()));

        // the lifecycle state and version were changed
        assertThat(index2.getLifecycleExecutionState().asMap(), is(state.asMap()));
        assertThat(index2.getVersion(), is(index1.getVersion() + 1));

        // but those are the only differences between the two
        IndexMetadata.Builder builder = IndexMetadata.builder(index2);
        builder.version(builder.version() - 1);
        builder.removeCustom(LifecycleExecutionState.ILM_CUSTOM_METADATA_KEY);
        assertThat(index1, equalTo(builder.build()));

        // withLifecycleState returns the same reference if nothing changed
        Metadata metadata3 = metadata2.withLifecycleState(index2.getIndex(), state);
        assertThat(metadata3, sameInstance(metadata2));

        // withLifecycleState rejects a nonsense Index
        String randomUUID = randomValueOtherThan(indexUUID, () -> randomAlphaOfLength(10));
        expectThrows(IndexNotFoundException.class, () -> metadata1.withLifecycleState(new Index(indexName, randomUUID), state));
    }

    public void testEmptyDiffReturnsSameInstance() throws IOException {
        final Metadata instance = randomMetadata();
        Diff<Metadata> diff = instance.diff(instance);
        assertSame(instance, diff.apply(instance));
        final BytesStreamOutput out = new BytesStreamOutput();
        diff.writeTo(out);
        final Diff<Metadata> deserializedDiff = Metadata.readDiffFrom(out.bytes().streamInput());
        assertSame(instance, deserializedDiff.apply(instance));
    }

    public void testMultiProjectXContent() throws IOException {
        Metadata originalMeta = randomMetadata();
        ToXContent.Params p = new ToXContent.MapParams(
            Map.of("multi-project", "true", Metadata.CONTEXT_MODE_PARAM, Metadata.CONTEXT_MODE_GATEWAY)
        );

        XContentBuilder builder = JsonXContent.contentBuilder();
        builder.startObject();
        ChunkedToXContent.wrapAsToXContent(originalMeta).toXContent(builder, p);
        builder.endObject();
        try (XContentParser parser = createParser(JsonXContent.jsonXContent, BytesReference.bytes(builder))) {
            Metadata fromXContentMeta = Metadata.fromXContent(parser);
            assertEquals(originalMeta.projects().size(), fromXContentMeta.projects().size());
        }
    }

    public void testChunkedToXContent() {
        AbstractChunkedSerializingTestCase.assertChunkCount(randomMetadata(randomInt(10)), MetadataTests::expectedChunkCount);
    }

    private static int expectedChunkCount(Metadata metadata) {
        return expectedChunkCount(ToXContent.EMPTY_PARAMS, metadata);
    }

    public static int expectedChunkCount(ToXContent.Params params, Metadata metadata) {
        final var context = Metadata.XContentContext.valueOf(params.param(CONTEXT_MODE_PARAM, CONTEXT_MODE_API));

        // 2 chunks at the beginning
        long chunkCount = 2;
        // 1 optional chunk for persistent settings
        if (context != Metadata.XContentContext.API && metadata.persistentSettings().isEmpty() == false) {
            chunkCount += 1;
        }

        for (Metadata.ClusterCustom custom : metadata.customs().values()) {
            chunkCount += 2;
            if (custom instanceof DesiredNodesMetadata) {
                chunkCount += 1;
            } else if (custom instanceof NodesShutdownMetadata nodesShutdownMetadata) {
                chunkCount += 2 + nodesShutdownMetadata.getAll().size();
            } else if (custom instanceof RepositoriesMetadata repositoriesMetadata) {
                chunkCount += repositoriesMetadata.repositories().size();
            } else {
                // could be anything, we have to just try it
                chunkCount += Iterables.size(
                    (Iterable<ToXContent>) (() -> Iterators.map(custom.toXContentChunked(params), Function.identity()))
                );
            }
        }
        if (context != Metadata.XContentContext.API || params.paramAsBoolean("multi-project", false)) {
            chunkCount += 2; // start/end "projects":[]
            chunkCount += 3L * metadata.projects().size(); // open/close + id-field
        }

        chunkCount += metadata.projects()
            .values()
            .stream()
            .mapToInt(project -> ProjectMetadataTests.expectedChunkCount(params, project))
            .sum();

        // 2 chunks for wrapping reserved state + 1 chunk for each item
        chunkCount += 2 + metadata.reservedStateMetadata().size();
        // 1 chunk to close metadata
        chunkCount += 1;

        return Math.toIntExact(chunkCount);
    }

    /**
     * With this test we ensure that we consider whether a new field added to Metadata should be checked
     * in Metadata.isGlobalStateEquals. We force the instance fields to be either in the checked list
     * or in the excluded list.
     * <p>
     * This prevents from accidentally forgetting that a new field should be checked in isGlobalStateEquals.
     */
    @SuppressForbidden(reason = "need access to all fields, they are mostly private")
    public void testEnsureMetadataFieldCheckedForGlobalStateChanges() {
        Set<String> checkedForGlobalStateChanges = Set.of(
            "coordinationMetadata",
            "persistentSettings",
            "hashesOfConsistentSettings",
            "templates",
            "clusterUUID",
            "clusterUUIDCommitted",
            "customs",
            "reservedStateMetadata"
        );
        Set<String> excludedFromGlobalStateCheck = Set.of(
            "projectMetadata",
            "version",
            "transientSettings",
            "settings",
            "indices",
            "aliasedIndices",
            "totalNumberOfShards",
            "totalOpenIndexShards",
            "allIndices",
            "visibleIndices",
            "allOpenIndices",
            "visibleOpenIndices",
            "allClosedIndices",
            "visibleClosedIndices",
            "indicesLookup",
            "mappingsByHash",
            "oldestIndexVersion"
        );

        var diff = new HashSet<>(checkedForGlobalStateChanges);
        diff.removeAll(excludedFromGlobalStateCheck);

        // sanity check that the two field sets are mutually exclusive
        assertEquals(checkedForGlobalStateChanges, diff);

        // any declared non-static field in metadata must be either in the list of fields
        // we check for global state changes, or in the fields excluded from the global state check.
        var unclassifiedFields = Arrays.stream(Metadata.class.getDeclaredFields())
            .filter(f -> Modifier.isStatic(f.getModifiers()) == false)
            .map(Field::getName)
            .filter(n -> (checkedForGlobalStateChanges.contains(n) || excludedFromGlobalStateCheck.contains(n)) == false)
            .collect(Collectors.toSet());
        assertThat(unclassifiedFields, empty());
    }

    public void testIsTimeSeriesTemplate() throws IOException {
        var template = new Template(Settings.builder().put("index.mode", "time_series").build(), new CompressedXContent("{}"), null);
        // Settings in component template:
        {
            var componentTemplate = new ComponentTemplate(template, null, null);
            var indexTemplate = ComposableIndexTemplate.builder()
                .indexPatterns(List.of("test-*"))
                .componentTemplates(List.of("component_template_1"))
                .dataStreamTemplate(new ComposableIndexTemplate.DataStreamTemplate())
                .build();
            Metadata m = Metadata.builder().put("component_template_1", componentTemplate).put("index_template_1", indexTemplate).build();
            assertThat(m.getProject().isTimeSeriesTemplate(indexTemplate), is(true));
        }
        // Settings in composable index template:
        {
            var componentTemplate = new ComponentTemplate(new Template(null, null, null), null, null);
            var indexTemplate = ComposableIndexTemplate.builder()
                .indexPatterns(List.of("test-*"))
                .template(template)
                .componentTemplates(List.of("component_template_1"))
                .dataStreamTemplate(new ComposableIndexTemplate.DataStreamTemplate())
                .build();
            Metadata m = Metadata.builder().put("component_template_1", componentTemplate).put("index_template_1", indexTemplate).build();
            assertThat(m.getProject().isTimeSeriesTemplate(indexTemplate), is(true));
        }
    }

    public void testGetSingleProjectWithCustom() {
        var type = IngestMetadata.TYPE;
        {
            Metadata metadata = Metadata.builder().build();
            assertNull(metadata.getSingleProjectCustom(type));
            assertNull(metadata.getSingleProjectWithCustom(type));
        }
        {
            Metadata metadata = Metadata.builder().put(ProjectMetadata.builder(new ProjectId(randomUUID())).build()).build();
            assertNull(metadata.getSingleProjectCustom(type));
            assertNull(metadata.getSingleProjectWithCustom(type));
        }
        {
            var ingestMetadata = new IngestMetadata(Map.of());
            Metadata metadata = Metadata.builder()
                .put(ProjectMetadata.builder(new ProjectId(randomUUID())).putCustom(type, ingestMetadata))
                .build();
            assertEquals(ingestMetadata, metadata.getSingleProjectCustom(type));
            assertEquals(ingestMetadata, metadata.getSingleProjectWithCustom(type).custom(type));
        }
        {
            var ingestMetadata = new IngestMetadata(Map.of());
            Metadata metadata = Metadata.builder()
                .put(ProjectMetadata.builder(new ProjectId(randomUUID())))
                .put(ProjectMetadata.builder(new ProjectId(randomUUID())).putCustom(type, ingestMetadata))
                .build();
            assertEquals(ingestMetadata, metadata.getSingleProjectCustom(type));
            assertEquals(ingestMetadata, metadata.getSingleProjectWithCustom(type).custom(type));
        }
        {
            var ingestMetadata = new IngestMetadata(Map.of());
            Metadata metadata = Metadata.builder()
                .put(ProjectMetadata.builder(new ProjectId(randomUUID())).putCustom(type, new IngestMetadata(Map.of())))
                .put(ProjectMetadata.builder(new ProjectId(randomUUID())).putCustom(type, ingestMetadata))
                .build();
            assertThrows(UnsupportedOperationException.class, () -> metadata.getSingleProjectCustom(type));
            assertThrows(UnsupportedOperationException.class, () -> metadata.getSingleProjectWithCustom(type));
        }
    }

    public static Metadata randomMetadata() {
        return randomMetadata(1);
    }

    public static Metadata randomMetadata(int numDataStreams) {
        final ProjectMetadata project = randomProject(Metadata.DEFAULT_PROJECT_ID, numDataStreams);
        return randomMetadata(List.of(project));
    }

    private static Metadata randomMetadata(Collection<ProjectMetadata> projects) {
        final Metadata.Builder md = Metadata.builder()
            .persistentSettings(Settings.builder().put("setting" + randomAlphaOfLength(3), randomAlphaOfLength(4)).build())
            .transientSettings(Settings.builder().put("other_setting" + randomAlphaOfLength(3), randomAlphaOfLength(4)).build())
            .clusterUUID("uuid" + randomAlphaOfLength(3))
            .clusterUUIDCommitted(randomBoolean())
            .version(randomNonNegativeLong());
        for (var project : projects) {
            md.put(project);
        }
        return md.build();
    }

    private static ProjectMetadata randomProject(ProjectId id, int numDataStreams) {
        ProjectMetadata.Builder project = ProjectMetadata.builder(id)
            .put(buildIndexMetadata("index", "alias", randomBoolean() ? null : randomBoolean()).build(), randomBoolean())
            .put(
                IndexTemplateMetadata.builder("template" + randomAlphaOfLength(3))
                    .patterns(Arrays.asList("bar-*", "foo-*"))
                    .settings(Settings.builder().put("random_index_setting_" + randomAlphaOfLength(3), randomAlphaOfLength(5)).build())
                    .build()
            )
            .indexGraveyard(IndexGraveyardTests.createRandom())
            .put("component_template_" + randomAlphaOfLength(3), ComponentTemplateTests.randomInstance())
            .put("index_template_v2_" + randomAlphaOfLength(3), ComposableIndexTemplateTests.randomInstance());

        for (int k = 0; k < numDataStreams; k++) {
            DataStream randomDataStream = DataStreamTestHelper.randomInstance();
            for (Index index : randomDataStream.getIndices()) {
                project.put(DataStreamTestHelper.getIndexMetadataBuilderForIndex(index));
            }
            project.put(randomDataStream);
        }
        return project.build();
    }

    private static CreateIndexResult createIndices(int numIndices, int numBackingIndices, String dataStreamName) {
        // create some indices that do not back a data stream
        final List<Index> indices = new ArrayList<>();
        int lastIndexNum = randomIntBetween(9, 50);
        Metadata.Builder b = Metadata.builder();
        for (int k = 1; k <= numIndices; k++) {
            IndexMetadata im = IndexMetadata.builder(DataStream.getDefaultBackingIndexName("index", lastIndexNum))
                .settings(settings(IndexVersion.current()))
                .numberOfShards(1)
                .numberOfReplicas(1)
                .build();
            b.put(im, false);
            indices.add(im.getIndex());
            lastIndexNum = randomIntBetween(lastIndexNum + 1, lastIndexNum + 50);
        }

        // create some backing indices for a data stream
        final List<Index> backingIndices = new ArrayList<>();
        int lastBackingIndexNum = 0;
        for (int k = 1; k <= numBackingIndices; k++) {
            lastBackingIndexNum = randomIntBetween(lastBackingIndexNum + 1, lastBackingIndexNum + 50);
            IndexMetadata im = IndexMetadata.builder(DataStream.getDefaultBackingIndexName(dataStreamName, lastBackingIndexNum))
                .settings(settings(IndexVersion.current()))
                .numberOfShards(1)
                .numberOfReplicas(1)
                .build();
            b.put(im, false);
            backingIndices.add(im.getIndex());
        }
        b.put(newInstance(dataStreamName, backingIndices, lastBackingIndexNum, null));
        return new CreateIndexResult(indices, backingIndices, b.build());
    }

    private static class CreateIndexResult {
        final List<Index> indices;
        final List<Index> backingIndices;
        final Metadata metadata;

        CreateIndexResult(List<Index> indices, List<Index> backingIndices, Metadata metadata) {
            this.indices = indices;
            this.backingIndices = backingIndices;
            this.metadata = metadata;
        }
    }

    private abstract static class AbstractCustomMetadata<C extends Metadata.MetadataCustom<C>> implements Metadata.MetadataCustom<C> {

        @Override
        public Iterator<? extends ToXContent> toXContentChunked(ToXContent.Params params) {
            return Collections.emptyIterator();
        }

        @Override
        public Diff<C> diff(C previousState) {
            return null;
        }

        @Override
        public EnumSet<Metadata.XContentContext> context() {
            return null;
        }

        @Override
        public String getWriteableName() {
            return null;
        }

        @Override
        public TransportVersion getMinimalSupportedVersion() {
            return null;
        }

        @Override
        public void writeTo(StreamOutput out) throws IOException {

        }
    }

    private static class TestClusterCustomMetadata extends AbstractCustomMetadata<Metadata.ClusterCustom>
        implements
            Metadata.ClusterCustom {}

    private static class TestProjectCustomMetadata extends AbstractCustomMetadata<Metadata.ProjectCustom>
        implements
            Metadata.ProjectCustom {}
}<|MERGE_RESOLUTION|>--- conflicted
+++ resolved
@@ -150,19 +150,13 @@
         }
         {
             GetAliasesRequest request = new GetAliasesRequest("alias*");
-<<<<<<< HEAD
-            Map<String, List<AliasMetadata>> aliases = metadata.getProject().findAliases(request.aliases(), new String[] { "index" });
-            assertThat(aliases, aMapWithSize(1));
-            List<AliasMetadata> aliasMetadataList = aliases.get("index");
-            assertThat(aliasMetadataList, transformedItemsMatch(AliasMetadata::alias, contains("alias1", "alias2")));
-=======
-            Map<String, List<AliasMetadata>> aliases = metadata.findAliases(request.aliases(), new String[] { "index", "index2" });
+            Map<String, List<AliasMetadata>> aliases = metadata.getProject()
+                .findAliases(request.aliases(), new String[] { "index", "index2" });
             assertThat(aliases, aMapWithSize(2));
             List<AliasMetadata> indexAliasMetadataList = aliases.get("index");
             assertThat(indexAliasMetadataList, transformedItemsMatch(AliasMetadata::alias, contains("alias1", "alias2")));
             List<AliasMetadata> index2AliasMetadataList = aliases.get("index2");
             assertThat(index2AliasMetadataList, transformedItemsMatch(AliasMetadata::alias, contains("alias2", "alias3")));
->>>>>>> 4d6c3cac
         }
         {
             GetAliasesRequest request = new GetAliasesRequest("alias1");
