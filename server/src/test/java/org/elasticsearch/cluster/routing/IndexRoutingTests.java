/*
 * Copyright Elasticsearch B.V. and/or licensed to Elasticsearch B.V. under one
 * or more contributor license agreements. Licensed under the Elastic License
 * 2.0 and the Server Side Public License, v 1; you may not use this file except
 * in compliance with, at your election, the Elastic License 2.0 or the Server
 * Side Public License, v 1.
 */
package org.elasticsearch.cluster.routing;

<<<<<<< HEAD
import org.elasticsearch.ResourceNotFoundException;
=======
import org.apache.lucene.util.BytesRef;
import org.apache.lucene.util.StringHelper;
>>>>>>> 67e8bf42
import org.elasticsearch.Version;
import org.elasticsearch.action.RoutingMissingException;
import org.elasticsearch.cluster.metadata.IndexMetadata;
import org.elasticsearch.common.bytes.BytesReference;
import org.elasticsearch.core.Nullable;
import org.elasticsearch.index.shard.ShardId;
import org.elasticsearch.test.ESTestCase;
import org.elasticsearch.test.VersionUtils;
import org.elasticsearch.xcontent.DeprecationHandler;
import org.elasticsearch.xcontent.NamedXContentRegistry;
import org.elasticsearch.xcontent.XContentType;
import org.elasticsearch.xcontent.json.JsonXContent;
import org.elasticsearch.xcontent.support.MapXContentParser;
import org.hamcrest.Matcher;

import java.io.IOException;
import java.util.Arrays;
import java.util.HashMap;
import java.util.HashSet;
import java.util.List;
import java.util.Map;
import java.util.Set;
import java.util.TreeMap;
import java.util.concurrent.atomic.AtomicInteger;

import static org.hamcrest.Matchers.any;
import static org.hamcrest.Matchers.equalTo;
import static org.hamcrest.Matchers.hasSize;

public class IndexRoutingTests extends ESTestCase {
    public void testGenerateShardId() {
        int[][] possibleValues = new int[][] { { 8, 4, 2 }, { 20, 10, 2 }, { 36, 12, 3 }, { 15, 5, 1 } };
        for (int i = 0; i < 10; i++) {
            int[] shardSplits = randomFrom(possibleValues);
            assertEquals(shardSplits[0], (shardSplits[0] / shardSplits[1]) * shardSplits[1]);
            assertEquals(shardSplits[1], (shardSplits[1] / shardSplits[2]) * shardSplits[2]);
            IndexMetadata metadata = IndexMetadata.builder("test")
                .settings(settings(Version.CURRENT))
                .numberOfShards(shardSplits[0])
                .numberOfReplicas(1)
                .build();
            String term = randomAlphaOfLength(10);
            final int shard = shardIdFromSimple(IndexRouting.fromIndexMetadata(metadata), term, null);
            IndexMetadata shrunk = IndexMetadata.builder("test")
                .settings(settings(Version.CURRENT))
                .numberOfShards(shardSplits[1])
                .numberOfReplicas(1)
                .setRoutingNumShards(shardSplits[0])
                .build();
            int shrunkShard = shardIdFromSimple(IndexRouting.fromIndexMetadata(shrunk), term, null);

            Set<ShardId> shardIds = IndexMetadata.selectShrinkShards(shrunkShard, metadata, shrunk.getNumberOfShards());
            assertEquals(1, shardIds.stream().filter((sid) -> sid.id() == shard).count());

            shrunk = IndexMetadata.builder("test")
                .settings(settings(Version.CURRENT))
                .numberOfShards(shardSplits[2])
                .numberOfReplicas(1)
                .setRoutingNumShards(shardSplits[0])
                .build();
            shrunkShard = shardIdFromSimple(IndexRouting.fromIndexMetadata(shrunk), term, null);
            shardIds = IndexMetadata.selectShrinkShards(shrunkShard, metadata, shrunk.getNumberOfShards());
            assertEquals(Arrays.toString(shardSplits), 1, shardIds.stream().filter((sid) -> sid.id() == shard).count());
        }
    }

    public void testGenerateShardIdSplit() {
        int[][] possibleValues = new int[][] { { 2, 4, 8 }, { 2, 10, 20 }, { 3, 12, 36 }, { 1, 5, 15 } };
        for (int i = 0; i < 10; i++) {
            int[] shardSplits = randomFrom(possibleValues);
            assertEquals(shardSplits[0], (shardSplits[0] * shardSplits[1]) / shardSplits[1]);
            assertEquals(shardSplits[1], (shardSplits[1] * shardSplits[2]) / shardSplits[2]);
            IndexMetadata metadata = IndexMetadata.builder("test")
                .settings(settings(Version.CURRENT))
                .numberOfShards(shardSplits[0])
                .numberOfReplicas(1)
                .setRoutingNumShards(shardSplits[2])
                .build();
            String term = randomAlphaOfLength(10);
            final int shard = shardIdFromSimple(IndexRouting.fromIndexMetadata(metadata), term, null);
            IndexMetadata split = IndexMetadata.builder("test")
                .settings(settings(Version.CURRENT))
                .numberOfShards(shardSplits[1])
                .numberOfReplicas(1)
                .setRoutingNumShards(shardSplits[2])
                .build();
            int shrunkShard = shardIdFromSimple(IndexRouting.fromIndexMetadata(split), term, null);

            ShardId shardId = IndexMetadata.selectSplitShard(shrunkShard, metadata, split.getNumberOfShards());
            assertNotNull(shardId);
            assertEquals(shard, shardId.getId());

            split = IndexMetadata.builder("test")
                .settings(settings(Version.CURRENT))
                .numberOfShards(shardSplits[2])
                .numberOfReplicas(1)
                .setRoutingNumShards(shardSplits[2])
                .build();
            shrunkShard = shardIdFromSimple(IndexRouting.fromIndexMetadata(split), term, null);
            shardId = IndexMetadata.selectSplitShard(shrunkShard, metadata, split.getNumberOfShards());
            assertNotNull(shardId);
            assertEquals(shard, shardId.getId());
        }
    }

    public void testCollectSearchShardsInStandardIndex() {
        for (int shards = 1; shards < 5; shards++) {
            IndexRouting indexRouting = IndexRouting.fromIndexMetadata(
                IndexMetadata.builder("test").settings(settings(Version.CURRENT)).numberOfShards(shards).numberOfReplicas(1).build()
            );

            for (int i = 0; i < 20; i++) {
                String routing = randomUnicodeOfLengthBetween(1, 50);

                Set<Integer> searchShardSet = new HashSet<>();
                indexRouting.collectSearchShards(routing, searchShardSet::add);
                assertThat(searchShardSet, hasSize(1));
            }
        }
    }

    public void testPartitionedIndex() {
        /*
         * make sure the same routing value always has each _id fall within the
         * configured partition size
         */
        for (int shards = 1; shards < 5; shards++) {
            for (int partitionSize = 1; partitionSize == 1 || partitionSize < shards; partitionSize++) {
                IndexRouting indexRouting = IndexRouting.fromIndexMetadata(
                    IndexMetadata.builder("test")
                        .settings(settings(Version.CURRENT))
                        .numberOfShards(shards)
                        .routingPartitionSize(partitionSize)
                        .numberOfReplicas(1)
                        .build()
                );

                for (int i = 0; i < 20; i++) {
                    String routing = randomUnicodeOfLengthBetween(1, 50);

                    Set<Integer> shardSet = new HashSet<>();
                    for (int k = 0; k < 150; k++) {
                        String id = randomUnicodeOfLengthBetween(1, 50);
                        shardSet.add(shardIdFromSimple(indexRouting, id, routing));
                    }
                    assertThat(shardSet, hasSize(partitionSize));

                    Set<Integer> searchShardSet = new HashSet<>();
                    indexRouting.collectSearchShards(routing, searchShardSet::add);
                    assertThat(searchShardSet, hasSize(partitionSize));
                }
            }
        }
    }

    public void testPartitionedIndexShrunk() {
        Map<String, Map<String, Integer>> routingIdToShard = new HashMap<>();

        Map<String, Integer> routingA = new HashMap<>();
        routingA.put("a_0", 1);
        routingA.put("a_1", 2);
        routingA.put("a_2", 2);
        routingA.put("a_3", 2);
        routingA.put("a_4", 1);
        routingA.put("a_5", 2);
        routingIdToShard.put("a", routingA);

        Map<String, Integer> routingB = new HashMap<>();
        routingB.put("b_0", 0);
        routingB.put("b_1", 0);
        routingB.put("b_2", 0);
        routingB.put("b_3", 0);
        routingB.put("b_4", 3);
        routingB.put("b_5", 3);
        routingIdToShard.put("b", routingB);

        Map<String, Integer> routingC = new HashMap<>();
        routingC.put("c_0", 1);
        routingC.put("c_1", 1);
        routingC.put("c_2", 0);
        routingC.put("c_3", 0);
        routingC.put("c_4", 0);
        routingC.put("c_5", 1);
        routingIdToShard.put("c", routingC);

        Map<String, Integer> routingD = new HashMap<>();
        routingD.put("d_0", 2);
        routingD.put("d_1", 2);
        routingD.put("d_2", 3);
        routingD.put("d_3", 3);
        routingD.put("d_4", 3);
        routingD.put("d_5", 3);
        routingIdToShard.put("d", routingD);

        IndexRouting indexRouting = IndexRouting.fromIndexMetadata(
            IndexMetadata.builder("test")
                .settings(settings(Version.CURRENT))
                .setRoutingNumShards(8)
                .numberOfShards(4)
                .routingPartitionSize(3)
                .numberOfReplicas(1)
                .build()
        );

        for (Map.Entry<String, Map<String, Integer>> routingIdEntry : routingIdToShard.entrySet()) {
            String routing = routingIdEntry.getKey();

            for (Map.Entry<String, Integer> idEntry : routingIdEntry.getValue().entrySet()) {
                String id = idEntry.getKey();
                int shard = idEntry.getValue();

                assertEquals(shard, shardIdFromSimple(indexRouting, id, routing));
            }
        }
    }

    public void testPartitionedIndexBWC() {
        Map<String, Map<String, Integer>> routingIdToShard = new HashMap<>();

        Map<String, Integer> routingA = new HashMap<>();
        routingA.put("a_0", 3);
        routingA.put("a_1", 2);
        routingA.put("a_2", 2);
        routingA.put("a_3", 3);
        routingIdToShard.put("a", routingA);

        Map<String, Integer> routingB = new HashMap<>();
        routingB.put("b_0", 5);
        routingB.put("b_1", 0);
        routingB.put("b_2", 0);
        routingB.put("b_3", 0);
        routingIdToShard.put("b", routingB);

        Map<String, Integer> routingC = new HashMap<>();
        routingC.put("c_0", 4);
        routingC.put("c_1", 4);
        routingC.put("c_2", 3);
        routingC.put("c_3", 4);
        routingIdToShard.put("c", routingC);

        Map<String, Integer> routingD = new HashMap<>();
        routingD.put("d_0", 3);
        routingD.put("d_1", 4);
        routingD.put("d_2", 4);
        routingD.put("d_3", 4);
        routingIdToShard.put("d", routingD);

        IndexRouting indexRouting = IndexRouting.fromIndexMetadata(
            IndexMetadata.builder("test")
                .settings(settings(Version.CURRENT))
                .numberOfShards(6)
                .routingPartitionSize(2)
                .numberOfReplicas(1)
                .build()
        );

        for (Map.Entry<String, Map<String, Integer>> routingIdEntry : routingIdToShard.entrySet()) {
            String routing = routingIdEntry.getKey();

            for (Map.Entry<String, Integer> idEntry : routingIdEntry.getValue().entrySet()) {
                String id = idEntry.getKey();
                int shard = idEntry.getValue();

                assertEquals(shard, shardIdFromSimple(indexRouting, id, routing));
            }
        }
    }

    /**
     * Ensures that all changes to the hash-function / shard selection are BWC
     */
    public void testBWC() {
        Map<String, Integer> termToShard = new TreeMap<>();
        termToShard.put("sEERfFzPSI", 1);
        termToShard.put("cNRiIrjzYd", 7);
        termToShard.put("BgfLBXUyWT", 5);
        termToShard.put("cnepjZhQnb", 3);
        termToShard.put("OKCmuYkeCK", 6);
        termToShard.put("OutXGRQUja", 5);
        termToShard.put("yCdyocKWou", 1);
        termToShard.put("KXuNWWNgVj", 2);
        termToShard.put("DGJOYrpESx", 4);
        termToShard.put("upLDybdTGs", 5);
        termToShard.put("yhZhzCPQby", 1);
        termToShard.put("EyCVeiCouA", 1);
        termToShard.put("tFyVdQauWR", 6);
        termToShard.put("nyeRYDnDQr", 6);
        termToShard.put("hswhrppvDH", 0);
        termToShard.put("BSiWvDOsNE", 5);
        termToShard.put("YHicpFBSaY", 1);
        termToShard.put("EquPtdKaBZ", 4);
        termToShard.put("rSjLZHCDfT", 5);
        termToShard.put("qoZALVcite", 7);
        termToShard.put("yDCCPVBiCm", 7);
        termToShard.put("ngizYtQgGK", 5);
        termToShard.put("FYQRIBcNqz", 0);
        termToShard.put("EBzEDAPODe", 2);
        termToShard.put("YePigbXgKb", 1);
        termToShard.put("PeGJjomyik", 3);
        termToShard.put("cyQIvDmyYD", 7);
        termToShard.put("yIEfZrYfRk", 5);
        termToShard.put("kblouyFUbu", 7);
        termToShard.put("xvIGbRiGJF", 3);
        termToShard.put("KWimwsREPf", 4);
        termToShard.put("wsNavvIcdk", 7);
        termToShard.put("xkWaPcCmpT", 0);
        termToShard.put("FKKTOnJMDy", 7);
        termToShard.put("RuLzobYixn", 2);
        termToShard.put("mFohLeFRvF", 4);
        termToShard.put("aAMXnamRJg", 7);
        termToShard.put("zKBMYJDmBI", 0);
        termToShard.put("ElSVuJQQuw", 7);
        termToShard.put("pezPtTQAAm", 7);
        termToShard.put("zBjjNEjAex", 2);
        termToShard.put("PGgHcLNPYX", 7);
        termToShard.put("hOkpeQqTDF", 3);
        termToShard.put("chZXraUPBH", 7);
        termToShard.put("FAIcSmmNXq", 5);
        termToShard.put("EZmDicyayC", 0);
        termToShard.put("GRIueBeIyL", 7);
        termToShard.put("qCChjGZYLp", 3);
        termToShard.put("IsSZQwwnUT", 3);
        termToShard.put("MGlxLFyyCK", 3);
        termToShard.put("YmscwrKSpB", 0);
        termToShard.put("czSljcjMop", 5);
        termToShard.put("XhfGWwNlng", 1);
        termToShard.put("cWpKJjlzgj", 7);
        termToShard.put("eDzIfMKbvk", 1);
        termToShard.put("WFFWYBfnTb", 0);
        termToShard.put("oDdHJxGxja", 7);
        termToShard.put("PDOQQqgIKE", 1);
        termToShard.put("bGEIEBLATe", 6);
        termToShard.put("xpRkJPWVpu", 2);
        termToShard.put("kTwZnPEeIi", 2);
        termToShard.put("DifcuqSsKk", 1);
        termToShard.put("CEmLmljpXe", 5);
        termToShard.put("cuNKtLtyJQ", 7);
        termToShard.put("yNjiAnxAmt", 5);
        termToShard.put("bVDJDCeaFm", 2);
        termToShard.put("vdnUhGLFtl", 0);
        termToShard.put("LnqSYezXbr", 5);
        termToShard.put("EzHgydDCSR", 3);
        termToShard.put("ZSKjhJlcpn", 1);
        termToShard.put("WRjUoZwtUz", 3);
        termToShard.put("RiBbcCdIgk", 4);
        termToShard.put("yizTqyjuDn", 4);
        termToShard.put("QnFjcpcZUT", 4);
        termToShard.put("agYhXYUUpl", 7);
        termToShard.put("UOjiTugjNC", 7);
        termToShard.put("nICGuWTdfV", 0);
        termToShard.put("NrnSmcnUVF", 2);
        termToShard.put("ZSzFcbpDqP", 3);
        termToShard.put("YOhahLSzzE", 5);
        termToShard.put("iWswCilUaT", 1);
        termToShard.put("zXAamKsRwj", 2);
        termToShard.put("aqGsrUPHFq", 5);
        termToShard.put("eDItImYWTS", 1);
        termToShard.put("JAYDZMRcpW", 4);
        termToShard.put("lmvAaEPflK", 7);
        termToShard.put("IKuOwPjKCx", 5);
        termToShard.put("schsINzlYB", 1);
        termToShard.put("OqbFNxrKrF", 2);
        termToShard.put("QrklDfvEJU", 6);
        termToShard.put("VLxKRKdLbx", 4);
        termToShard.put("imoydNTZhV", 1);
        termToShard.put("uFZyTyOMRO", 4);
        termToShard.put("nVAZVMPNNx", 3);
        termToShard.put("rPIdESYaAO", 5);
        termToShard.put("nbZWPWJsIM", 0);
        termToShard.put("wRZXPSoEgd", 3);
        termToShard.put("nGzpgwsSBc", 4);
        termToShard.put("AITyyoyLLs", 4);
        IndexRouting indexRouting = IndexRouting.fromIndexMetadata(
            IndexMetadata.builder("test").settings(settings(Version.CURRENT)).numberOfShards(8).numberOfReplicas(1).build()
        );
        for (Map.Entry<String, Integer> entry : termToShard.entrySet()) {
            String key = entry.getKey();
            int shardId;
            switch (between(0, 2)) {
                case 0 -> shardId = shardIdFromSimple(indexRouting, key, null);
                case 1 -> shardId = shardIdFromSimple(indexRouting, randomAlphaOfLength(5), key);
                case 2 -> {
                    AtomicInteger s = new AtomicInteger(-1);
                    indexRouting.collectSearchShards(key, r -> {
                        int old = s.getAndSet(r);
                        assertThat("only called once", old, equalTo(-1));
                    });
                    shardId = s.get();
                }
                default -> throw new AssertionError("invalid option");
            }
            assertEquals(shardId, entry.getValue().intValue());
        }
    }

    public void testRequiredRouting() {
        IndexRouting indexRouting = IndexRouting.fromIndexMetadata(
            IndexMetadata.builder("test")
                .settings(settings(Version.CURRENT))
                .numberOfShards(2)
                .numberOfReplicas(1)
                .putMapping("{\"_routing\":{\"required\": true}}")
                .build()
        );
        Exception e = expectThrows(RoutingMissingException.class, () -> shardIdFromSimple(indexRouting, "id", null));
        assertThat(e.getMessage(), equalTo("routing is required for [test]/[id]"));
    }

    /**
     * Extract a shardId from a "simple" {@link IndexRouting} using a randomly
     * chosen method. All of the random methods <strong>should</strong> return the
     * same results.
     */
    private int shardIdFromSimple(IndexRouting indexRouting, String id, @Nullable String routing) {
        return switch (between(0, 3)) {
            case 0 -> indexRouting.indexShard(id, routing, null, null);
            case 1 -> indexRouting.updateShard(id, routing);
            case 2 -> indexRouting.deleteShard(id, routing);
            case 3 -> indexRouting.getShard(id, routing);
            default -> throw new AssertionError("invalid option");
        };
    }

    public void testRoutingPathEmptySource() throws IOException {
        IndexRouting routing = indexRoutingForPath(between(1, 5), randomAlphaOfLength(5));
        Exception e = expectThrows(
            IllegalArgumentException.class,
            () -> routing.indexShard(randomAlphaOfLength(5), null, XContentType.JSON, source(Map.of()))
        );
        assertThat(e.getMessage(), equalTo("Error extracting routing: source didn't contain any routing fields"));
    }

    public void testRoutingPathMismatchSource() throws IOException {
        IndexRouting routing = indexRoutingForPath(between(1, 5), "foo");
        Exception e = expectThrows(
            IllegalArgumentException.class,
            () -> routing.indexShard(randomAlphaOfLength(5), null, XContentType.JSON, source(Map.of("bar", "dog")))
        );
        assertThat(e.getMessage(), equalTo("Error extracting routing: source didn't contain any routing fields"));
    }

    public void testRoutingPathUpdate() throws IOException {
        IndexRouting routing = indexRoutingForPath(between(1, 5), "foo");
        Exception e = expectThrows(
            IllegalArgumentException.class,
            () -> routing.updateShard(randomAlphaOfLength(5), randomBoolean() ? null : randomAlphaOfLength(5))
        );
        assertThat(e.getMessage(), equalTo("update is not supported because the destination index [test] is in time series mode"));
    }

    public void testRoutingIndexWithRouting() throws IOException {
        IndexRouting indexRouting = indexRoutingForPath(5, "foo");
        String value = randomAlphaOfLength(5);
        BytesReference source = source(Map.of("foo", value));
        String docRouting = indexRouting.calculateRouting().apply(XContentType.JSON, source);
        assertThat(
            indexRouting.indexShard(randomAlphaOfLength(5), docRouting, XContentType.JSON, source),
            equalTo(indexRouting.indexShard(randomAlphaOfLength(5), null, XContentType.JSON, source))
        );
    }

    public void testRoutingIndWithWrongRouting() throws IOException {
        IndexRouting indexRouting = indexRoutingForPath(5, "foo");
        String value = randomAlphaOfLength(5);
        BytesReference source = source(Map.of("foo", value));
        String docRouting = indexRouting.calculateRouting().apply(XContentType.JSON, source);
        Exception e = expectThrows(
            IllegalArgumentException.class,
            () -> indexRouting.indexShard(randomAlphaOfLength(5), docRouting + "garbage", XContentType.JSON, source)
        );
        assertThat(
            e.getMessage(),
            equalTo("routing must not be supplied or must be [" + docRouting + "] but was [" + docRouting + "garbage]")
        );
    }

    public void testRoutingPathRead() throws IOException {
        IndexRouting indexRouting = indexRoutingForPath(5, "foo");
        String value = randomAlphaOfLength(5);
        BytesReference source = source(Map.of("foo", value));
        String docRouting = indexRouting.calculateRouting().apply(XContentType.JSON, source);
        int indexShard = indexRouting.indexShard(randomAlphaOfLength(5), null, XContentType.JSON, source);
        assertThat(shardIdForReadFromSourceExtracting(indexRouting, docRouting), equalTo(indexShard));
    }

    public void testRoutingPathCollectSearchWithRouting() throws IOException {
        IndexRouting routing = indexRoutingForPath(between(1, 5), "foo");
        Exception e = expectThrows(IllegalArgumentException.class, () -> routing.collectSearchShards(randomAlphaOfLength(5), null));
        assertThat(
            e.getMessage(),
            equalTo("searching with a specified routing is not supported because the destination index [test] is in time series mode")
        );
    }

    public void testRoutingPathOneTopLevel() throws IOException {
        int shards = between(2, 1000);
        IndexRouting routing = indexRoutingForPath(shards, "foo");
        assertIndexShard(routing, Map.of("foo", "cat", "bar", "dog"), Math.floorMod(hash(List.of("foo", "cat")), shards));
    }

    public void testRoutingPathManyTopLevel() throws IOException {
        int shards = between(2, 1000);
        IndexRouting routing = indexRoutingForPath(shards, "f*");
        assertIndexShard(
            routing,
            Map.of("foo", "cat", "bar", "dog", "foa", "a", "fob", "b"),
            Math.floorMod(hash(List.of("foa", "a", "fob", "b", "foo", "cat")), shards) // Note that the fields are sorted
        );
    }

    public void testRoutingPathOneSub() throws IOException {
        int shards = between(2, 1000);
        IndexRouting routing = indexRoutingForPath(shards, "foo.*");
        assertIndexShard(
            routing,
            Map.of("foo", Map.of("bar", "cat"), "baz", "dog"),
            Math.floorMod(hash(List.of("foo.bar", "cat")), shards)
        );
    }

    public void testRoutingPathManySubs() throws IOException {
        int shards = between(2, 1000);
        IndexRouting routing = indexRoutingForPath(shards, "foo.*,bar.*,baz.*");
        assertIndexShard(
            routing,
            Map.of("foo", Map.of("a", "cat"), "bar", Map.of("thing", "yay", "this", "too")),
            Math.floorMod(hash(List.of("bar.thing", "yay", "bar.this", "too", "foo.a", "cat")), shards)
        );
    }

    public void testRoutingPathDotInName() throws IOException {
        int shards = between(2, 1000);
        IndexRouting routing = indexRoutingForPath(shards, "foo.bar");
        assertIndexShard(routing, Map.of("foo.bar", "cat", "baz", "dog"), Math.floorMod(hash(List.of("foo.bar", "cat")), shards));
    }

    public void testRoutingPathBwc() throws IOException {
        Version version = VersionUtils.randomIndexCompatibleVersion(random());
        IndexRouting routing = indexRoutingForPath(version, 8, "dim.*,other.*,top");
        /*
         * These when we first added routing_path. If these values change
         * time series will be routed to unexpected shards. You may modify
         * them with a new index created version, but when you do you must
         * copy this test and patch the versions at the top. Because newer
         * versions of Elasticsearch must continue to route based on the
         * version on the index.
         */
<<<<<<< HEAD
        assertIndexShard(routing, Map.of("dim", Map.of("a", "a")), 0, equalTo("-MVn8A"));
        assertIndexShard(routing, Map.of("dim", Map.of("a", "b")), 5, equalTo("Zfrrww"));
        assertIndexShard(routing, Map.of("dim", Map.of("c", "d")), 4, equalTo("fKxedg"));
        assertIndexShard(routing, Map.of("other", Map.of("a", "a")), 5, equalTo("RY76Nw"));
        assertIndexShard(routing, Map.of("top", "a"), 3, equalTo("YxcvZg"));
        assertIndexShard(routing, Map.of("dim", Map.of("c", "d"), "top", "b"), 2, equalTo("Agwaqw"));
    }

    public void testRoutingPathReadWithoutRouting() throws IOException {
        int shards = between(2, 1000);
        IndexRouting indexRouting = indexRoutingForPath(shards, "foo");
        Exception e = expectThrows(ResourceNotFoundException.class, () -> shardIdForReadFromSourceExtracting(indexRouting, null));
        assertThat(e.getMessage(), equalTo("routing is required because [test] is in time series mode"));
    }

    public void testRoutingPathReadWithInvalidString() throws IOException {
        int shards = between(2, 1000);
        IndexRouting indexRouting = indexRoutingForPath(shards, "foo");
        Exception e = expectThrows(ResourceNotFoundException.class, () -> shardIdForReadFromSourceExtracting(indexRouting, "!@#"));
        assertThat(e.getMessage(), equalTo("invalid routing [!@#] for index [test] in time series mode"));
    }

    public void testRoutingPathReadWithShortString() throws IOException {
        int shards = between(2, 1000);
        IndexRouting indexRouting = indexRoutingForPath(shards, "foo");
        Exception e = expectThrows(ResourceNotFoundException.class, () -> shardIdForReadFromSourceExtracting(indexRouting, ""));
        assertThat(e.getMessage(), equalTo("invalid routing [] for index [test] in time series mode"));
    }

    /**
     * Extract a shardId from an {@link IndexRouting} that extracts routingusing a randomly
     * chosen method. All of the random methods <strong>should</strong> return the
     * same results.
     */
    private int shardIdForReadFromSourceExtracting(IndexRouting indexRouting, String docRouting) {
        String id = randomBoolean() ? null : randomAlphaOfLength(5);
        return randomBoolean() ? indexRouting.deleteShard(id, docRouting) : indexRouting.getShard(id, docRouting);
=======
        assertIndexShard(routing, Map.of("dim", Map.of("a", "a")), 4);
        assertIndexShard(routing, Map.of("dim", Map.of("a", "b")), 5);
        assertIndexShard(routing, Map.of("dim", Map.of("c", "d")), 4);
        assertIndexShard(routing, Map.of("other", Map.of("a", "a")), 7);
        assertIndexShard(routing, Map.of("top", "a"), 5);
        assertIndexShard(routing, Map.of("dim", Map.of("c", "d"), "top", "b"), 0);
        assertIndexShard(routing, Map.of("dim.a", "a"), 4);
>>>>>>> 67e8bf42
    }

    private IndexRouting indexRoutingForPath(int shards, String path) {
        return indexRoutingForPath(Version.CURRENT, shards, path);
    }

    private IndexRouting indexRoutingForPath(Version createdVersion, int shards, String path) {
        return IndexRouting.fromIndexMetadata(
            IndexMetadata.builder("test")
                .settings(settings(createdVersion).put(IndexMetadata.INDEX_ROUTING_PATH.getKey(), path))
                .numberOfShards(shards)
                .numberOfReplicas(1)
                .build()
        );
    }

<<<<<<< HEAD
    private void assertIndexShard(IndexRouting routing, Map<String, Object> source, int expectedShard) throws IOException {
        assertIndexShard(routing, source, expectedShard, any(String.class));
    }

    private void assertIndexShard(IndexRouting routing, Map<String, Object> source, int expectedShard, Matcher<String> routingStringMatcher)
        throws IOException {
        BytesReference sourceBytes = source(source);
        assertThat(routing.indexShard(randomAlphaOfLength(5), null, XContentType.JSON, sourceBytes), equalTo(expectedShard));
        String routingString = routing.calculateRouting().apply(XContentType.JSON, sourceBytes);
        assertThat(routingString, routingStringMatcher);
        assertThat(shardIdForReadFromSourceExtracting(routing, routingString), equalTo(expectedShard));
=======
    private void assertIndexShard(IndexRouting routing, Map<String, Object> source, int expected) throws IOException {
        assertThat(routing.indexShard(randomAlphaOfLength(5), null, XContentType.JSON, source(source)), equalTo(expected));
>>>>>>> 67e8bf42
    }

    private BytesReference source(Map<String, Object> doc) throws IOException {
        return BytesReference.bytes(
            JsonXContent.contentBuilder()
                .copyCurrentStructure(
                    new MapXContentParser(
                        NamedXContentRegistry.EMPTY,
                        DeprecationHandler.IGNORE_DEPRECATIONS,
                        doc,
                        randomFrom(XContentType.values())
                    )
                )
        );
    }

    /**
     * Build the hash we expect from the extracter.
     */
    private int hash(List<String> keysAndValues) {
        assertThat(keysAndValues.size() % 2, equalTo(0));
        int hash = 0;
        for (int i = 0; i < keysAndValues.size(); i += 2) {
            int keyHash = StringHelper.murmurhash3_x86_32(new BytesRef(keysAndValues.get(i)), 0);
            int valueHash = StringHelper.murmurhash3_x86_32(new BytesRef(keysAndValues.get(i + 1)), 0);
            hash = hash * 31 + (keyHash ^ valueHash);
        }
        return hash;
    }
<<<<<<< HEAD

    private int expectedValueHash(Object value) {
        if (value instanceof List) {
            return hash((List<?>) value);
        }
        if (value instanceof String) {
            return Murmur3HashFunction.hash((String) value);
        }
        throw new IllegalArgumentException("Unsupported value: " + value);
    }
=======
>>>>>>> 67e8bf42
}<|MERGE_RESOLUTION|>--- conflicted
+++ resolved
@@ -7,12 +7,9 @@
  */
 package org.elasticsearch.cluster.routing;
 
-<<<<<<< HEAD
-import org.elasticsearch.ResourceNotFoundException;
-=======
 import org.apache.lucene.util.BytesRef;
 import org.apache.lucene.util.StringHelper;
->>>>>>> 67e8bf42
+import org.elasticsearch.ResourceNotFoundException;
 import org.elasticsearch.Version;
 import org.elasticsearch.action.RoutingMissingException;
 import org.elasticsearch.cluster.metadata.IndexMetadata;
@@ -560,13 +557,13 @@
          * versions of Elasticsearch must continue to route based on the
          * version on the index.
          */
-<<<<<<< HEAD
-        assertIndexShard(routing, Map.of("dim", Map.of("a", "a")), 0, equalTo("-MVn8A"));
-        assertIndexShard(routing, Map.of("dim", Map.of("a", "b")), 5, equalTo("Zfrrww"));
-        assertIndexShard(routing, Map.of("dim", Map.of("c", "d")), 4, equalTo("fKxedg"));
-        assertIndexShard(routing, Map.of("other", Map.of("a", "a")), 5, equalTo("RY76Nw"));
-        assertIndexShard(routing, Map.of("top", "a"), 3, equalTo("YxcvZg"));
-        assertIndexShard(routing, Map.of("dim", Map.of("c", "d"), "top", "b"), 2, equalTo("Agwaqw"));
+        assertIndexShard(routing, Map.of("dim", Map.of("a", "a")), 4);
+        assertIndexShard(routing, Map.of("dim", Map.of("a", "b")), 5);
+        assertIndexShard(routing, Map.of("dim", Map.of("c", "d")), 4);
+        assertIndexShard(routing, Map.of("other", Map.of("a", "a")), 7);
+        assertIndexShard(routing, Map.of("top", "a"), 5);
+        assertIndexShard(routing, Map.of("dim", Map.of("c", "d"), "top", "b"), 0);
+        assertIndexShard(routing, Map.of("dim.a", "a"), 4);
     }
 
     public void testRoutingPathReadWithoutRouting() throws IOException {
@@ -598,15 +595,6 @@
     private int shardIdForReadFromSourceExtracting(IndexRouting indexRouting, String docRouting) {
         String id = randomBoolean() ? null : randomAlphaOfLength(5);
         return randomBoolean() ? indexRouting.deleteShard(id, docRouting) : indexRouting.getShard(id, docRouting);
-=======
-        assertIndexShard(routing, Map.of("dim", Map.of("a", "a")), 4);
-        assertIndexShard(routing, Map.of("dim", Map.of("a", "b")), 5);
-        assertIndexShard(routing, Map.of("dim", Map.of("c", "d")), 4);
-        assertIndexShard(routing, Map.of("other", Map.of("a", "a")), 7);
-        assertIndexShard(routing, Map.of("top", "a"), 5);
-        assertIndexShard(routing, Map.of("dim", Map.of("c", "d"), "top", "b"), 0);
-        assertIndexShard(routing, Map.of("dim.a", "a"), 4);
->>>>>>> 67e8bf42
     }
 
     private IndexRouting indexRoutingForPath(int shards, String path) {
@@ -623,7 +611,6 @@
         );
     }
 
-<<<<<<< HEAD
     private void assertIndexShard(IndexRouting routing, Map<String, Object> source, int expectedShard) throws IOException {
         assertIndexShard(routing, source, expectedShard, any(String.class));
     }
@@ -635,10 +622,6 @@
         String routingString = routing.calculateRouting().apply(XContentType.JSON, sourceBytes);
         assertThat(routingString, routingStringMatcher);
         assertThat(shardIdForReadFromSourceExtracting(routing, routingString), equalTo(expectedShard));
-=======
-    private void assertIndexShard(IndexRouting routing, Map<String, Object> source, int expected) throws IOException {
-        assertThat(routing.indexShard(randomAlphaOfLength(5), null, XContentType.JSON, source(source)), equalTo(expected));
->>>>>>> 67e8bf42
     }
 
     private BytesReference source(Map<String, Object> doc) throws IOException {
@@ -668,17 +651,4 @@
         }
         return hash;
     }
-<<<<<<< HEAD
-
-    private int expectedValueHash(Object value) {
-        if (value instanceof List) {
-            return hash((List<?>) value);
-        }
-        if (value instanceof String) {
-            return Murmur3HashFunction.hash((String) value);
-        }
-        throw new IllegalArgumentException("Unsupported value: " + value);
-    }
-=======
->>>>>>> 67e8bf42
 }