/*
 * Licensed to Elasticsearch under one or more contributor
 * license agreements. See the NOTICE file distributed with
 * this work for additional information regarding copyright
 * ownership. Elasticsearch licenses this file to you under
 * the Apache License, Version 2.0 (the "License"); you may
 * not use this file except in compliance with the License.
 * You may obtain a copy of the License at
 *
 *    http://www.apache.org/licenses/LICENSE-2.0
 *
 * Unless required by applicable law or agreed to in writing,
 * software distributed under the License is distributed on an
 * "AS IS" BASIS, WITHOUT WARRANTIES OR CONDITIONS OF ANY
 * KIND, either express or implied.  See the License for the
 * specific language governing permissions and limitations
 * under the License.
 */

package org.elasticsearch.search.aggregations.bucket.histogram;

import org.elasticsearch.common.Rounding;
import org.elasticsearch.common.io.stream.Writeable;
import org.elasticsearch.common.time.DateFormatter;
import org.elasticsearch.search.DocValueFormat;
import org.elasticsearch.search.aggregations.InternalAggregations;
import org.elasticsearch.search.aggregations.ParsedMultiBucketAggregation;
import org.elasticsearch.search.aggregations.bucket.histogram.AutoDateHistogramAggregationBuilder.RoundingInfo;
import org.elasticsearch.search.aggregations.bucket.histogram.InternalAutoDateHistogram.BucketInfo;
import org.elasticsearch.search.aggregations.pipeline.PipelineAggregator;
import org.elasticsearch.test.InternalMultiBucketAggregationTestCase;

import java.time.Instant;
import java.time.OffsetDateTime;
import java.time.ZoneId;
import java.time.ZoneOffset;
import java.time.ZonedDateTime;
import java.util.ArrayList;
import java.util.Collections;
import java.util.HashMap;
import java.util.List;
import java.util.Map;
import java.util.TreeMap;
import java.util.concurrent.TimeUnit;

<<<<<<< HEAD
=======
import static java.util.Collections.emptyList;
import static org.elasticsearch.common.unit.TimeValue.timeValueHours;
import static org.elasticsearch.common.unit.TimeValue.timeValueMinutes;
import static org.elasticsearch.common.unit.TimeValue.timeValueSeconds;
>>>>>>> db572afd
import static org.hamcrest.Matchers.equalTo;

public class InternalAutoDateHistogramTests extends InternalMultiBucketAggregationTestCase<InternalAutoDateHistogram> {

    private DocValueFormat format;
    private RoundingInfo[] roundingInfos;
    private long defaultStart;
    private int roundingIndex;

    @Override
    public void setUp() throws Exception {
        super.setUp();
        format = randomNumericDocValueFormat();
        defaultStart = randomLongBetween(0, DateFormatter.forPattern("date_optional_time").parseMillis("2050-01-01"));
        roundingIndex = between(0, AutoDateHistogramAggregationBuilder.buildRoundings(null, null).length - 1);
    }

    @Override
    protected InternalAutoDateHistogram createTestInstance(String name,
                                                       Map<String, Object> metadata,
                                                       InternalAggregations aggregations) {

        roundingInfos = AutoDateHistogramAggregationBuilder.buildRoundings(null, null);
        int nbBuckets = randomNumberOfBuckets();
        int targetBuckets = randomIntBetween(1, nbBuckets * 2 + 1);
        List<InternalAutoDateHistogram.Bucket> buckets = new ArrayList<>(nbBuckets);

        long startingDate = defaultStart;
        if (rarely()) {
            startingDate += randomFrom(TimeUnit.MINUTES, TimeUnit.HOURS, TimeUnit.DAYS).toMillis(between(1, 10000));
        }

        long interval = randomIntBetween(1, 3);
        long intervalMillis = roundingInfos[roundingIndex].roughEstimateDurationMillis * interval;

        for (int i = 0; i < nbBuckets; i++) {
            long key = startingDate + (intervalMillis * i);
            buckets.add(i, new InternalAutoDateHistogram.Bucket(key, randomIntBetween(1, 100), format, aggregations));
        }
        InternalAggregations subAggregations = new InternalAggregations(Collections.emptyList());
<<<<<<< HEAD
        BucketInfo bucketInfo = new BucketInfo(roundingInfos, roundingIndex, subAggregations);
        return new InternalAutoDateHistogram(name, buckets, targetBuckets, bucketInfo, format, pipelineAggregators, metadata, 1);
=======
        BucketInfo bucketInfo = new BucketInfo(roundingInfos, randomIntBetween(0, roundingInfos.length - 1), subAggregations);
        return new InternalAutoDateHistogram(name, buckets, targetBuckets, bucketInfo, format, emptyList(), metadata, 1);
>>>>>>> db572afd
    }

    /*
    This test was added to reproduce a bug where getAppropriateRounding was only ever using the first innerIntervals
    passed in, instead of using the interval associated with the loop.
     */
    public void testGetAppropriateRoundingUsesCorrectIntervals() {
        RoundingInfo[] roundings = new RoundingInfo[6];
        ZoneId timeZone = ZoneOffset.UTC;
        // Since we pass 0 as the starting index to getAppropriateRounding, we'll also use
        // an innerInterval that is quite large, such that targetBuckets * roundings[i].getMaximumInnerInterval()
        // will be larger than the estimate.
        roundings[0] = new RoundingInfo(Rounding.DateTimeUnit.SECOND_OF_MINUTE, timeZone,
            1000L, "s", 1000);
        roundings[1] = new RoundingInfo(Rounding.DateTimeUnit.MINUTES_OF_HOUR, timeZone,
            60 * 1000L, "m", 1, 5, 10, 30);
        roundings[2] = new RoundingInfo(Rounding.DateTimeUnit.HOUR_OF_DAY, timeZone,
            60 * 60 * 1000L, "h", 1, 3, 12);

        OffsetDateTime timestamp = Instant.parse("2018-01-01T00:00:01.000Z").atOffset(ZoneOffset.UTC);
        // We want to pass a roundingIdx of zero, because in order to reproduce this bug, we need the function
        // to increment the rounding (because the bug was that the function would not use the innerIntervals
        // from the new rounding.
        int result = InternalAutoDateHistogram.getAppropriateRounding(timestamp.toEpochSecond()*1000,
            timestamp.plusDays(1).toEpochSecond()*1000, 0, roundings, 25);
        assertThat(result, equalTo(2));
    }

    @Override
    protected void assertReduced(InternalAutoDateHistogram reduced, List<InternalAutoDateHistogram> inputs) {

        long lowest = Long.MAX_VALUE;
        long highest = 0;

        for (InternalAutoDateHistogram histogram : inputs) {
            for (Histogram.Bucket bucket : histogram.getBuckets()) {
                long bucketKey = ((ZonedDateTime) bucket.getKey()).toInstant().toEpochMilli();
                if (bucketKey < lowest) {
                    lowest = bucketKey;
                }
                if (bucketKey > highest) {
                    highest = bucketKey;
                }
            }
        }

        int roundingIndex = reduced.getBucketInfo().roundingIdx;
        RoundingInfo roundingInfo = roundingInfos[roundingIndex];

        long normalizedDuration = (highest - lowest) / roundingInfo.getRoughEstimateDurationMillis();
        int innerIntervalIndex = 0;

        /*
         * Guess the interval to use based on the roughly estimated
         * duration. It'll be accurate or it'll produce more buckets
         * than we need but it is quick. 
         */
        if (normalizedDuration != 0) {
            for (int j = roundingInfo.innerIntervals.length-1; j >= 0; j--) {
                int interval = roundingInfo.innerIntervals[j];
                if (normalizedDuration / interval < reduced.getBuckets().size()) {
                    innerIntervalIndex = j;
                }
            }
        }

        /*
         * Next pick smaller intervals until we find the one that makes the right
         * number of buckets.
         */
        int innerIntervalToUse;
        do {
            innerIntervalToUse = roundingInfo.innerIntervals[innerIntervalIndex];
            int bucketCount = getBucketCount(lowest, highest, roundingInfo.rounding, innerIntervalToUse);
            if (bucketCount == reduced.getBuckets().size()) {
                break;
            }
            if (bucketCount < reduced.getBuckets().size()) {
                innerIntervalToUse = roundingInfo.innerIntervals[Math.max(0, innerIntervalIndex - 1)];
                break;
            }
        } while (++innerIntervalIndex < roundingInfo.innerIntervals.length);

        assertThat(reduced.getInterval().toString(), equalTo(innerIntervalToUse + roundingInfo.unitAbbreviation));
        Map<Instant, Long> expectedCounts = new TreeMap<>();
        long keyForBucket = roundingInfo.rounding.round(lowest);
        while (keyForBucket <= roundingInfo.rounding.round(highest)) {
            long nextKey = keyForBucket;
            for (int i = 0; i < innerIntervalToUse; i++) {
                nextKey = roundingInfo.rounding.nextRoundingValue(nextKey);
            }
            Instant key = Instant.ofEpochMilli(keyForBucket);
            expectedCounts.put(key, 0L);

            // Iterate through the input buckets, and for each bucket, determine if it's inside
            // the range of the bucket in the outer loop. if it is, add the doc count to the total
            // for that bucket.

            for (InternalAutoDateHistogram histogram : inputs) {
                for (Histogram.Bucket bucket : histogram.getBuckets()) {
                    long roundedBucketKey = roundingInfo.rounding.round(((ZonedDateTime) bucket.getKey()).toInstant().toEpochMilli());
                    long docCount = bucket.getDocCount();
                    if (roundedBucketKey >= keyForBucket && roundedBucketKey < nextKey) {
                        expectedCounts.compute(key,
                            (k, oldValue) -> (oldValue == null ? 0 : oldValue) + docCount);
                    }
                }
            }
            keyForBucket = nextKey;
        }

        // If there is only a single bucket, and we haven't added it above, add a bucket with no documents.
        // this step is necessary because of the roundedBucketKey < keyForBucket + intervalInMillis above.
        if (roundingInfo.rounding.round(lowest) == roundingInfo.rounding.round(highest) && expectedCounts.isEmpty()) {
            expectedCounts.put(Instant.ofEpochMilli(roundingInfo.rounding.round(lowest)), 0L);
        }


        // pick out the actual reduced values to the make the assertion more readable
        Map<Instant, Long> actualCounts = new TreeMap<>();
        for (Histogram.Bucket bucket : reduced.getBuckets()) {
            actualCounts.compute(((ZonedDateTime) bucket.getKey()).toInstant(),
                    (key, oldValue) -> (oldValue == null ? 0 : oldValue) + bucket.getDocCount());
        }
        assertEquals(expectedCounts, actualCounts);

        DateHistogramInterval expectedInterval;
        if (reduced.getBuckets().size() == 1) {
            expectedInterval = reduced.getInterval();
        } else {
            expectedInterval = new DateHistogramInterval(innerIntervalToUse+roundingInfo.unitAbbreviation);
        }
        assertThat(reduced.getInterval(), equalTo(expectedInterval));
    }

    private int getBucketCount(long min, long max, Rounding rounding, int interval) {
        int bucketCount = 0;
        long key = rounding.round(min);
        while (key < max) {
            for (int i = 0; i < interval; i++) {
                key = rounding.nextRoundingValue(key);
            }
            bucketCount++;
        }
        return bucketCount;
    }

    @Override
    protected Writeable.Reader<InternalAutoDateHistogram> instanceReader() {
        return InternalAutoDateHistogram::new;
    }

    @Override
    protected Class<? extends ParsedMultiBucketAggregation> implementationClass() {
        return ParsedAutoDateHistogram.class;
    }

    @Override
    protected InternalAutoDateHistogram mutateInstance(InternalAutoDateHistogram instance) {
        String name = instance.getName();
        List<InternalAutoDateHistogram.Bucket> buckets = instance.getBuckets();
        int targetBuckets = instance.getTargetBuckets();
        BucketInfo bucketInfo = instance.getBucketInfo();
        List<PipelineAggregator> pipelineAggregators = instance.pipelineAggregators();
        Map<String, Object> metadata = instance.getMetadata();
        switch (between(0, 3)) {
        case 0:
            name += randomAlphaOfLength(5);
            break;
        case 1:
            buckets = new ArrayList<>(buckets);
            buckets.add(new InternalAutoDateHistogram.Bucket(randomNonNegativeLong(), randomIntBetween(1, 100), format,
                    InternalAggregations.EMPTY));
            break;
        case 2:
            int roundingIdx = bucketInfo.roundingIdx == bucketInfo.roundingInfos.length - 1 ? 0 : bucketInfo.roundingIdx + 1;
            bucketInfo = new BucketInfo(bucketInfo.roundingInfos, roundingIdx, bucketInfo.emptySubAggregations);
            break;
        case 3:
            if (metadata == null) {
                metadata = new HashMap<>(1);
            } else {
                metadata = new HashMap<>(instance.getMetadata());
            }
            metadata.put(randomAlphaOfLength(15), randomInt());
            break;
        default:
            throw new AssertionError("Illegal randomisation branch");
        }
        return new InternalAutoDateHistogram(name, buckets, targetBuckets, bucketInfo, format, pipelineAggregators, metadata, 1);
    }
}<|MERGE_RESOLUTION|>--- conflicted
+++ resolved
@@ -43,13 +43,10 @@
 import java.util.TreeMap;
 import java.util.concurrent.TimeUnit;
 
-<<<<<<< HEAD
-=======
 import static java.util.Collections.emptyList;
 import static org.elasticsearch.common.unit.TimeValue.timeValueHours;
 import static org.elasticsearch.common.unit.TimeValue.timeValueMinutes;
 import static org.elasticsearch.common.unit.TimeValue.timeValueSeconds;
->>>>>>> db572afd
 import static org.hamcrest.Matchers.equalTo;
 
 public class InternalAutoDateHistogramTests extends InternalMultiBucketAggregationTestCase<InternalAutoDateHistogram> {
@@ -90,13 +87,8 @@
             buckets.add(i, new InternalAutoDateHistogram.Bucket(key, randomIntBetween(1, 100), format, aggregations));
         }
         InternalAggregations subAggregations = new InternalAggregations(Collections.emptyList());
-<<<<<<< HEAD
         BucketInfo bucketInfo = new BucketInfo(roundingInfos, roundingIndex, subAggregations);
-        return new InternalAutoDateHistogram(name, buckets, targetBuckets, bucketInfo, format, pipelineAggregators, metadata, 1);
-=======
-        BucketInfo bucketInfo = new BucketInfo(roundingInfos, randomIntBetween(0, roundingInfos.length - 1), subAggregations);
         return new InternalAutoDateHistogram(name, buckets, targetBuckets, bucketInfo, format, emptyList(), metadata, 1);
->>>>>>> db572afd
     }
 
     /*
