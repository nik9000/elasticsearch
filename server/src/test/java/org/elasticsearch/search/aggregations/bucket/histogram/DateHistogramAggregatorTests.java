--- conflicted
+++ resolved
@@ -877,14 +877,9 @@
                                             .entry(
                                                 "filters",
                                                 matchesList().item(
-<<<<<<< HEAD
-                                                    matchesMap().entry("query", "DocValuesFieldExistsQuery [field=f]")
-                                                        .entry("segments_counted_in_constant_time", greaterThan(0))
-=======
                                                     matchesMap().entry("query", "FieldExistsQuery [field=f]")
                                                         .entry("specialized_for", "docvalues_field_exists")
-                                                        .entry("results_from_metadata", greaterThan(0))
->>>>>>> 666e85be
+                                                        .entry("segments_counted_in_constant_time", greaterThan(0))
                                                 )
                                             )
                                     )
