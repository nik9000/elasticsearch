--- conflicted
+++ resolved
@@ -76,12 +76,7 @@
 
     @Override
     protected InternalRange createTestInstance(String name,
-<<<<<<< HEAD
-                                               Map<String, Object> metaData,
-=======
-                                               List<PipelineAggregator> pipelineAggregators,
                                                Map<String, Object> metadata,
->>>>>>> c9de5b11
                                                InternalAggregations aggregations,
                                                boolean keyed) {
         final List<InternalRange.Bucket> buckets = new ArrayList<>();
@@ -92,11 +87,7 @@
             double to = range.v2();
             buckets.add(new InternalRange.Bucket("range_" + i, from, to, docCount, aggregations, keyed, format));
         }
-<<<<<<< HEAD
-        return new InternalRange<>(name, buckets, format, keyed, metaData);
-=======
-        return new InternalRange<>(name, buckets, format, keyed, pipelineAggregators, metadata);
->>>>>>> c9de5b11
+        return new InternalRange<>(name, buckets, format, keyed, metadata);
     }
 
     @Override
@@ -125,12 +116,7 @@
         DocValueFormat format = instance.format;
         boolean keyed = instance.keyed;
         List<InternalRange.Bucket> buckets = instance.getBuckets();
-<<<<<<< HEAD
-        Map<String, Object> metaData = instance.getMetaData();
-=======
-        List<PipelineAggregator> pipelineAggregators = instance.pipelineAggregators();
         Map<String, Object> metadata = instance.getMetadata();
->>>>>>> c9de5b11
         switch (between(0, 3)) {
         case 0:
             name += randomAlphaOfLength(5);
@@ -155,10 +141,6 @@
         default:
             throw new AssertionError("Illegal randomisation branch");
         }
-<<<<<<< HEAD
-        return new InternalRange<>(name, buckets, format, keyed, metaData);
-=======
-        return new InternalRange<>(name, buckets, format, keyed, pipelineAggregators, metadata);
->>>>>>> c9de5b11
+        return new InternalRange<>(name, buckets, format, keyed, metadata);
     }
 }