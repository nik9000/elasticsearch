--- conflicted
+++ resolved
@@ -391,15 +391,9 @@
         Query query,
         CheckedConsumer<RandomIndexWriter, IOException> buildIndex,
         Consumer<InternalValueCount> verify,
-<<<<<<< HEAD
-        MappedFieldType... fieldType
-    ) throws IOException {
-        testCase(aggregationBuilder, query, buildIndex, verify, fieldType);
-=======
         MappedFieldType... fieldTypes
     ) throws IOException {
         testCase(aggregationBuilder, query, buildIndex, verify, fieldTypes);
->>>>>>> 79d32e54
     }
 
     private static MappedFieldType createMappedFieldType(String name, ValueType valueType) {
