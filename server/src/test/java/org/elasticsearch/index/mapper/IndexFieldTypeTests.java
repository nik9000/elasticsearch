/*
 * Licensed to Elasticsearch under one or more contributor
 * license agreements. See the NOTICE file distributed with
 * this work for additional information regarding copyright
 * ownership. Elasticsearch licenses this file to you under
 * the Apache License, Version 2.0 (the "License"); you may
 * not use this file except in compliance with the License.
 * You may obtain a copy of the License at
 *
 *    http://www.apache.org/licenses/LICENSE-2.0
 *
 * Unless required by applicable law or agreed to in writing,
 * software distributed under the License is distributed on an
 * "AS IS" BASIS, WITHOUT WARRANTIES OR CONDITIONS OF ANY
 * KIND, either express or implied.  See the License for the
 * specific language governing permissions and limitations
 * under the License.
 */
package org.elasticsearch.index.mapper;

import org.apache.lucene.search.MatchAllDocsQuery;
import org.apache.lucene.search.MatchNoDocsQuery;
import org.elasticsearch.Version;
import org.elasticsearch.cluster.metadata.IndexMetadata;
import org.elasticsearch.common.regex.Regex;
import org.elasticsearch.common.settings.Settings;
import org.elasticsearch.index.IndexSettings;
import org.elasticsearch.index.query.QueryShardContext;
import org.elasticsearch.index.query.QueryShardException;
import org.elasticsearch.test.ESTestCase;

import java.util.function.Predicate;

import static java.util.Collections.emptyMap;
import static org.hamcrest.Matchers.containsString;

public class IndexFieldTypeTests extends ESTestCase {

    public void testPrefixQuery() {
        MappedFieldType ft = IndexFieldMapper.IndexFieldType.INSTANCE;

        assertEquals(new MatchAllDocsQuery(), ft.prefixQuery("ind", null, createContext()));
        assertEquals(new MatchNoDocsQuery(), ft.prefixQuery("other_ind", null, createContext()));
    }

    public void testWildcardQuery() {
        MappedFieldType ft = IndexFieldMapper.IndexFieldType.INSTANCE;

        assertEquals(new MatchAllDocsQuery(), ft.wildcardQuery("ind*x", null, createContext()));
        assertEquals(new MatchAllDocsQuery(), ft.wildcardQuery("iNd*x", null, true, createContext()));
        assertEquals(new MatchNoDocsQuery(), ft.wildcardQuery("other_ind*x", null, createContext()));
        assertEquals(new MatchNoDocsQuery(), ft.wildcardQuery("Other_ind*x", null, true, createContext()));
    }

    public void testRegexpQuery() {
        MappedFieldType ft = IndexFieldMapper.IndexFieldType.INSTANCE;

        QueryShardException e = expectThrows(QueryShardException.class, () ->
            assertEquals(new MatchAllDocsQuery(), ft.regexpQuery("ind.x", 0, 0, 10, null, createContext())));
        assertThat(e.getMessage(), containsString("Can only use regexp queries on keyword and text fields"));
    }

    private QueryShardContext createContext() {
        IndexMetadata indexMetadata = IndexMetadata.builder("index")
            .settings(Settings.builder().put(IndexMetadata.SETTING_VERSION_CREATED, Version.CURRENT))
            .numberOfShards(1)
            .numberOfReplicas(0)
            .build();
        IndexSettings indexSettings = new IndexSettings(indexMetadata, Settings.EMPTY);

        Predicate<String> indexNameMatcher = pattern -> Regex.simpleMatch(pattern, "index");
<<<<<<< HEAD
        return new QueryShardContext(0, indexSettings, null, null, null,  null, null, null, null, xContentRegistry(), writableRegistry(),
=======
        return new QueryShardContext(0, 0, indexSettings, null, null, null, null, null, null, xContentRegistry(), writableRegistry(),
>>>>>>> 106719f6
            null, null, System::currentTimeMillis, null, indexNameMatcher, () -> true, null, emptyMap());
    }
}<|MERGE_RESOLUTION|>--- conflicted
+++ resolved
@@ -69,11 +69,7 @@
         IndexSettings indexSettings = new IndexSettings(indexMetadata, Settings.EMPTY);
 
         Predicate<String> indexNameMatcher = pattern -> Regex.simpleMatch(pattern, "index");
-<<<<<<< HEAD
-        return new QueryShardContext(0, indexSettings, null, null, null,  null, null, null, null, xContentRegistry(), writableRegistry(),
-=======
-        return new QueryShardContext(0, 0, indexSettings, null, null, null, null, null, null, xContentRegistry(), writableRegistry(),
->>>>>>> 106719f6
+        return new QueryShardContext(0, 0, indexSettings, null, null, null, null, null, null, null, xContentRegistry(), writableRegistry(),
             null, null, System::currentTimeMillis, null, indexNameMatcher, () -> true, null, emptyMap());
     }
 }