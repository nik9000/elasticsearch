--- conflicted
+++ resolved
@@ -89,12 +89,7 @@
             "field6", "field7", "field8", "field9", "field10");
         CustomFieldsVisitor fieldsVisitor = new CustomFieldsVisitor(fieldNames, false);
         searcher.doc(0, fieldsVisitor);
-<<<<<<< HEAD
         fieldsVisitor.postProcess(mapperService, null, -1, null);
-=======
-
-        fieldsVisitor.postProcess(mapperService);
->>>>>>> 860f92fc
         assertThat(fieldsVisitor.fields().size(), equalTo(10));
         assertThat(fieldsVisitor.fields().get("field1").size(), equalTo(1));
         assertThat(fieldsVisitor.fields().get("field1").get(0), equalTo((byte) 1));
