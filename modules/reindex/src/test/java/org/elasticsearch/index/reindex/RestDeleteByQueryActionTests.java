--- conflicted
+++ resolved
@@ -35,7 +35,7 @@
 
     @Before
     public void setUpAction() {
-        action = new RestDeleteByQueryAction(Settings.EMPTY, controller());
+        action = new RestDeleteByQueryAction(controller());
     }
 
     public void testTypeInPath() throws IOException {
@@ -56,13 +56,7 @@
     }
 
     public void testParseEmpty() throws IOException {
-<<<<<<< HEAD
-        RestDeleteByQueryAction action = new RestDeleteByQueryAction(mock(RestController.class));
-        DeleteByQueryRequest request = action.buildRequest(new FakeRestRequest.Builder(new NamedXContentRegistry(emptyList()))
-                .build());
-=======
         DeleteByQueryRequest request = action.buildRequest(new FakeRestRequest.Builder(new NamedXContentRegistry(emptyList())).build());
->>>>>>> 02d0f163
         assertEquals(AbstractBulkByScrollRequest.SIZE_ALL_MATCHES, request.getSize());
         assertEquals(AbstractBulkByScrollRequest.DEFAULT_SCROLL_SIZE, request.getSearchRequest().source().size());
     }
