--- conflicted
+++ resolved
@@ -208,18 +208,7 @@
         assertEquals(shardStateMetaData, getShardStateMetadata(shard));
         assertEquals(shardStateMetaData, new ShardStateMetaData(routing.primary(), shard.indexSettings().getUUID(), routing.allocationId()));
 
-<<<<<<< HEAD
-        // test if we still write it even if the shard is not active
-        ShardRouting inactiveRouting = TestShardRouting.newShardRouting(shard.shardRouting.index(), shard.shardRouting.shardId().id(),
-                shard.shardRouting.currentNodeId(), null, null, shard.shardRouting.primaryTerm(), true, ShardRoutingState.INITIALIZING);
-        shard.persistMetadata(inactiveRouting, shard.shardRouting);
-        shardStateMetaData = load(logger, env.availableShardPaths(shard.shardId));
-        assertEquals("inactive shard state shouldn't be persisted", shardStateMetaData, getShardStateMetadata(shard));
-        assertEquals("inactive shard state shouldn't be persisted", shardStateMetaData, new ShardStateMetaData(routing.primary(), shard.indexSettings().getUUID(), routing.allocationId()));
-
-=======
         // check that we don't write shard state metadata if persist == false
->>>>>>> 12a6f36a
         ShardRouting updatedRouting = new ShardRouting(shard.shardRouting);
         TestShardRouting.relocate(updatedRouting, "some node", 42L);
         shard.updateRoutingEntry(updatedRouting, false);
@@ -236,37 +225,6 @@
         assertEquals(shardStateMetaData, new ShardStateMetaData(routing.primary(), shard.indexSettings().getUUID(), routing.allocationId()));
     }
 
-<<<<<<< HEAD
-    public void testDeleteShardState() throws IOException {
-        createIndex("test");
-        ensureGreen();
-        IndicesService indicesService = getInstanceFromNode(IndicesService.class);
-        NodeEnvironment env = getInstanceFromNode(NodeEnvironment.class);
-        IndexService test = indicesService.indexService("test");
-        IndexShard shard = test.getShardOrNull(0);
-        try {
-            shard.deleteShardState();
-            fail("shard is active metadata delete must fail");
-        } catch (IllegalStateException ex) {
-            // fine - only delete if non-active
-        }
-
-        ShardRouting routing = shard.routingEntry();
-        ShardStateMetaData shardStateMetaData = load(logger, env.availableShardPaths(shard.shardId));
-        assertEquals(shardStateMetaData, getShardStateMetadata(shard));
-
-        routing = TestShardRouting.newShardRouting(shard.shardId.getIndex(), shard.shardId.id(), routing.currentNodeId(), null,
-                shard.shardRouting.primaryTerm(), routing.primary(), ShardRoutingState.INITIALIZING, shard.shardRouting.allocationId());
-        shard.updateRoutingEntry(routing, true);
-        shard.deleteShardState();
-
-        assertNull("no shard state expected after delete on initializing", load(logger, env.availableShardPaths(shard.shardId)));
-
-
-    }
-
-=======
->>>>>>> 12a6f36a
     public void testFailShard() throws Exception {
         createIndex("test");
         ensureGreen();
@@ -395,17 +353,10 @@
         IndicesService indicesService = getInstanceFromNode(IndicesService.class);
         indicesService.indexService(resolveIndex("test")).getShardOrNull(0).checkIdle(0);
         assertBusy(() -> {
-<<<<<<< HEAD
-                    IndexStats indexStats = client().admin().indices().prepareStats("test").clear().get().getIndex("test");
-                    assertNotNull(indexStats.getShards()[0].getCommitStats().getUserData().get(Engine.SYNC_COMMIT_ID));
-                    indicesService.indexService("test").getShardOrNull(0).checkIdle(0);
-                }
-=======
             IndexStats indexStats = client().admin().indices().prepareStats("test").clear().get().getIndex("test");
             assertNotNull(indexStats.getShards()[0].getCommitStats().getUserData().get(Engine.SYNC_COMMIT_ID));
             indicesService.indexService(resolveIndex("test")).getShardOrNull(0).checkIdle(0);
             }
->>>>>>> 12a6f36a
         );
         IndexStats indexStats = client().admin().indices().prepareStats("test").get().getIndex("test");
         assertNotNull(indexStats.getShards()[0].getCommitStats().getUserData().get(Engine.SYNC_COMMIT_ID));
@@ -1257,21 +1208,12 @@
     public void testTranslogRecoverySyncsTranslog() throws IOException {
         createIndex("testindexfortranslogsync");
         client().admin().indices().preparePutMapping("testindexfortranslogsync").setType("testtype").setSource(jsonBuilder().startObject()
-<<<<<<< HEAD
-                .startObject("testtype")
-                .startObject("properties")
-                .startObject("foo")
-                .field("type", "string")
-                .endObject()
-                .endObject().endObject().endObject()).get();
-=======
             .startObject("testtype")
             .startObject("properties")
             .startObject("foo")
             .field("type", "text")
             .endObject()
             .endObject().endObject().endObject()).get();
->>>>>>> 12a6f36a
         ensureGreen();
         IndicesService indicesService = getInstanceFromNode(IndicesService.class);
         IndexService test = indicesService.indexService(resolveIndex("testindexfortranslogsync"));
