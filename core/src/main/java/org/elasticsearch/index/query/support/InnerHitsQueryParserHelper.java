/*
 * Licensed to Elasticsearch under one or more contributor
 * license agreements. See the NOTICE file distributed with
 * this work for additional information regarding copyright
 * ownership. Elasticsearch licenses this file to you under
 * the Apache License, Version 2.0 (the "License"); you may
 * not use this file except in compliance with the License.
 * You may obtain a copy of the License at
 *
 *    http://www.apache.org/licenses/LICENSE-2.0
 *
 * Unless required by applicable law or agreed to in writing,
 * software distributed under the License is distributed on an
 * "AS IS" BASIS, WITHOUT WARRANTIES OR CONDITIONS OF ANY
 * KIND, either express or implied.  See the License for the
 * specific language governing permissions and limitations
 * under the License.
 */

package org.elasticsearch.index.query.support;

import org.elasticsearch.common.inject.Inject;
import org.elasticsearch.common.xcontent.XContentParser;
import org.elasticsearch.index.query.QueryShardContext;
import org.elasticsearch.index.query.QueryShardException;
import org.elasticsearch.index.query.QueryParseContext;
import org.elasticsearch.common.ParsingException;
import org.elasticsearch.search.fetch.fielddata.FieldDataFieldsParseElement;
import org.elasticsearch.search.fetch.innerhits.InnerHitsSubSearchContext;
import org.elasticsearch.search.fetch.script.ScriptFieldsParseElement;
import org.elasticsearch.search.fetch.source.FetchSourceParseElement;
import org.elasticsearch.search.highlight.HighlighterParseElement;
import org.elasticsearch.search.internal.SearchContext;
import org.elasticsearch.search.internal.SubSearchContext;
import org.elasticsearch.search.sort.SortParseElement;

import java.io.IOException;

public class InnerHitsQueryParserHelper {

    private final SortParseElement sortParseElement;
    private final FetchSourceParseElement sourceParseElement;
    private final HighlighterParseElement highlighterParseElement;
    private final ScriptFieldsParseElement scriptFieldsParseElement;
    private final FieldDataFieldsParseElement fieldDataFieldsParseElement;

    @Inject
    public InnerHitsQueryParserHelper(SortParseElement sortParseElement, FetchSourceParseElement sourceParseElement, HighlighterParseElement highlighterParseElement, ScriptFieldsParseElement scriptFieldsParseElement, FieldDataFieldsParseElement fieldDataFieldsParseElement) {
        this.sortParseElement = sortParseElement;
        this.sourceParseElement = sourceParseElement;
        this.highlighterParseElement = highlighterParseElement;
        this.scriptFieldsParseElement = scriptFieldsParseElement;
        this.fieldDataFieldsParseElement = fieldDataFieldsParseElement;
    }

<<<<<<< HEAD
    public InnerHitsSubSearchContext parse(XContentParser parser) throws IOException {
=======
    public InnerHitsSubSearchContext parse(QueryParseContext parserContext) throws IOException, ParsingException {
>>>>>>> c8d1f7aa
        String fieldName = null;
        XContentParser.Token token;
        String innerHitName = null;
        SubSearchContext subSearchContext = new SubSearchContext(SearchContext.current());
        try {
            while ((token = parser.nextToken()) != XContentParser.Token.END_OBJECT) {
                if (token == XContentParser.Token.FIELD_NAME) {
                    fieldName = parser.currentName();
                } else if (token.isValue()) {
                    if ("name".equals(fieldName)) {
                        innerHitName = parser.textOrNull();
                    } else {
                        parseCommonInnerHitOptions(parser, token, fieldName, subSearchContext, sortParseElement, sourceParseElement, highlighterParseElement, scriptFieldsParseElement, fieldDataFieldsParseElement);
                    }
                } else {
                    parseCommonInnerHitOptions(parser, token, fieldName, subSearchContext, sortParseElement, sourceParseElement, highlighterParseElement, scriptFieldsParseElement, fieldDataFieldsParseElement);
                }
            }
        } catch (Exception e) {
<<<<<<< HEAD
            throw new IOException("Failed to parse [_inner_hits]");
=======
            throw new ParsingException(parserContext, "Failed to parse [_inner_hits]", e);
>>>>>>> c8d1f7aa
        }
        return new InnerHitsSubSearchContext(innerHitName, subSearchContext);
    }

    public static void parseCommonInnerHitOptions(XContentParser parser, XContentParser.Token token, String fieldName, SubSearchContext subSearchContext,
                                                  SortParseElement sortParseElement, FetchSourceParseElement sourceParseElement, HighlighterParseElement highlighterParseElement,
                                                  ScriptFieldsParseElement scriptFieldsParseElement, FieldDataFieldsParseElement fieldDataFieldsParseElement) throws Exception {
        if ("sort".equals(fieldName)) {
            sortParseElement.parse(parser, subSearchContext);
        } else if ("_source".equals(fieldName)) {
            sourceParseElement.parse(parser, subSearchContext);
        } else if (token == XContentParser.Token.START_OBJECT) {
            switch (fieldName) {
                case "highlight":
                    highlighterParseElement.parse(parser, subSearchContext);
                    break;
                case "scriptFields":
                case "script_fields":
                    scriptFieldsParseElement.parse(parser, subSearchContext);
                    break;
                default:
                    throw new IllegalArgumentException("Unknown key for a " + token + " for nested query: [" + fieldName + "].");
            }
        } else if (token == XContentParser.Token.START_ARRAY) {
            switch (fieldName) {
                case "fielddataFields":
                case "fielddata_fields":
                    fieldDataFieldsParseElement.parse(parser, subSearchContext);
                    break;
                case "fields":
                    boolean added = false;
                    while ((token = parser.nextToken()) != XContentParser.Token.END_ARRAY) {
                        String name = parser.text();
                        added = true;
                        subSearchContext.fieldNames().add(name);
                    }
                    if (!added) {
                        subSearchContext.emptyFieldNames();
                    }
                    break;
                default:
                    throw new IllegalArgumentException("Unknown key for a " + token + " for nested query: [" + fieldName + "].");
            }
        } else if (token.isValue()) {
            switch (fieldName) {
                case "from":
                    subSearchContext.from(parser.intValue());
                    break;
                case "size":
                    subSearchContext.size(parser.intValue());
                    break;
                case "track_scores":
                case "trackScores":
                    subSearchContext.trackScores(parser.booleanValue());
                    break;
                case "version":
                    subSearchContext.version(parser.booleanValue());
                    break;
                case "explain":
                    subSearchContext.explain(parser.booleanValue());
                    break;
                case "fields":
                    subSearchContext.fieldNames().add(parser.text());
                    break;
                default:
                    throw new IllegalArgumentException("Unknown key for a " + token + " for nested query: [" + fieldName + "].");
            }
        }
    }
}<|MERGE_RESOLUTION|>--- conflicted
+++ resolved
@@ -53,11 +53,7 @@
         this.fieldDataFieldsParseElement = fieldDataFieldsParseElement;
     }
 
-<<<<<<< HEAD
     public InnerHitsSubSearchContext parse(XContentParser parser) throws IOException {
-=======
-    public InnerHitsSubSearchContext parse(QueryParseContext parserContext) throws IOException, ParsingException {
->>>>>>> c8d1f7aa
         String fieldName = null;
         XContentParser.Token token;
         String innerHitName = null;
@@ -77,11 +73,7 @@
                 }
             }
         } catch (Exception e) {
-<<<<<<< HEAD
             throw new IOException("Failed to parse [_inner_hits]");
-=======
-            throw new ParsingException(parserContext, "Failed to parse [_inner_hits]", e);
->>>>>>> c8d1f7aa
         }
         return new InnerHitsSubSearchContext(innerHitName, subSearchContext);
     }
