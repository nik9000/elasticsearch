/*
 * Licensed to Elasticsearch under one or more contributor
 * license agreements. See the NOTICE file distributed with
 * this work for additional information regarding copyright
 * ownership. Elasticsearch licenses this file to you under
 * the Apache License, Version 2.0 (the "License"); you may
 * not use this file except in compliance with the License.
 * You may obtain a copy of the License at
 *
 *    http://www.apache.org/licenses/LICENSE-2.0
 *
 * Unless required by applicable law or agreed to in writing,
 * software distributed under the License is distributed on an
 * "AS IS" BASIS, WITHOUT WARRANTIES OR CONDITIONS OF ANY
 * KIND, either express or implied.  See the License for the
 * specific language governing permissions and limitations
 * under the License.
 */
package org.elasticsearch.gradle

import nebula.plugin.extraconfigurations.ProvidedBasePlugin
import nebula.plugin.publishing.maven.MavenBasePublishPlugin
import org.elasticsearch.gradle.precommit.PrecommitTasks
import org.gradle.api.GradleException
import org.gradle.api.JavaVersion
import org.gradle.api.Plugin
import org.gradle.api.Project
import org.gradle.api.Task
import org.gradle.api.XmlProvider
import org.gradle.api.artifacts.Configuration
import org.gradle.api.artifacts.ModuleDependency
import org.gradle.api.artifacts.ModuleVersionIdentifier
import org.gradle.api.artifacts.ProjectDependency
import org.gradle.api.artifacts.ResolvedArtifact
import org.gradle.api.artifacts.dsl.RepositoryHandler
import org.gradle.api.artifacts.maven.MavenPom
import org.gradle.api.publish.maven.MavenPublication
import org.gradle.api.publish.maven.tasks.GenerateMavenPom
import org.gradle.api.tasks.bundling.Jar
import org.gradle.api.tasks.compile.JavaCompile
import org.gradle.internal.jvm.Jvm
import org.gradle.process.ExecResult
import org.gradle.util.GradleVersion

import java.time.ZoneOffset
import java.time.ZonedDateTime

/**
 * Encapsulates build configuration for elasticsearch projects.
 */
class BuildPlugin implements Plugin<Project> {

    static final JavaVersion minimumJava = JavaVersion.VERSION_1_8

    @Override
    void apply(Project project) {
        project.pluginManager.apply('java')
        project.pluginManager.apply('carrotsearch.randomized-testing')
        // these plugins add lots of info to our jars
        configureJars(project) // jar config must be added before info broker
        project.pluginManager.apply('nebula.info-broker')
        project.pluginManager.apply('nebula.info-basic')
        project.pluginManager.apply('nebula.info-java')
        project.pluginManager.apply('nebula.info-scm')
        project.pluginManager.apply('nebula.info-jar')
        project.pluginManager.apply('com.bmuschko.nexus')
        project.pluginManager.apply(ProvidedBasePlugin)

        globalBuildInfo(project)
        configureRepositories(project)
        configureConfigurations(project)
        project.ext.versions = VersionProperties.versions
        configureCompile(project)
        configurePomGeneration(project)

        configureTest(project)
        configurePrecommit(project)
    }

    /** Performs checks on the build environment and prints information about the build environment. */
    static void globalBuildInfo(Project project) {
        if (project.rootProject.ext.has('buildChecksDone') == false) {
            String javaHome = findJavaHome()
            File gradleJavaHome = Jvm.current().javaHome
            String javaVendor = System.getProperty('java.vendor')
            String javaVersion = System.getProperty('java.version')
            String gradleJavaVersionDetails = "${javaVendor} ${javaVersion}" +
                " [${System.getProperty('java.vm.name')} ${System.getProperty('java.vm.version')}]"

            String javaVersionDetails = gradleJavaVersionDetails
            JavaVersion javaVersionEnum = JavaVersion.current()
            if (new File(javaHome).canonicalPath != gradleJavaHome.canonicalPath) {
                javaVersionDetails = findJavaVersionDetails(project, javaHome)
                javaVersionEnum = JavaVersion.toVersion(findJavaSpecificationVersion(project, javaHome))
                javaVendor = findJavaVendor(project, javaHome)
                javaVersion = findJavaVersion(project, javaHome)
            }

            // Build debugging info
            println '======================================='
            println 'Elasticsearch Build Hamster says Hello!'
            println '======================================='
            println "  Gradle Version        : ${project.gradle.gradleVersion}"
            println "  OS Info               : ${System.getProperty('os.name')} ${System.getProperty('os.version')} (${System.getProperty('os.arch')})"
            if (gradleJavaVersionDetails != javaVersionDetails) {
                println "  JDK Version (gradle)  : ${gradleJavaVersionDetails}"
                println "  JAVA_HOME (gradle)    : ${gradleJavaHome}"
                println "  JDK Version (compile) : ${javaVersionDetails}"
                println "  JAVA_HOME (compile)   : ${javaHome}"
            } else {
                println "  JDK Version           : ${gradleJavaVersionDetails}"
                println "  JAVA_HOME             : ${gradleJavaHome}"
            }

            // enforce gradle version
            GradleVersion minGradle = GradleVersion.version('2.13')
            if (GradleVersion.current() < minGradle) {
                throw new GradleException("${minGradle} or above is required to build elasticsearch")
            }

            // enforce Java version
            if (javaVersionEnum < minimumJava) {
                throw new GradleException("Java ${minimumJava} or above is required to build Elasticsearch")
            }

            // this block of code detecting buggy JDK 8 compiler versions can be removed when minimum Java version is incremented
            assert minimumJava == JavaVersion.VERSION_1_8 : "Remove JDK compiler bug detection only applicable to JDK 8"
            if (javaVersionEnum == JavaVersion.VERSION_1_8) {
                if (Objects.equals("Oracle Corporation", javaVendor)) {
                    def matcher = javaVersion =~ /1\.8\.0(?:_(\d+))?/
                    if (matcher.matches()) {
                        int update;
                        if (matcher.group(1) == null) {
                            update = 0
                        } else {
                            update = matcher.group(1).toInteger()
                        }
                        if (update < 40) {
                            throw new GradleException("JDK ${javaVendor} ${javaVersion} has compiler bug JDK-8052388, update your JDK to at least 8u40")
                        }
                    }
                }
            }

            project.rootProject.ext.javaHome = javaHome
            project.rootProject.ext.javaVersion = javaVersionEnum
            project.rootProject.ext.buildChecksDone = true
        }
        project.targetCompatibility = minimumJava
        project.sourceCompatibility = minimumJava
        // set java home for each project, so they dont have to find it in the root project
        project.ext.javaHome = project.rootProject.ext.javaHome
        project.ext.javaVersion = project.rootProject.ext.javaVersion
    }

    /** Finds and enforces JAVA_HOME is set */
    private static String findJavaHome() {
        String javaHome = System.getenv('JAVA_HOME')
        if (javaHome == null) {
            if (System.getProperty("idea.active") != null) {
                // intellij doesn't set JAVA_HOME, so we use the jdk gradle was run with
                javaHome = Jvm.current().javaHome
            } else {
                throw new GradleException('JAVA_HOME must be set to build Elasticsearch')
            }
        }
        return javaHome
    }

    /** Finds printable java version of the given JAVA_HOME */
    private static String findJavaVersionDetails(Project project, String javaHome) {
        String versionInfoScript = 'print(' +
            'java.lang.System.getProperty("java.vendor") + " " + java.lang.System.getProperty("java.version") + ' +
            '" [" + java.lang.System.getProperty("java.vm.name") + " " + java.lang.System.getProperty("java.vm.version") + "]");'
        return runJavascript(project, javaHome, versionInfoScript).trim()
    }

    /** Finds the parsable java specification version */
    private static String findJavaSpecificationVersion(Project project, String javaHome) {
        String versionScript = 'print(java.lang.System.getProperty("java.specification.version"));'
        return runJavascript(project, javaHome, versionScript)
    }

    private static String findJavaVendor(Project project, String javaHome) {
        String vendorScript = 'print(java.lang.System.getProperty("java.vendor"));'
        return runJavascript(project, javaHome, vendorScript)
    }

    /** Finds the parsable java specification version */
    private static String findJavaVersion(Project project, String javaHome) {
        String versionScript = 'print(java.lang.System.getProperty("java.version"));'
        return runJavascript(project, javaHome, versionScript)
    }

    /** Runs the given javascript using jjs from the jdk, and returns the output */
    private static String runJavascript(Project project, String javaHome, String script) {
        File tmpScript = File.createTempFile('es-gradle-tmp', '.js')
        tmpScript.setText(script, 'UTF-8')
        ByteArrayOutputStream output = new ByteArrayOutputStream()
        ExecResult result = project.exec {
            executable = new File(javaHome, 'bin/jjs')
            args tmpScript.toString()
            standardOutput = output
            errorOutput = new ByteArrayOutputStream()
            ignoreExitValue = true // we do not fail so we can first cleanup the tmp file
        }
        java.nio.file.Files.delete(tmpScript.toPath())
        result.assertNormalExitValue()
        return output.toString('UTF-8').trim()
    }

    /** Return the configuration name used for finding transitive deps of the given dependency. */
    private static String transitiveDepConfigName(String groupId, String artifactId, String version) {
        return "_transitive_${groupId}:${artifactId}:${version}"
    }

    /**
     * Makes dependencies non-transitive.
     *
     * Gradle allows setting all dependencies as non-transitive very easily.
     * Sadly this mechanism does not translate into maven pom generation. In order
     * to effectively make the pom act as if it has no transitive dependencies,
     * we must exclude each transitive dependency of each direct dependency.
     *
     * Determining the transitive deps of a dependency which has been resolved as
     * non-transitive is difficult because the process of resolving removes the
     * transitive deps. To sidestep this issue, we create a configuration per
     * direct dependency version. This specially named and unique configuration
     * will contain all of the transitive dependencies of this particular
     * dependency. We can then use this configuration during pom generation
     * to iterate the transitive dependencies and add excludes.
     */
    static void configureConfigurations(Project project) {
        // we are not shipping these jars, we act like dumb consumers of these things
        if (project.path.startsWith(':test:fixtures') || project.path == ':build-tools') {
            return
        }
        // fail on any conflicting dependency versions
        project.configurations.all({ Configuration configuration ->
            if (configuration.name.startsWith('_transitive_')) {
                // don't force transitive configurations to not conflict with themselves, since
                // we just have them to find *what* transitive deps exist
                return
            }
            if (configuration.name.endsWith('Fixture')) {
                // just a self contained test-fixture configuration, likely transitive and hellacious
                return
            }
            configuration.resolutionStrategy.failOnVersionConflict()
        })

        // force all dependencies added directly to compile/testCompile to be non-transitive, except for ES itself
        Closure disableTransitiveDeps = { ModuleDependency dep ->
            if (!(dep instanceof ProjectDependency) && dep.group.startsWith('org.elasticsearch') == false) {
                dep.transitive = false

                // also create a configuration just for this dependency version, so that later
                // we can determine which transitive dependencies it has
                String depConfig = transitiveDepConfigName(dep.group, dep.name, dep.version)
                if (project.configurations.findByName(depConfig) == null) {
                    project.configurations.create(depConfig)
                    project.dependencies.add(depConfig, "${dep.group}:${dep.name}:${dep.version}")
                }
            }
        }

        project.configurations.compile.dependencies.all(disableTransitiveDeps)
        project.configurations.testCompile.dependencies.all(disableTransitiveDeps)
        project.configurations.provided.dependencies.all(disableTransitiveDeps)

        // add exclusions to the pom directly, for each of the transitive deps of this project's deps
        project.modifyPom { MavenPom pom ->
            pom.withXml(removeTransitiveDependencies(project))
        }
    }

    /** Adds repositores used by ES dependencies */
    static void configureRepositories(Project project) {
        RepositoryHandler repos = project.repositories
        if (System.getProperty("repos.mavenlocal") != null) {
            // with -Drepos.mavenlocal=true we can force checking the local .m2 repo which is
            // useful for development ie. bwc tests where we install stuff in the local repository
            // such that we don't have to pass hardcoded files to gradle
            repos.mavenLocal()
        }
        repos.mavenCentral()
        repos.maven {
            name 'sonatype-snapshots'
            url 'http://oss.sonatype.org/content/repositories/snapshots/'
        }
        String luceneVersion = VersionProperties.lucene
        if (luceneVersion.contains('-snapshot')) {
            // extract the revision number from the version with a regex matcher
            String revision = (luceneVersion =~ /\w+-snapshot-([a-z0-9]+)/)[0][1]
            repos.maven {
                name 'lucene-snapshots'
                url "http://s3.amazonaws.com/download.elasticsearch.org/lucenesnapshots/${revision}"
            }
        }
    }

    /** Returns a closure which can be used with a MavenPom for removing transitive dependencies. */
    private static Closure removeTransitiveDependencies(Project project) {
        // TODO: remove this when enforcing gradle 2.13+, it now properly handles exclusions
        return { XmlProvider xml ->
            // first find if we have dependencies at all, and grab the node
            NodeList depsNodes = xml.asNode().get('dependencies')
            if (depsNodes.isEmpty()) {
                return
            }

            // check each dependency for any transitive deps
            for (Node depNode : depsNodes.get(0).children()) {
                String groupId = depNode.get('groupId').get(0).text()
                String artifactId = depNode.get('artifactId').get(0).text()
                String version = depNode.get('version').get(0).text()

                // collect the transitive deps now that we know what this dependency is
                String depConfig = transitiveDepConfigName(groupId, artifactId, version)
                Configuration configuration = project.configurations.findByName(depConfig)
                if (configuration == null) {
                    continue // we did not make this dep non-transitive
                }
                Set<ResolvedArtifact> artifacts = configuration.resolvedConfiguration.resolvedArtifacts
                if (artifacts.size() <= 1) {
                    // this dep has no transitive deps (or the only artifact is itself)
                    continue
                }

                // we now know we have something to exclude, so add the exclusion elements
                Node exclusions = depNode.appendNode('exclusions')
                for (ResolvedArtifact transitiveArtifact : artifacts) {
                    ModuleVersionIdentifier transitiveDep = transitiveArtifact.moduleVersion.id
                    if (transitiveDep.group == groupId && transitiveDep.name == artifactId) {
                        continue; // don't exclude the dependency itself!
                    }
                    Node exclusion = exclusions.appendNode('exclusion')
                    exclusion.appendNode('groupId', transitiveDep.group)
                    exclusion.appendNode('artifactId', transitiveDep.name)
                }
            }
        }
    }

    /**Configuration generation of maven poms. */
    public static void configurePomGeneration(Project project) {
        project.plugins.withType(MavenBasePublishPlugin.class).whenPluginAdded {
            project.publishing {
                publications {
                    all { MavenPublication publication -> // we only deal with maven
                        // add exclusions to the pom directly, for each of the transitive deps of this project's deps
                        publication.pom.withXml(removeTransitiveDependencies(project))
                    }
                }
            }

            project.tasks.withType(GenerateMavenPom.class) { GenerateMavenPom t ->
                // place the pom next to the jar it is for
                t.destination = new File(project.buildDir, "distributions/${project.archivesBaseName}-${project.version}.pom")
                // build poms with assemble
                project.assemble.dependsOn(t)
            }
        }
    }

    /** Adds compiler settings to the project */
    static void configureCompile(Project project) {
        project.ext.compactProfile = 'compact3'
        project.afterEvaluate {
            // fail on all javac warnings
            project.tasks.withType(JavaCompile) {
                options.fork = true
                options.forkOptions.executable = new File(project.javaHome, 'bin/javac')
                options.forkOptions.memoryMaximumSize = "1g"
                if (project.targetCompatibility >= JavaVersion.VERSION_1_8) {
                    // compile with compact 3 profile by default
                    // NOTE: this is just a compile time check: does not replace testing with a compact3 JRE
                    if (project.compactProfile != 'full') {
                        options.compilerArgs << '-profile' << project.compactProfile
                    }
                }
                /*
                 * -path because gradle will send in paths that don't always exist.
                 * -missing because we have tons of missing @returns and @param.
                 * -serial because we don't use java serialization.
                 */
                // don't even think about passing args with -J-xxx, oracle will ask you to submit a bug report :)
<<<<<<< HEAD
                options.compilerArgs << '-Werror' << '-Xlint:all,-path,-serial,-deprecation' << '-Xdoclint:all' << '-Xdoclint:-missing'
                // compile with compact 3 profile by default
                // NOTE: this is just a compile time check: does not replace testing with a compact3 JRE
                if (project.compactProfile != 'full') {
                    options.compilerArgs << '-profile' << project.compactProfile
                }
=======
                options.compilerArgs << '-Werror' << '-Xlint:all,-path,-serial,-options,-deprecation' << '-Xdoclint:all' << '-Xdoclint:-missing'
>>>>>>> f67e5807
                options.encoding = 'UTF-8'
                //options.incremental = true

                if (project.javaVersion == JavaVersion.VERSION_1_9) {
                    // hack until gradle supports java 9's new "-release" arg
                    assert minimumJava == JavaVersion.VERSION_1_8
                    options.compilerArgs << '-release' << '8'
                    project.sourceCompatibility = null
                    project.targetCompatibility = null
                }
            }
        }
    }

    /** Adds additional manifest info to jars, and adds source and javadoc jars */
    static void configureJars(Project project) {
        project.tasks.withType(Jar) { Jar jarTask ->
            // we put all our distributable files under distributions
            jarTask.destinationDir = new File(project.buildDir, 'distributions')
            // fixup the jar manifest
            jarTask.doFirst {
                boolean isSnapshot = VersionProperties.elasticsearch.endsWith("-SNAPSHOT");
                String version = VersionProperties.elasticsearch;
                if (isSnapshot) {
                    version = version.substring(0, version.length() - 9)
                }
                // this doFirst is added before the info plugin, therefore it will run
                // after the doFirst added by the info plugin, and we can override attributes
                jarTask.manifest.attributes(
                        'X-Compile-Elasticsearch-Version': version,
                        'X-Compile-Lucene-Version': VersionProperties.lucene,
                        'X-Compile-Elasticsearch-Snapshot': isSnapshot,
                        'Build-Date': ZonedDateTime.now(ZoneOffset.UTC),
                        'Build-Java-Version': project.javaVersion)
                if (jarTask.manifest.attributes.containsKey('Change') == false) {
                    logger.warn('Building without git revision id.')
                    jarTask.manifest.attributes('Change': 'N/A')
                }
            }
        }
    }

    /** Returns a closure of common configuration shared by unit and integration tests. */
    static Closure commonTestConfig(Project project) {
        return {
            jvm "${project.javaHome}/bin/java"
            parallelism System.getProperty('tests.jvms', 'auto')
            ifNoTests 'fail'
            leaveTemporary true

            // TODO: why are we not passing maxmemory to junit4?
            jvmArg '-Xmx' + System.getProperty('tests.heap.size', '512m')
            jvmArg '-Xms' + System.getProperty('tests.heap.size', '512m')
            if (JavaVersion.current().isJava7()) {
                // some tests need a large permgen, but that only exists on java 7
                jvmArg '-XX:MaxPermSize=128m'
            }
            jvmArg '-XX:MaxDirectMemorySize=512m'
            jvmArg '-XX:+HeapDumpOnOutOfMemoryError'
            File heapdumpDir = new File(project.buildDir, 'heapdump')
            heapdumpDir.mkdirs()
            jvmArg '-XX:HeapDumpPath=' + heapdumpDir
            argLine System.getProperty('tests.jvm.argline')

            // we use './temp' since this is per JVM and tests are forbidden from writing to CWD
            systemProperty 'java.io.tmpdir', './temp'
            systemProperty 'java.awt.headless', 'true'
            systemProperty 'tests.gradle', 'true'
            systemProperty 'tests.artifact', project.name
            systemProperty 'tests.task', path
            systemProperty 'tests.security.manager', 'true'
            systemProperty 'jna.nosys', 'true'
            // default test sysprop values
            systemProperty 'tests.ifNoTests', 'fail'
            // TODO: remove setting logging level via system property
            systemProperty 'tests.logger.level', 'WARN'
            for (Map.Entry<String, String> property : System.properties.entrySet()) {
                if (property.getKey().startsWith('tests.') ||
                    property.getKey().startsWith('es.')) {
                    systemProperty property.getKey(), property.getValue()
                }
            }

            // System assertions (-esa) are disabled for now because of what looks like a
            // JDK bug triggered by Groovy on JDK7. We should look at re-enabling system
            // assertions when we upgrade to a new version of Groovy (currently 2.4.4) or
            // require JDK8. See https://issues.apache.org/jira/browse/GROOVY-7528.
            enableSystemAssertions false

            testLogging {
                showNumFailuresAtEnd 25
                slowTests {
                    heartbeat 10
                    summarySize 5
                }
                stackTraceFilters {
                    // custom filters: we carefully only omit test infra noise here
                    contains '.SlaveMain.'
                    regex(/^(\s+at )(org\.junit\.)/)
                    // also includes anonymous classes inside these two:
                    regex(/^(\s+at )(com\.carrotsearch\.randomizedtesting\.RandomizedRunner)/)
                    regex(/^(\s+at )(com\.carrotsearch\.randomizedtesting\.ThreadLeakControl)/)
                    regex(/^(\s+at )(com\.carrotsearch\.randomizedtesting\.rules\.)/)
                    regex(/^(\s+at )(org\.apache\.lucene\.util\.TestRule)/)
                    regex(/^(\s+at )(org\.apache\.lucene\.util\.AbstractBeforeAfterRule)/)
                }
                if (System.getProperty('tests.class') != null && System.getProperty('tests.output') == null) {
                    // if you are debugging, you want to see the output!
                    outputMode 'always'
                } else {
                    outputMode System.getProperty('tests.output', 'onerror')
                }
            }

            balancers {
                executionTime cacheFilename: ".local-${project.version}-${name}-execution-times.log"
            }

            listeners {
                junitReport()
            }

            exclude '**/*$*.class'
        }
    }

    /** Configures the test task */
    static Task configureTest(Project project) {
        Task test = project.tasks.getByName('test')
        test.configure(commonTestConfig(project))
        test.configure {
            include '**/*Tests.class'
        }
        return test
    }

    private static configurePrecommit(Project project) {
        Task precommit = PrecommitTasks.create(project, true)
        project.check.dependsOn(precommit)
        project.test.mustRunAfter(precommit)
        project.dependencyLicenses.dependencies = project.configurations.runtime - project.configurations.provided
    }
}<|MERGE_RESOLUTION|>--- conflicted
+++ resolved
@@ -385,16 +385,7 @@
                  * -serial because we don't use java serialization.
                  */
                 // don't even think about passing args with -J-xxx, oracle will ask you to submit a bug report :)
-<<<<<<< HEAD
-                options.compilerArgs << '-Werror' << '-Xlint:all,-path,-serial,-deprecation' << '-Xdoclint:all' << '-Xdoclint:-missing'
-                // compile with compact 3 profile by default
-                // NOTE: this is just a compile time check: does not replace testing with a compact3 JRE
-                if (project.compactProfile != 'full') {
-                    options.compilerArgs << '-profile' << project.compactProfile
-                }
-=======
                 options.compilerArgs << '-Werror' << '-Xlint:all,-path,-serial,-options,-deprecation' << '-Xdoclint:all' << '-Xdoclint:-missing'
->>>>>>> f67e5807
                 options.encoding = 'UTF-8'
                 //options.incremental = true
 
