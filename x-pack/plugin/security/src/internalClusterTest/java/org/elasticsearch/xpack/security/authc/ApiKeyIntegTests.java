--- conflicted
+++ resolved
@@ -82,10 +82,7 @@
 import org.elasticsearch.xpack.core.security.authc.file.FileRealmSettings;
 import org.elasticsearch.xpack.core.security.authz.RoleDescriptor;
 import org.elasticsearch.xpack.core.security.authz.privilege.ClusterPrivilegeResolver;
-<<<<<<< HEAD
-=======
 import org.elasticsearch.xpack.core.security.authz.store.ReservedRolesStore;
->>>>>>> 48d30637
 import org.elasticsearch.xpack.core.security.user.User;
 import org.elasticsearch.xpack.security.authz.RoleDescriptorTests;
 import org.elasticsearch.xpack.security.transport.filter.IPFilter;
@@ -1451,10 +1448,7 @@
     public void testUpdateApiKey() throws ExecutionException, InterruptedException, IOException {
         final Tuple<CreateApiKeyResponse, Map<String, Object>> createdApiKey = createApiKey(TEST_USER_NAME, null);
         final var apiKeyId = createdApiKey.v1().getId();
-<<<<<<< HEAD
-=======
         final Map<String, Object> oldMetadata = createdApiKey.v2();
->>>>>>> 48d30637
         final var newRoleDescriptors = randomRoleDescriptors();
         final boolean nullRoleDescriptors = newRoleDescriptors == null;
         // Role descriptor corresponding to SecuritySettingsSource.TEST_ROLE_YML
@@ -1469,12 +1463,7 @@
         );
         final var request = new UpdateApiKeyRequest(apiKeyId, newRoleDescriptors, ApiKeyTests.randomMetadata());
 
-<<<<<<< HEAD
-        final PlainActionFuture<UpdateApiKeyResponse> listener = new PlainActionFuture<>();
-        final UpdateApiKeyResponse response = executeUpdateApiKey(TEST_USER_NAME, request, listener);
-=======
         final UpdateApiKeyResponse response = executeUpdateApiKey(TEST_USER_NAME, request);
->>>>>>> 48d30637
 
         assertNotNull(response);
         // In this test, non-null roleDescriptors always result in an update since they either update the role name, or associated
@@ -1503,33 +1492,6 @@
         final var updatedApiKeyDoc = getApiKeyDocument(apiKeyId);
         expectMetadataForApiKey(expectedMetadata, updatedApiKeyDoc);
         expectRoleDescriptorsForApiKey("limited_by_role_descriptors", expectedLimitedByRoleDescriptors, updatedApiKeyDoc);
-<<<<<<< HEAD
-        if (nullRoleDescriptors) {
-            // Default role descriptor assigned to api key in `createApiKey`
-            final var expectedRoleDescriptor = new RoleDescriptor("role", new String[] { "monitor" }, null, null);
-            expectRoleDescriptorsForApiKey("role_descriptors", List.of(expectedRoleDescriptor), updatedApiKeyDoc);
-
-            // Create user action unauthorized because we did not update key role; it only has `monitor` cluster priv
-            final Map<String, String> authorizationHeaders = Collections.singletonMap(
-                "Authorization",
-                "ApiKey " + getBase64EncodedApiKeyValue(createdApiKey.v1().getId(), createdApiKey.v1().getKey())
-            );
-            ExecutionException e = expectThrows(ExecutionException.class, () -> createUserWithRunAsRole(authorizationHeaders));
-            assertThat(e.getMessage(), containsString("unauthorized"));
-            assertThat(e.getCause(), instanceOf(ElasticsearchSecurityException.class));
-        } else {
-            expectRoleDescriptorsForApiKey("role_descriptors", newRoleDescriptors, updatedApiKeyDoc);
-            // Create user action authorized because we updated key role to `all` cluster priv
-            final var authorizationHeaders = Collections.singletonMap(
-                "Authorization",
-                "ApiKey " + getBase64EncodedApiKeyValue(createdApiKey.v1().getId(), createdApiKey.v1().getKey())
-            );
-            createUserWithRunAsRole(authorizationHeaders);
-        }
-    }
-
-    public void testUpdateApiKeyAutoUpdatesUserRoles() throws IOException, ExecutionException, InterruptedException {
-=======
         final var expectedRoleDescriptors = nullRoleDescriptors ? List.of(DEFAULT_API_KEY_ROLE_DESCRIPTOR) : newRoleDescriptors;
         expectRoleDescriptorsForApiKey("role_descriptors", expectedRoleDescriptors, updatedApiKeyDoc);
         final Map<String, Object> expectedCreator = new HashMap<>();
@@ -1561,7 +1523,6 @@
     }
 
     public void testUpdateApiKeyAutoUpdatesUserFields() throws IOException, ExecutionException, InterruptedException {
->>>>>>> 48d30637
         // Create separate native realm user and role for user role change test
         final var nativeRealmUser = randomAlphaOfLengthBetween(5, 10);
         final var nativeRealmRole = randomAlphaOfLengthBetween(5, 10);
@@ -1598,19 +1559,11 @@
             newClusterPrivileges.toArray(new String[0])
         );
 
-<<<<<<< HEAD
-        // Update API key
-        final PlainActionFuture<UpdateApiKeyResponse> listener = new PlainActionFuture<>();
-        final UpdateApiKeyResponse response = executeUpdateApiKey(nativeRealmUser, UpdateApiKeyRequest.usingApiKeyId(apiKeyId), listener);
-=======
         UpdateApiKeyResponse response = executeUpdateApiKey(nativeRealmUser, UpdateApiKeyRequest.usingApiKeyId(apiKeyId));
->>>>>>> 48d30637
 
         assertNotNull(response);
         assertTrue(response.isUpdated());
         expectRoleDescriptorsForApiKey("limited_by_role_descriptors", Set.of(roleDescriptorAfterUpdate), getApiKeyDocument(apiKeyId));
-<<<<<<< HEAD
-=======
 
         // Update user role name only
         final RoleDescriptor roleDescriptorWithNewName = putRoleWithClusterPrivileges(
@@ -1639,7 +1592,6 @@
         expectedCreator.put("realm_type", "native");
         expectedCreator.put("realm", "index");
         expectCreatorForApiKey(expectedCreator, updatedApiKeyDoc);
->>>>>>> 48d30637
     }
 
     public void testUpdateApiKeyNotFoundScenarios() throws ExecutionException, InterruptedException {
@@ -1649,12 +1601,7 @@
         final var request = new UpdateApiKeyRequest(apiKeyId, List.of(expectedRoleDescriptor), ApiKeyTests.randomMetadata());
 
         // Validate can update own API key
-<<<<<<< HEAD
-        final PlainActionFuture<UpdateApiKeyResponse> listener = new PlainActionFuture<>();
-        final UpdateApiKeyResponse response = executeUpdateApiKey(TEST_USER_NAME, request, listener);
-=======
         final UpdateApiKeyResponse response = executeUpdateApiKey(TEST_USER_NAME, request);
->>>>>>> 48d30637
         assertNotNull(response);
         assertTrue(response.isUpdated());
 
@@ -1747,11 +1694,7 @@
         }
     }
 
-<<<<<<< HEAD
-    public void testUpdateApiKeyAccountsForSecurityDomains() throws ExecutionException, InterruptedException {
-=======
     public void testUpdateApiKeyAccountsForSecurityDomains() throws ExecutionException, InterruptedException, IOException {
->>>>>>> 48d30637
         final Tuple<CreateApiKeyResponse, Map<String, Object>> createdApiKey = createApiKey(TEST_USER_NAME, null);
         final var apiKeyId = createdApiKey.v1().getId();
 
@@ -1784,8 +1727,6 @@
 
         assertNotNull(response);
         assertTrue(response.isUpdated());
-<<<<<<< HEAD
-=======
         final Map<String, Object> expectedCreator = new HashMap<>();
         expectedCreator.put("principal", TEST_USER_NAME);
         expectedCreator.put("full_name", null);
@@ -1966,7 +1907,6 @@
         assertNotNull(response);
         // Second update is noop because role descriptors were auto-updated by the previous request
         assertFalse(response.isUpdated());
->>>>>>> 48d30637
     }
 
     public void testUpdateApiKeyClearsApiKeyDocCache() throws IOException, ExecutionException, InterruptedException {
@@ -2007,17 +1947,13 @@
         final PlainActionFuture<UpdateApiKeyResponse> listener = new PlainActionFuture<>();
         final Client client = client().filterWithHeader(
             Collections.singletonMap("Authorization", basicAuthHeaderValue(ES_TEST_ROOT_USER, TEST_PASSWORD_SECURE_STRING))
-<<<<<<< HEAD
-=======
         );
         client.execute(
             UpdateApiKeyAction.INSTANCE,
             // Set metadata to ensure update
             new UpdateApiKeyRequest(apiKey1.v1(), List.of(), Map.of(randomAlphaOfLength(5), randomAlphaOfLength(10))),
             listener
->>>>>>> 48d30637
-        );
-        client.execute(UpdateApiKeyAction.INSTANCE, new UpdateApiKeyRequest(apiKey1.v1(), List.of(), null), listener);
+        );
         final var response = listener.get();
         assertNotNull(response);
         assertTrue(response.isUpdated());
@@ -2038,11 +1974,7 @@
     }
 
     private List<RoleDescriptor> randomRoleDescriptors() {
-<<<<<<< HEAD
-        int caseNo = randomIntBetween(0, 2);
-=======
         int caseNo = randomIntBetween(0, 3);
->>>>>>> 48d30637
         return switch (caseNo) {
             case 0 -> List.of(new RoleDescriptor(randomAlphaOfLength(10), new String[] { "all" }, null, null));
             case 1 -> List.of(
@@ -2053,8 +1985,6 @@
                 )
             );
             case 2 -> null;
-<<<<<<< HEAD
-=======
             // vary default role descriptor assigned to created API keys by name only
             case 3 -> List.of(
                 new RoleDescriptor(
@@ -2064,7 +1994,6 @@
                     DEFAULT_API_KEY_ROLE_DESCRIPTOR.getRunAs()
                 )
             );
->>>>>>> 48d30637
             default -> throw new IllegalStateException("unexpected case no");
         };
     }
@@ -2366,8 +2295,6 @@
         assertTrue(putUserResponse.created());
     }
 
-<<<<<<< HEAD
-=======
     private void updateUser(User user) throws ExecutionException, InterruptedException {
         final PutUserRequest putUserRequest = new PutUserRequest();
         putUserRequest.username(user.principal());
@@ -2384,18 +2311,11 @@
         assertFalse(putUserResponse.created());
     }
 
->>>>>>> 48d30637
     private RoleDescriptor putRoleWithClusterPrivileges(final String nativeRealmRoleName, String... clusterPrivileges)
         throws InterruptedException, ExecutionException {
         final PutRoleRequest putRoleRequest = new PutRoleRequest();
         putRoleRequest.name(nativeRealmRoleName);
-<<<<<<< HEAD
-        for (final String clusterPrivilege : clusterPrivileges) {
-            putRoleRequest.cluster(clusterPrivilege);
-        }
-=======
         putRoleRequest.cluster(clusterPrivileges);
->>>>>>> 48d30637
         final PlainActionFuture<PutRoleResponse> roleListener = new PlainActionFuture<>();
         client().filterWithHeader(Map.of("Authorization", basicAuthHeaderValue(ES_TEST_ROOT_USER, TEST_PASSWORD_SECURE_STRING)))
             .execute(PutRoleAction.INSTANCE, putRoleRequest, roleListener);
@@ -2414,17 +2334,9 @@
         );
     }
 
-<<<<<<< HEAD
-    private UpdateApiKeyResponse executeUpdateApiKey(
-        final String username,
-        final UpdateApiKeyRequest request,
-        final PlainActionFuture<UpdateApiKeyResponse> listener
-    ) throws InterruptedException, ExecutionException {
-=======
     private UpdateApiKeyResponse executeUpdateApiKey(final String username, final UpdateApiKeyRequest request) throws InterruptedException,
         ExecutionException {
         final var listener = new PlainActionFuture<UpdateApiKeyResponse>();
->>>>>>> 48d30637
         final Client client = client().filterWithHeader(
             Collections.singletonMap("Authorization", basicAuthHeaderValue(username, TEST_PASSWORD_SECURE_STRING))
         );
