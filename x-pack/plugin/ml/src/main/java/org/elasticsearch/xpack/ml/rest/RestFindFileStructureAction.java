/*
 * Copyright Elasticsearch B.V. and/or licensed to Elasticsearch B.V. under one
 * or more contributor license agreements. Licensed under the Elastic License;
 * you may not use this file except in compliance with the Elastic License.
 */
package org.elasticsearch.xpack.ml.rest;

import org.apache.logging.log4j.LogManager;
import org.elasticsearch.ElasticsearchParseException;
import org.elasticsearch.client.node.NodeClient;
<<<<<<< HEAD
=======
import org.elasticsearch.common.logging.DeprecationLogger;
import org.elasticsearch.common.settings.Settings;
>>>>>>> 02d0f163
import org.elasticsearch.common.unit.TimeValue;
import org.elasticsearch.rest.BaseRestHandler;
import org.elasticsearch.rest.RestController;
import org.elasticsearch.rest.RestRequest;
import org.elasticsearch.rest.action.RestToXContentListener;
import org.elasticsearch.xpack.core.ml.action.FindFileStructureAction;
import org.elasticsearch.xpack.core.ml.filestructurefinder.FileStructure;
import org.elasticsearch.xpack.ml.MachineLearning;
import org.elasticsearch.xpack.ml.filestructurefinder.FileStructureFinderManager;

import java.io.IOException;
import java.util.Collections;
import java.util.Set;
import java.util.concurrent.TimeUnit;

import static org.elasticsearch.rest.RestRequest.Method.POST;

public class RestFindFileStructureAction extends BaseRestHandler {

    private static final TimeValue DEFAULT_TIMEOUT = new TimeValue(25, TimeUnit.SECONDS);

<<<<<<< HEAD
    public RestFindFileStructureAction(RestController controller) {
        controller.registerHandler(RestRequest.Method.POST, MachineLearning.BASE_PATH + "find_file_structure", this);
=======
    private static final DeprecationLogger deprecationLogger =
        new DeprecationLogger(LogManager.getLogger(RestFindFileStructureAction.class));

    public RestFindFileStructureAction(Settings settings, RestController controller) {
        super(settings);
        // TODO: remove deprecated endpoint in 8.0.0
        controller.registerWithDeprecatedHandler(
            POST, MachineLearning.BASE_PATH + "find_file_structure", this,
            POST, MachineLearning.PRE_V7_BASE_PATH + "find_file_structure", deprecationLogger);
>>>>>>> 02d0f163
    }

    @Override
    public String getName() {
        return "ml_find_file_structure_action";
    }

    @Override
    protected RestChannelConsumer prepareRequest(RestRequest restRequest, NodeClient client) throws IOException {

        FindFileStructureAction.Request request = new FindFileStructureAction.Request();
        request.setLinesToSample(restRequest.paramAsInt(FindFileStructureAction.Request.LINES_TO_SAMPLE.getPreferredName(),
            FileStructureFinderManager.DEFAULT_IDEAL_SAMPLE_LINE_COUNT));
        request.setTimeout(TimeValue.parseTimeValue(restRequest.param(FindFileStructureAction.Request.TIMEOUT.getPreferredName()),
            DEFAULT_TIMEOUT, FindFileStructureAction.Request.TIMEOUT.getPreferredName()));
        request.setCharset(restRequest.param(FindFileStructureAction.Request.CHARSET.getPreferredName()));
        request.setFormat(restRequest.param(FindFileStructureAction.Request.FORMAT.getPreferredName()));
        request.setColumnNames(restRequest.paramAsStringArray(FindFileStructureAction.Request.COLUMN_NAMES.getPreferredName(), null));
        request.setHasHeaderRow(restRequest.paramAsBoolean(FindFileStructureAction.Request.HAS_HEADER_ROW.getPreferredName(), null));
        request.setDelimiter(restRequest.param(FindFileStructureAction.Request.DELIMITER.getPreferredName()));
        request.setQuote(restRequest.param(FindFileStructureAction.Request.QUOTE.getPreferredName()));
        request.setShouldTrimFields(restRequest.paramAsBoolean(FindFileStructureAction.Request.SHOULD_TRIM_FIELDS.getPreferredName(),
            null));
        request.setGrokPattern(restRequest.param(FindFileStructureAction.Request.GROK_PATTERN.getPreferredName()));
        request.setTimestampFormat(restRequest.param(FindFileStructureAction.Request.TIMESTAMP_FORMAT.getPreferredName()));
        request.setTimestampField(restRequest.param(FindFileStructureAction.Request.TIMESTAMP_FIELD.getPreferredName()));
        if (restRequest.hasContent()) {
            request.setSample(restRequest.content());
        } else {
            throw new ElasticsearchParseException("request body is required");
        }

        return channel -> client.execute(FindFileStructureAction.INSTANCE, request, new RestToXContentListener<>(channel));
    }

    @Override
    protected Set<String> responseParams() {
        return Collections.singleton(FileStructure.EXPLAIN);
    }
}<|MERGE_RESOLUTION|>--- conflicted
+++ resolved
@@ -8,11 +8,7 @@
 import org.apache.logging.log4j.LogManager;
 import org.elasticsearch.ElasticsearchParseException;
 import org.elasticsearch.client.node.NodeClient;
-<<<<<<< HEAD
-=======
 import org.elasticsearch.common.logging.DeprecationLogger;
-import org.elasticsearch.common.settings.Settings;
->>>>>>> 02d0f163
 import org.elasticsearch.common.unit.TimeValue;
 import org.elasticsearch.rest.BaseRestHandler;
 import org.elasticsearch.rest.RestController;
@@ -34,20 +30,14 @@
 
     private static final TimeValue DEFAULT_TIMEOUT = new TimeValue(25, TimeUnit.SECONDS);
 
-<<<<<<< HEAD
-    public RestFindFileStructureAction(RestController controller) {
-        controller.registerHandler(RestRequest.Method.POST, MachineLearning.BASE_PATH + "find_file_structure", this);
-=======
     private static final DeprecationLogger deprecationLogger =
         new DeprecationLogger(LogManager.getLogger(RestFindFileStructureAction.class));
 
-    public RestFindFileStructureAction(Settings settings, RestController controller) {
-        super(settings);
+    public RestFindFileStructureAction(RestController controller) {
         // TODO: remove deprecated endpoint in 8.0.0
         controller.registerWithDeprecatedHandler(
             POST, MachineLearning.BASE_PATH + "find_file_structure", this,
             POST, MachineLearning.PRE_V7_BASE_PATH + "find_file_structure", deprecationLogger);
->>>>>>> 02d0f163
     }
 
     @Override
