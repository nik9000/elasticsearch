/*
 * Copyright Elasticsearch B.V. and/or licensed to Elasticsearch B.V. under one
 * or more contributor license agreements. Licensed under the Elastic License;
 * you may not use this file except in compliance with the Elastic License.
 */
package org.elasticsearch.xpack.core;

import org.elasticsearch.action.GenericAction;
import org.elasticsearch.cluster.ClusterState;
import org.elasticsearch.cluster.NamedDiff;
import org.elasticsearch.cluster.metadata.MetaData;
import org.elasticsearch.common.ParseField;
import org.elasticsearch.common.io.stream.NamedWriteableRegistry;
import org.elasticsearch.common.network.NetworkService;
import org.elasticsearch.common.settings.Setting;
import org.elasticsearch.common.settings.Settings;
import org.elasticsearch.common.util.BigArrays;
import org.elasticsearch.common.util.PageCacheRecycler;
import org.elasticsearch.common.util.concurrent.ThreadContext;
import org.elasticsearch.common.xcontent.NamedXContentRegistry;
import org.elasticsearch.indices.breaker.CircuitBreakerService;
import org.elasticsearch.license.DeleteLicenseAction;
import org.elasticsearch.license.GetBasicStatusAction;
import org.elasticsearch.license.GetLicenseAction;
import org.elasticsearch.license.GetTrialStatusAction;
import org.elasticsearch.license.LicenseService;
import org.elasticsearch.license.LicensesMetaData;
import org.elasticsearch.license.PostStartBasicAction;
import org.elasticsearch.license.PostStartTrialAction;
import org.elasticsearch.license.PutLicenseAction;
import org.elasticsearch.plugins.ActionPlugin;
import org.elasticsearch.plugins.NetworkPlugin;
import org.elasticsearch.plugins.Plugin;
import org.elasticsearch.tasks.Task;
import org.elasticsearch.threadpool.ThreadPool;
import org.elasticsearch.transport.Transport;
import org.elasticsearch.xpack.core.action.XPackInfoAction;
import org.elasticsearch.xpack.core.action.XPackUsageAction;
import org.elasticsearch.xpack.core.deprecation.DeprecationInfoAction;
import org.elasticsearch.xpack.core.graph.GraphFeatureSetUsage;
import org.elasticsearch.xpack.core.graph.action.GraphExploreAction;
import org.elasticsearch.xpack.core.indexlifecycle.AllocateAction;
import org.elasticsearch.xpack.core.indexlifecycle.DeleteAction;
import org.elasticsearch.xpack.core.indexlifecycle.ForceMergeAction;
import org.elasticsearch.xpack.core.indexlifecycle.IndexLifecycleFeatureSetUsage;
import org.elasticsearch.xpack.core.indexlifecycle.IndexLifecycleMetadata;
import org.elasticsearch.xpack.core.indexlifecycle.LifecycleAction;
import org.elasticsearch.xpack.core.indexlifecycle.LifecycleType;
import org.elasticsearch.xpack.core.indexlifecycle.ReadOnlyAction;
import org.elasticsearch.xpack.core.indexlifecycle.ReplicasAction;
import org.elasticsearch.xpack.core.indexlifecycle.RolloverAction;
import org.elasticsearch.xpack.core.indexlifecycle.ShrinkAction;
import org.elasticsearch.xpack.core.indexlifecycle.TimeseriesLifecycleType;
import org.elasticsearch.xpack.core.indexlifecycle.action.DeleteLifecycleAction;
import org.elasticsearch.xpack.core.indexlifecycle.action.GetLifecycleAction;
import org.elasticsearch.xpack.core.indexlifecycle.action.PutLifecycleAction;
import org.elasticsearch.xpack.core.logstash.LogstashFeatureSetUsage;
import org.elasticsearch.xpack.core.ml.MachineLearningFeatureSetUsage;
import org.elasticsearch.xpack.core.ml.MlMetadata;
import org.elasticsearch.xpack.core.ml.action.CloseJobAction;
import org.elasticsearch.xpack.core.ml.action.DeleteCalendarAction;
import org.elasticsearch.xpack.core.ml.action.DeleteCalendarEventAction;
import org.elasticsearch.xpack.core.ml.action.DeleteDatafeedAction;
import org.elasticsearch.xpack.core.ml.action.DeleteExpiredDataAction;
import org.elasticsearch.xpack.core.ml.action.DeleteFilterAction;
import org.elasticsearch.xpack.core.ml.action.DeleteJobAction;
import org.elasticsearch.xpack.core.ml.action.DeleteModelSnapshotAction;
import org.elasticsearch.xpack.core.ml.action.FinalizeJobExecutionAction;
import org.elasticsearch.xpack.core.ml.action.FlushJobAction;
import org.elasticsearch.xpack.core.ml.action.ForecastJobAction;
import org.elasticsearch.xpack.core.ml.action.GetBucketsAction;
import org.elasticsearch.xpack.core.ml.action.GetCalendarEventsAction;
import org.elasticsearch.xpack.core.ml.action.GetCalendarsAction;
import org.elasticsearch.xpack.core.ml.action.GetCategoriesAction;
import org.elasticsearch.xpack.core.ml.action.GetDatafeedsAction;
import org.elasticsearch.xpack.core.ml.action.GetDatafeedsStatsAction;
import org.elasticsearch.xpack.core.ml.action.GetFiltersAction;
import org.elasticsearch.xpack.core.ml.action.GetInfluencersAction;
import org.elasticsearch.xpack.core.ml.action.MlInfoAction;
import org.elasticsearch.xpack.core.ml.action.GetJobsAction;
import org.elasticsearch.xpack.core.ml.action.GetJobsStatsAction;
import org.elasticsearch.xpack.core.ml.action.GetModelSnapshotsAction;
import org.elasticsearch.xpack.core.ml.action.GetOverallBucketsAction;
import org.elasticsearch.xpack.core.ml.action.GetRecordsAction;
import org.elasticsearch.xpack.core.ml.action.IsolateDatafeedAction;
import org.elasticsearch.xpack.core.ml.action.KillProcessAction;
import org.elasticsearch.xpack.core.ml.action.OpenJobAction;
import org.elasticsearch.xpack.core.ml.action.PersistJobAction;
import org.elasticsearch.xpack.core.ml.action.PostCalendarEventsAction;
import org.elasticsearch.xpack.core.ml.action.PostDataAction;
import org.elasticsearch.xpack.core.ml.action.PreviewDatafeedAction;
import org.elasticsearch.xpack.core.ml.action.PutCalendarAction;
import org.elasticsearch.xpack.core.ml.action.PutDatafeedAction;
import org.elasticsearch.xpack.core.ml.action.PutFilterAction;
import org.elasticsearch.xpack.core.ml.action.PutJobAction;
import org.elasticsearch.xpack.core.ml.action.RevertModelSnapshotAction;
import org.elasticsearch.xpack.core.ml.action.StartDatafeedAction;
import org.elasticsearch.xpack.core.ml.action.StopDatafeedAction;
import org.elasticsearch.xpack.core.ml.action.UpdateCalendarJobAction;
import org.elasticsearch.xpack.core.ml.action.UpdateDatafeedAction;
import org.elasticsearch.xpack.core.ml.action.UpdateJobAction;
import org.elasticsearch.xpack.core.ml.action.UpdateModelSnapshotAction;
import org.elasticsearch.xpack.core.ml.action.UpdateProcessAction;
import org.elasticsearch.xpack.core.ml.action.ValidateDetectorAction;
import org.elasticsearch.xpack.core.ml.action.ValidateJobConfigAction;
import org.elasticsearch.xpack.core.ml.datafeed.DatafeedState;
import org.elasticsearch.xpack.core.ml.job.config.JobTaskStatus;
import org.elasticsearch.xpack.core.monitoring.MonitoringFeatureSetUsage;
import org.elasticsearch.persistent.PersistentTaskParams;
import org.elasticsearch.xpack.core.rollup.RollupFeatureSetUsage;
import org.elasticsearch.xpack.core.rollup.RollupField;
import org.elasticsearch.xpack.core.rollup.action.DeleteRollupJobAction;
import org.elasticsearch.xpack.core.rollup.action.GetRollupCapsAction;
import org.elasticsearch.xpack.core.rollup.action.GetRollupJobsAction;
import org.elasticsearch.xpack.core.rollup.action.PutRollupJobAction;
import org.elasticsearch.xpack.core.rollup.action.RollupSearchAction;
import org.elasticsearch.xpack.core.rollup.action.StartRollupJobAction;
import org.elasticsearch.xpack.core.rollup.action.StopRollupJobAction;
import org.elasticsearch.xpack.core.rollup.job.RollupJob;
import org.elasticsearch.xpack.core.rollup.job.RollupJobStatus;
import org.elasticsearch.xpack.core.security.SecurityFeatureSetUsage;
import org.elasticsearch.xpack.core.security.SecurityField;
import org.elasticsearch.xpack.core.security.SecuritySettings;
import org.elasticsearch.xpack.core.security.action.realm.ClearRealmCacheAction;
import org.elasticsearch.xpack.core.security.action.role.ClearRolesCacheAction;
import org.elasticsearch.xpack.core.security.action.role.DeleteRoleAction;
import org.elasticsearch.xpack.core.security.action.role.GetRolesAction;
import org.elasticsearch.xpack.core.security.action.role.PutRoleAction;
import org.elasticsearch.xpack.core.security.action.rolemapping.DeleteRoleMappingAction;
import org.elasticsearch.xpack.core.security.action.rolemapping.GetRoleMappingsAction;
import org.elasticsearch.xpack.core.security.action.rolemapping.PutRoleMappingAction;
import org.elasticsearch.xpack.core.security.action.token.CreateTokenAction;
import org.elasticsearch.xpack.core.security.action.token.InvalidateTokenAction;
import org.elasticsearch.xpack.core.security.action.token.RefreshTokenAction;
import org.elasticsearch.xpack.core.security.action.user.AuthenticateAction;
import org.elasticsearch.xpack.core.security.action.user.ChangePasswordAction;
import org.elasticsearch.xpack.core.security.action.user.DeleteUserAction;
import org.elasticsearch.xpack.core.security.action.user.GetUsersAction;
import org.elasticsearch.xpack.core.security.action.user.HasPrivilegesAction;
import org.elasticsearch.xpack.core.security.action.user.PutUserAction;
import org.elasticsearch.xpack.core.security.action.user.SetEnabledAction;
import org.elasticsearch.xpack.core.security.authc.TokenMetaData;
import org.elasticsearch.xpack.core.security.authc.support.mapper.expressiondsl.AllExpression;
import org.elasticsearch.xpack.core.security.authc.support.mapper.expressiondsl.AnyExpression;
import org.elasticsearch.xpack.core.security.authc.support.mapper.expressiondsl.ExceptExpression;
import org.elasticsearch.xpack.core.security.authc.support.mapper.expressiondsl.FieldExpression;
import org.elasticsearch.xpack.core.security.authc.support.mapper.expressiondsl.RoleMapperExpression;
import org.elasticsearch.xpack.core.security.transport.netty4.SecurityNetty4Transport;
import org.elasticsearch.xpack.core.ssl.SSLService;
import org.elasticsearch.xpack.core.ssl.action.GetCertificateInfoAction;
import org.elasticsearch.xpack.core.watcher.WatcherFeatureSetUsage;
import org.elasticsearch.xpack.core.watcher.WatcherMetaData;
import org.elasticsearch.xpack.core.watcher.transport.actions.ack.AckWatchAction;
import org.elasticsearch.xpack.core.watcher.transport.actions.activate.ActivateWatchAction;
import org.elasticsearch.xpack.core.watcher.transport.actions.delete.DeleteWatchAction;
import org.elasticsearch.xpack.core.watcher.transport.actions.execute.ExecuteWatchAction;
import org.elasticsearch.xpack.core.watcher.transport.actions.get.GetWatchAction;
import org.elasticsearch.xpack.core.watcher.transport.actions.put.PutWatchAction;
import org.elasticsearch.xpack.core.watcher.transport.actions.service.WatcherServiceAction;
import org.elasticsearch.xpack.core.watcher.transport.actions.stats.WatcherStatsAction;
import org.elasticsearch.xpack.core.upgrade.actions.IndexUpgradeAction;
import org.elasticsearch.xpack.core.upgrade.actions.IndexUpgradeInfoAction;

import java.util.ArrayList;
import java.util.Arrays;
import java.util.Collections;
import java.util.List;
import java.util.Map;
import java.util.function.Supplier;

public class XPackClientPlugin extends Plugin implements ActionPlugin, NetworkPlugin {

    private final Settings settings;

    public XPackClientPlugin(final Settings settings) {
        this.settings = settings;
    }

    @Override
    public List<Setting<?>> getSettings() {
        ArrayList<Setting<?>> settings = new ArrayList<>();
        // the only licensing one
        settings.add(Setting.groupSetting("license.", Setting.Property.NodeScope));

        //TODO split these settings up
        settings.addAll(XPackSettings.getAllSettings());

        settings.add(LicenseService.SELF_GENERATED_LICENSE_TYPE);

        // we add the `xpack.version` setting to all internal indices
        settings.add(Setting.simpleString("index.xpack.version", Setting.Property.IndexScope));

        return settings;
    }

    @Override
    public Settings additionalSettings() {
        return additionalSettings(settings, XPackSettings.SECURITY_ENABLED.get(settings), XPackPlugin.transportClientMode(settings));
    }

    static Settings additionalSettings(final Settings settings, final boolean enabled, final boolean transportClientMode) {
        if (enabled && transportClientMode) {
            final Settings.Builder builder = Settings.builder();
            builder.put(SecuritySettings.addTransportSettings(settings));
            builder.put(SecuritySettings.addUserSettings(settings));
            builder.put(ThreadContext.PREFIX + "." + "has_xpack", true);
            return builder.build();
        } else {
            return Settings.EMPTY;
        }
    }

    @Override
    public List<GenericAction> getClientActions() {
        return Arrays.asList(
                // deprecation
                DeprecationInfoAction.INSTANCE,
                // graph
                GraphExploreAction.INSTANCE,
                // ML
                GetJobsAction.INSTANCE,
                GetJobsStatsAction.INSTANCE,
                MlInfoAction.INSTANCE,
                PutJobAction.INSTANCE,
                UpdateJobAction.INSTANCE,
                DeleteJobAction.INSTANCE,
                OpenJobAction.INSTANCE,
                GetFiltersAction.INSTANCE,
                PutFilterAction.INSTANCE,
                DeleteFilterAction.INSTANCE,
                KillProcessAction.INSTANCE,
                GetBucketsAction.INSTANCE,
                GetInfluencersAction.INSTANCE,
                GetOverallBucketsAction.INSTANCE,
                GetRecordsAction.INSTANCE,
                PostDataAction.INSTANCE,
                CloseJobAction.INSTANCE,
                FinalizeJobExecutionAction.INSTANCE,
                FlushJobAction.INSTANCE,
                ValidateDetectorAction.INSTANCE,
                ValidateJobConfigAction.INSTANCE,
                GetCategoriesAction.INSTANCE,
                GetModelSnapshotsAction.INSTANCE,
                RevertModelSnapshotAction.INSTANCE,
                UpdateModelSnapshotAction.INSTANCE,
                GetDatafeedsAction.INSTANCE,
                GetDatafeedsStatsAction.INSTANCE,
                PutDatafeedAction.INSTANCE,
                UpdateDatafeedAction.INSTANCE,
                DeleteDatafeedAction.INSTANCE,
                PreviewDatafeedAction.INSTANCE,
                StartDatafeedAction.INSTANCE,
                StopDatafeedAction.INSTANCE,
                IsolateDatafeedAction.INSTANCE,
                DeleteModelSnapshotAction.INSTANCE,
                UpdateProcessAction.INSTANCE,
                DeleteExpiredDataAction.INSTANCE,
                ForecastJobAction.INSTANCE,
                GetCalendarsAction.INSTANCE,
                PutCalendarAction.INSTANCE,
                DeleteCalendarAction.INSTANCE,
                DeleteCalendarEventAction.INSTANCE,
                UpdateCalendarJobAction.INSTANCE,
                GetCalendarEventsAction.INSTANCE,
                PostCalendarEventsAction.INSTANCE,
                PersistJobAction.INSTANCE,
                // security
                ClearRealmCacheAction.INSTANCE,
                ClearRolesCacheAction.INSTANCE,
                GetUsersAction.INSTANCE,
                PutUserAction.INSTANCE,
                DeleteUserAction.INSTANCE,
                GetRolesAction.INSTANCE,
                PutRoleAction.INSTANCE,
                DeleteRoleAction.INSTANCE,
                ChangePasswordAction.INSTANCE,
                AuthenticateAction.INSTANCE,
                SetEnabledAction.INSTANCE,
                HasPrivilegesAction.INSTANCE,
                GetRoleMappingsAction.INSTANCE,
                PutRoleMappingAction.INSTANCE,
                DeleteRoleMappingAction.INSTANCE,
                CreateTokenAction.INSTANCE,
                InvalidateTokenAction.INSTANCE,
                GetCertificateInfoAction.INSTANCE,
                RefreshTokenAction.INSTANCE,
                // upgrade
                IndexUpgradeInfoAction.INSTANCE,
                IndexUpgradeAction.INSTANCE,
                // watcher
                PutWatchAction.INSTANCE,
                DeleteWatchAction.INSTANCE,
                GetWatchAction.INSTANCE,
                WatcherStatsAction.INSTANCE,
                AckWatchAction.INSTANCE,
                ActivateWatchAction.INSTANCE,
                WatcherServiceAction.INSTANCE,
                ExecuteWatchAction.INSTANCE,
                // license
                PutLicenseAction.INSTANCE,
                GetLicenseAction.INSTANCE,
                DeleteLicenseAction.INSTANCE,
                PostStartTrialAction.INSTANCE,
                GetTrialStatusAction.INSTANCE,
                PostStartBasicAction.INSTANCE,
                GetBasicStatusAction.INSTANCE,
                // x-pack
                XPackInfoAction.INSTANCE,
                XPackUsageAction.INSTANCE,
                // rollup
                RollupSearchAction.INSTANCE,
                PutRollupJobAction.INSTANCE,
                StartRollupJobAction.INSTANCE,
                StopRollupJobAction.INSTANCE,
                DeleteRollupJobAction.INSTANCE,
                GetRollupJobsAction.INSTANCE,
                GetRollupCapsAction.INSTANCE,
                // ILM
                DeleteLifecycleAction.INSTANCE,
                GetLifecycleAction.INSTANCE,
                PutLifecycleAction.INSTANCE
        );
    }

    @Override
    public List<NamedWriteableRegistry.Entry> getNamedWriteables() {
        return Arrays.asList(
                // graph
                new NamedWriteableRegistry.Entry(XPackFeatureSet.Usage.class, XPackField.GRAPH, GraphFeatureSetUsage::new),
                // logstash
                new NamedWriteableRegistry.Entry(XPackFeatureSet.Usage.class, XPackField.LOGSTASH, LogstashFeatureSetUsage::new),
                // ML - Custom metadata
                new NamedWriteableRegistry.Entry(MetaData.Custom.class, "ml", MlMetadata::new),
                new NamedWriteableRegistry.Entry(NamedDiff.class, "ml", MlMetadata.MlMetadataDiff::new),
                // ML - Persistent action requests
                new NamedWriteableRegistry.Entry(PersistentTaskParams.class, StartDatafeedAction.TASK_NAME,
                        StartDatafeedAction.DatafeedParams::new),
                new NamedWriteableRegistry.Entry(PersistentTaskParams.class, OpenJobAction.TASK_NAME,
                        OpenJobAction.JobParams::new),
                // ML - Task statuses
                new NamedWriteableRegistry.Entry(Task.Status.class, JobTaskStatus.NAME, JobTaskStatus::new),
                new NamedWriteableRegistry.Entry(Task.Status.class, DatafeedState.NAME, DatafeedState::fromStream),
                new NamedWriteableRegistry.Entry(XPackFeatureSet.Usage.class, XPackField.MACHINE_LEARNING,
                        MachineLearningFeatureSetUsage::new),
                // monitoring
                new NamedWriteableRegistry.Entry(XPackFeatureSet.Usage.class, XPackField.MONITORING, MonitoringFeatureSetUsage::new),
                // security
                new NamedWriteableRegistry.Entry(ClusterState.Custom.class, TokenMetaData.TYPE, TokenMetaData::new),
                new NamedWriteableRegistry.Entry(NamedDiff.class, TokenMetaData.TYPE, TokenMetaData::readDiffFrom),
                new NamedWriteableRegistry.Entry(XPackFeatureSet.Usage.class, XPackField.SECURITY, SecurityFeatureSetUsage::new),
                new NamedWriteableRegistry.Entry(RoleMapperExpression.class, AllExpression.NAME, AllExpression::new),
                new NamedWriteableRegistry.Entry(RoleMapperExpression.class, AnyExpression.NAME, AnyExpression::new),
                new NamedWriteableRegistry.Entry(RoleMapperExpression.class, FieldExpression.NAME, FieldExpression::new),
                new NamedWriteableRegistry.Entry(RoleMapperExpression.class, ExceptExpression.NAME, ExceptExpression::new),
                // watcher
                new NamedWriteableRegistry.Entry(MetaData.Custom.class, WatcherMetaData.TYPE, WatcherMetaData::new),
                new NamedWriteableRegistry.Entry(NamedDiff.class, WatcherMetaData.TYPE, WatcherMetaData::readDiffFrom),
                new NamedWriteableRegistry.Entry(XPackFeatureSet.Usage.class, XPackField.WATCHER, WatcherFeatureSetUsage::new),
                // licensing
                new NamedWriteableRegistry.Entry(MetaData.Custom.class, LicensesMetaData.TYPE, LicensesMetaData::new),
                new NamedWriteableRegistry.Entry(NamedDiff.class, LicensesMetaData.TYPE, LicensesMetaData::readDiffFrom),
                // rollup
                new NamedWriteableRegistry.Entry(XPackFeatureSet.Usage.class, XPackField.ROLLUP, RollupFeatureSetUsage::new),
                new NamedWriteableRegistry.Entry(PersistentTaskParams.class, RollupJob.NAME, RollupJob::new),
                new NamedWriteableRegistry.Entry(Task.Status.class, RollupJobStatus.NAME, RollupJobStatus::new),
                // ILM
                new NamedWriteableRegistry.Entry(XPackFeatureSet.Usage.class, XPackField.INDEX_LIFECYCLE,
                    IndexLifecycleFeatureSetUsage::new),
                // ILM - Custom Metadata
                new NamedWriteableRegistry.Entry(MetaData.Custom.class, IndexLifecycleMetadata.TYPE, IndexLifecycleMetadata::new),
                new NamedWriteableRegistry.Entry(NamedDiff.class, IndexLifecycleMetadata.TYPE,
                    IndexLifecycleMetadata.IndexLifecycleMetadataDiff::new),
                // ILM - LifecycleTypes
                new NamedWriteableRegistry.Entry(LifecycleType.class, TimeseriesLifecycleType.TYPE,
                    (in) -> TimeseriesLifecycleType.INSTANCE),
                // ILM - Lifecycle Actions
                new NamedWriteableRegistry.Entry(LifecycleAction.class, AllocateAction.NAME, AllocateAction::new),
                new NamedWriteableRegistry.Entry(LifecycleAction.class, ForceMergeAction.NAME, ForceMergeAction::new),
                new NamedWriteableRegistry.Entry(LifecycleAction.class, ReadOnlyAction.NAME, ReadOnlyAction::new),
                new NamedWriteableRegistry.Entry(LifecycleAction.class, ReplicasAction.NAME, ReplicasAction::new),
                new NamedWriteableRegistry.Entry(LifecycleAction.class, RolloverAction.NAME, RolloverAction::new),
                new NamedWriteableRegistry.Entry(LifecycleAction.class, ShrinkAction.NAME, ShrinkAction::new),
                new NamedWriteableRegistry.Entry(LifecycleAction.class, DeleteAction.NAME, DeleteAction::new)
        );
    }

    @Override
    public List<NamedXContentRegistry.Entry> getNamedXContent() {
        return Arrays.asList(
                // ML - Custom metadata
                new NamedXContentRegistry.Entry(MetaData.Custom.class, new ParseField("ml"),
                        parser -> MlMetadata.METADATA_PARSER.parse(parser, null).build()),
                // ML - Persistent action requests
                new NamedXContentRegistry.Entry(PersistentTaskParams.class, new ParseField(StartDatafeedAction.TASK_NAME),
                        StartDatafeedAction.DatafeedParams::fromXContent),
                new NamedXContentRegistry.Entry(PersistentTaskParams.class, new ParseField(OpenJobAction.TASK_NAME),
                        OpenJobAction.JobParams::fromXContent),
                // ML - Task statuses
                new NamedXContentRegistry.Entry(Task.Status.class, new ParseField(DatafeedState.NAME), DatafeedState::fromXContent),
                new NamedXContentRegistry.Entry(Task.Status.class, new ParseField(JobTaskStatus.NAME), JobTaskStatus::fromXContent),
                // watcher
                new NamedXContentRegistry.Entry(MetaData.Custom.class, new ParseField(WatcherMetaData.TYPE),
                        WatcherMetaData::fromXContent),
                // licensing
                new NamedXContentRegistry.Entry(MetaData.Custom.class, new ParseField(LicensesMetaData.TYPE),
                        LicensesMetaData::fromXContent),
                //rollup
<<<<<<< HEAD
                new NamedXContentRegistry.Entry(PersistentTaskParams.class, new ParseField(RollupField.TASK_NAME),
                        parser -> RollupJob.fromXContent(parser)),
                new NamedXContentRegistry.Entry(Task.Status.class, new ParseField(RollupJobStatus.NAME), RollupJobStatus::fromXContent),
                // ILM - Custom Metadata
                new NamedXContentRegistry.Entry(MetaData.Custom.class, new ParseField(IndexLifecycleMetadata.TYPE),
                    parser -> IndexLifecycleMetadata.PARSER.parse(parser, null)),
                // ILM - Lifecycle Types
                new NamedXContentRegistry.Entry(LifecycleType.class, new ParseField(TimeseriesLifecycleType.TYPE),
                    (p, c) -> TimeseriesLifecycleType.INSTANCE),
                // ILM - Lifecycle Actions
                new NamedXContentRegistry.Entry(LifecycleAction.class, new ParseField(AllocateAction.NAME), AllocateAction::parse),
                new NamedXContentRegistry.Entry(LifecycleAction.class, new ParseField(ForceMergeAction.NAME), ForceMergeAction::parse),
                new NamedXContentRegistry.Entry(LifecycleAction.class, new ParseField(ReadOnlyAction.NAME), ReadOnlyAction::parse),
                new NamedXContentRegistry.Entry(LifecycleAction.class, new ParseField(ReplicasAction.NAME), ReplicasAction::parse),
                new NamedXContentRegistry.Entry(LifecycleAction.class, new ParseField(RolloverAction.NAME), RolloverAction::parse),
                new NamedXContentRegistry.Entry(LifecycleAction.class, new ParseField(ShrinkAction.NAME), ShrinkAction::parse),
                new NamedXContentRegistry.Entry(LifecycleAction.class, new ParseField(DeleteAction.NAME), DeleteAction::parse)
=======
                new NamedXContentRegistry.Entry(PersistentTaskParams.class, new ParseField(RollupField.TASK_NAME), RollupJob::fromXContent),
                new NamedXContentRegistry.Entry(Task.Status.class, new ParseField(RollupJobStatus.NAME), RollupJobStatus::fromXContent)
>>>>>>> aafcd85f
        );
    }

    @Override
    public Map<String, Supplier<Transport>> getTransports(
            final Settings settings,
            final ThreadPool threadPool,
            final BigArrays bigArrays,
            final PageCacheRecycler pageCacheRecycler,
            final CircuitBreakerService circuitBreakerService,
            final NamedWriteableRegistry namedWriteableRegistry,
            final NetworkService networkService) {
        // this should only be used in the transport layer, so do not add it if it is not in transport mode or we are disabled
        if (XPackPlugin.transportClientMode(settings) == false || XPackSettings.SECURITY_ENABLED.get(settings) == false) {
            return Collections.emptyMap();
        }
        final SSLService sslService;
        try {
            sslService = new SSLService(settings, null);
        } catch (Exception e) {
            throw new RuntimeException(e);
        }
        return Collections.singletonMap(SecurityField.NAME4, () -> new SecurityNetty4Transport(settings, threadPool,
                networkService, bigArrays, namedWriteableRegistry, circuitBreakerService, sslService));
    }

}<|MERGE_RESOLUTION|>--- conflicted
+++ resolved
@@ -405,9 +405,7 @@
                 new NamedXContentRegistry.Entry(MetaData.Custom.class, new ParseField(LicensesMetaData.TYPE),
                         LicensesMetaData::fromXContent),
                 //rollup
-<<<<<<< HEAD
-                new NamedXContentRegistry.Entry(PersistentTaskParams.class, new ParseField(RollupField.TASK_NAME),
-                        parser -> RollupJob.fromXContent(parser)),
+                new NamedXContentRegistry.Entry(PersistentTaskParams.class, new ParseField(RollupField.TASK_NAME), RollupJob::fromXContent),
                 new NamedXContentRegistry.Entry(Task.Status.class, new ParseField(RollupJobStatus.NAME), RollupJobStatus::fromXContent),
                 // ILM - Custom Metadata
                 new NamedXContentRegistry.Entry(MetaData.Custom.class, new ParseField(IndexLifecycleMetadata.TYPE),
@@ -423,10 +421,6 @@
                 new NamedXContentRegistry.Entry(LifecycleAction.class, new ParseField(RolloverAction.NAME), RolloverAction::parse),
                 new NamedXContentRegistry.Entry(LifecycleAction.class, new ParseField(ShrinkAction.NAME), ShrinkAction::parse),
                 new NamedXContentRegistry.Entry(LifecycleAction.class, new ParseField(DeleteAction.NAME), DeleteAction::parse)
-=======
-                new NamedXContentRegistry.Entry(PersistentTaskParams.class, new ParseField(RollupField.TASK_NAME), RollupJob::fromXContent),
-                new NamedXContentRegistry.Entry(Task.Status.class, new ParseField(RollupJobStatus.NAME), RollupJobStatus::fromXContent)
->>>>>>> aafcd85f
         );
     }
 
