--- conflicted
+++ resolved
@@ -8,11 +8,8 @@
 
 import org.elasticsearch.common.io.stream.StreamOutput;
 import org.elasticsearch.xpack.esql.core.expression.Expression;
-<<<<<<< HEAD
 import org.elasticsearch.xpack.esql.core.expression.FoldContext;
-=======
 import org.elasticsearch.xpack.esql.core.expression.Literal;
->>>>>>> 8ca062ad
 import org.elasticsearch.xpack.esql.core.expression.function.scalar.ScalarFunction;
 import org.elasticsearch.xpack.esql.core.expression.predicate.operator.comparison.BinaryComparison;
 import org.elasticsearch.xpack.esql.core.tree.NodeInfo;
@@ -98,21 +95,14 @@
     @Override
     public boolean foldable() {
         if (lower.foldable() && upper.foldable()) {
-<<<<<<< HEAD
-            // TODO rework this to not use unbounded
-            Object lowerValue = lower.fold(FoldContext.unbounded());
-            Object upperValue = upper.fold(FoldContext.unbounded());
-            return areBoundariesInvalid(lowerValue, upperValue) || value.foldable();
-=======
             if (value().foldable()) {
                 return true;
             }
 
             // We cannot fold the bounds here; but if they're already literals, we can check if the range is always empty.
-            if (lower() instanceof Literal && upper() instanceof Literal) {
-                return areBoundariesInvalid();
+            if (lower() instanceof Literal l && upper() instanceof Literal u) {
+                return areBoundariesInvalid(l.value(), u.value());
             }
->>>>>>> 8ca062ad
         }
         return false;
     }
