--- conflicted
+++ resolved
@@ -114,7 +114,7 @@
             DataStream.getDefaultBackingIndexName(DATA_STREAM_NAME, 0),
             DATA_STREAM_NAME,
             IndexMode.LOGSDB,
-            metadata,
+            metadata.getProject(),
             Instant.now(),
             settings,
             mapping == null ? List.of() : List.of(new CompressedXContent(mapping))
@@ -831,24 +831,6 @@
         );
     }
 
-<<<<<<< HEAD
-    private Settings generateLogsdbSettings(Settings settings) throws IOException {
-        Metadata metadata = Metadata.EMPTY_METADATA;
-        var provider = new LogsdbIndexModeSettingsProvider(
-            syntheticSourceLicenseService,
-            Settings.builder().put("cluster.logsdb.enabled", true).build()
-        );
-        var result = provider.getAdditionalIndexSettings(
-            DataStream.getDefaultBackingIndexName(DATA_STREAM_NAME, 0),
-            DATA_STREAM_NAME,
-            IndexMode.LOGSDB,
-            metadata.getProject(),
-            Instant.now(),
-            settings,
-            List.of()
-        );
-        return builder().put(result).build();
-=======
     public void testSortAndHostNamePropagateValue() throws Exception {
         var settings = Settings.builder()
             .put(IndexSettings.MODE.getKey(), IndexMode.LOGSDB)
@@ -1071,6 +1053,5 @@
         assertFalse(IndexSettings.LOGSDB_SORT_ON_HOST_NAME.get(result));
         assertFalse(IndexSettings.LOGSDB_ADD_HOST_NAME_FIELD.get(result));
         assertEquals(1, newMapperServiceCounter.get());
->>>>>>> 2b0c81c7
     }
 }