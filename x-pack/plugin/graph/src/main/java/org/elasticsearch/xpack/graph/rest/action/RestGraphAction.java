/*
 * Copyright Elasticsearch B.V. and/or licensed to Elasticsearch B.V. under one
 * or more contributor license agreements. Licensed under the Elastic License;
 * you may not use this file except in compliance with the Elastic License.
 */
package org.elasticsearch.xpack.graph.rest.action;

import org.apache.logging.log4j.LogManager;
import org.apache.logging.log4j.Logger;
import org.elasticsearch.ElasticsearchParseException;
import org.elasticsearch.action.support.IndicesOptions;
import org.elasticsearch.common.ParseField;
import org.elasticsearch.common.Strings;
<<<<<<< HEAD
import org.elasticsearch.common.logging.DeprecationLogger;
=======
import org.elasticsearch.common.settings.Settings;
>>>>>>> a2338bb1
import org.elasticsearch.common.unit.TimeValue;
import org.elasticsearch.common.xcontent.XContentParser;
import org.elasticsearch.protocol.xpack.graph.GraphExploreRequest;
import org.elasticsearch.protocol.xpack.graph.GraphExploreRequest.TermBoost;
import org.elasticsearch.protocol.xpack.graph.Hop;
import org.elasticsearch.protocol.xpack.graph.VertexRequest;
import org.elasticsearch.rest.RestController;
import org.elasticsearch.rest.RestRequest;
import org.elasticsearch.rest.action.RestToXContentListener;
import org.elasticsearch.xpack.core.XPackClient;
import org.elasticsearch.xpack.core.rest.XPackRestHandler;

import java.io.IOException;
import java.util.HashMap;
import java.util.HashSet;
import java.util.Map;

import static org.elasticsearch.index.query.AbstractQueryBuilder.parseInnerQueryBuilder;
import static org.elasticsearch.rest.RestRequest.Method.GET;
import static org.elasticsearch.rest.RestRequest.Method.POST;
import static org.elasticsearch.xpack.core.graph.action.GraphExploreAction.INSTANCE;

/**
 * @see GraphExploreRequest
 */
public class RestGraphAction extends XPackRestHandler {
    private static final Logger logger = LogManager.getLogger(RestGraphAction.class);

    public static final ParseField TIMEOUT_FIELD = new ParseField("timeout");
    public static final ParseField SIGNIFICANCE_FIELD = new ParseField("use_significance");
    public static final ParseField RETURN_DETAILED_INFO = new ParseField("return_detailed_stats");
    public static final ParseField SAMPLE_DIVERSITY_FIELD = new ParseField("sample_diversity");
    public static final ParseField FIELD_NAME_FIELD = new ParseField("field");
    public static final ParseField MAX_DOCS_PER_VALUE_FIELD = new ParseField("max_docs_per_value");
    public static final ParseField SAMPLE_SIZE_FIELD = new ParseField("sample_size");
    public static final ParseField MIN_DOC_COUNT_FIELD = new ParseField("min_doc_count");
    public static final ParseField SHARD_MIN_DOC_COUNT_FIELD = new ParseField("shard_min_doc_count");
    public static final ParseField SIZE_FIELD = new ParseField("size");
    public static final ParseField INCLUDE_FIELD = new ParseField("include");
    public static final ParseField EXCLUDE_FIELD = new ParseField("exclude");
    public static final ParseField VERTICES_FIELD = new ParseField("vertices");
    public static final ParseField QUERY_FIELD = new ParseField("query");
    public static final ParseField CONTROLS_FIELD = new ParseField("controls");
    public static final ParseField CONNECTIONS_FIELD = new ParseField("connections");
    public static final ParseField BOOST_FIELD = new ParseField("boost");
    public static final ParseField TERM_FIELD = new ParseField("term");

<<<<<<< HEAD
    public RestGraphAction(RestController controller) {
        // @deprecated Remove in 7.0
        controller.registerWithDeprecatedHandler(GET, "/{index}" + URI_BASE + "/graph/_explore", this,
                                                 GET, "/{index}" + URI_BASE + "/_graph/_explore", deprecationLogger);
        controller.registerWithDeprecatedHandler(POST, "/{index}" + URI_BASE + "/graph/_explore", this,
                                                 POST, "/{index}" + URI_BASE + "/_graph/_explore", deprecationLogger);
        controller.registerWithDeprecatedHandler(GET, "/{index}/{type}" + URI_BASE + "/graph/_explore", this,
                                                 GET, "/{index}/{type}" + URI_BASE + "/_graph/_explore", deprecationLogger);
        controller.registerWithDeprecatedHandler(POST, "/{index}/{type}" + URI_BASE + "/graph/_explore", this,
                                                 POST, "/{index}/{type}" + URI_BASE + "/_graph/_explore", deprecationLogger);
=======
    public RestGraphAction(Settings settings, RestController controller) {
        super(settings);

        controller.registerHandler(GET, "/{index}" + URI_BASE + "/graph/_explore", this);
        controller.registerHandler(POST, "/{index}" + URI_BASE + "/graph/_explore", this);
        controller.registerHandler(GET, "/{index}/{type}" + URI_BASE + "/graph/_explore", this);
        controller.registerHandler(POST, "/{index}/{type}" + URI_BASE + "/graph/_explore", this);
>>>>>>> a2338bb1
    }

    @Override
    public String getName() {
        return "xpack_graph_action";
    }

    @Override
    public RestChannelConsumer doPrepareRequest(final RestRequest request, final XPackClient client) throws IOException {
        GraphExploreRequest graphRequest = new GraphExploreRequest(Strings.splitStringByCommaToArray(request.param("index")));
        graphRequest.indicesOptions(IndicesOptions.fromRequest(request, graphRequest.indicesOptions()));
        graphRequest.routing(request.param("routing"));
        if (request.hasParam(TIMEOUT_FIELD.getPreferredName())) {
            graphRequest.timeout(request.paramAsTime(TIMEOUT_FIELD.getPreferredName(), null));
        }
        if (false == request.hasContentOrSourceParam()) {
            throw new ElasticsearchParseException("Body missing for graph request");
        }

        Hop currentHop = graphRequest.createNextHop(null);

        try (XContentParser parser = request.contentOrSourceParamParser()) {

            XContentParser.Token token = parser.nextToken();

            if (token != XContentParser.Token.START_OBJECT) {
                throw new ElasticsearchParseException("failed to parse search source. source must be an object, but found [{}] instead",
                        token.name());
            }
            parseHop(parser, currentHop, graphRequest);
        }

        graphRequest.types(Strings.splitStringByCommaToArray(request.param("type")));
        return channel -> client.es().execute(INSTANCE, graphRequest, new RestToXContentListener<>(channel));
    }

    private void parseHop(XContentParser parser, Hop currentHop, GraphExploreRequest graphRequest) throws IOException {
        String fieldName = null;
        XContentParser.Token token;

        while ((token = parser.nextToken()) != XContentParser.Token.END_OBJECT) {
            if (token == XContentParser.Token.FIELD_NAME) {
                fieldName = parser.currentName();
                token = parser.nextToken();
            }

            if (token == XContentParser.Token.START_ARRAY) {
                if (VERTICES_FIELD.match(fieldName, parser.getDeprecationHandler())) {
                    parseVertices(parser, currentHop);
                }
            } else if (token == XContentParser.Token.START_OBJECT) {
                if (QUERY_FIELD.match(fieldName, parser.getDeprecationHandler())) {
                    currentHop.guidingQuery(parseInnerQueryBuilder(parser));
                } else if (CONNECTIONS_FIELD.match(fieldName, parser.getDeprecationHandler())) {
                    parseHop(parser, graphRequest.createNextHop(null), graphRequest);
                } else if (CONTROLS_FIELD.match(fieldName, parser.getDeprecationHandler())) {
                    if (currentHop.getParentHop() != null) {
                        throw new ElasticsearchParseException(
                                "Controls are a global setting that can only be set in the root " + fieldName, token.name());
                    }
                    parseControls(parser, graphRequest);
                } else {
                    throw new ElasticsearchParseException("Illegal object property in graph definition " + fieldName, token.name());

                }
            } else {
                throw new ElasticsearchParseException("Illegal property in graph definition " + fieldName, token.name());
            }
        }
    }

    private void parseVertices(XContentParser parser, Hop currentHop)
            throws IOException {
        XContentParser.Token token;

        String fieldName = null;

        while ((token = parser.nextToken()) != XContentParser.Token.END_ARRAY) {
            if (token == XContentParser.Token.START_OBJECT) {
                String field = null;
                Map<String, TermBoost> includes = null;
                HashSet<String> excludes = null;
                int size = 10;
                int minDocCount = 3;
                int shardMinDocCount = 2;
                while ((token = parser.nextToken()) != XContentParser.Token.END_OBJECT) {
                    if (token == XContentParser.Token.FIELD_NAME) {
                        fieldName = parser.currentName();
                        token = parser.nextToken();
                    }
                    if (token == XContentParser.Token.START_ARRAY) {
                        if (INCLUDE_FIELD.match(fieldName, parser.getDeprecationHandler())) {
                            if (excludes != null) {
                                throw new ElasticsearchParseException(
                                        "Graph vertices definition cannot contain both "+INCLUDE_FIELD.getPreferredName()+" and "
                                        +EXCLUDE_FIELD.getPreferredName()+" clauses", token.name());
                            }
                            includes = new HashMap<>();
                            while ((token = parser.nextToken()) != XContentParser.Token.END_ARRAY) {
                                if (token == XContentParser.Token.START_OBJECT) {
                                    String includeTerm = null;
                                    float boost = 1f;
                                    while ((token = parser.nextToken()) != XContentParser.Token.END_OBJECT) {
                                        if (token == XContentParser.Token.FIELD_NAME) {
                                            fieldName = parser.currentName();
                                        } else {
                                            if (token == XContentParser.Token.VALUE_STRING) {
                                                if (TERM_FIELD.match(fieldName, parser.getDeprecationHandler())) {
                                                    includeTerm = parser.text();
                                                } else {
                                                    throw new ElasticsearchParseException(
                                                            "Graph vertices definition " + INCLUDE_FIELD.getPreferredName() +
                                                            " clause has invalid property:" + fieldName);
                                                }
                                            } else if (token == XContentParser.Token.VALUE_NUMBER) {
                                                if (BOOST_FIELD.match(fieldName, parser.getDeprecationHandler())) {
                                                    boost = parser.floatValue();
                                                } else {
                                                    throw new ElasticsearchParseException(
                                                            "Graph vertices definition " + INCLUDE_FIELD.getPreferredName() +
                                                            " clause has invalid property:" + fieldName);
                                                }
                                            } else {
                                                throw new ElasticsearchParseException(
                                                        "Graph vertices definition " + INCLUDE_FIELD.getPreferredName() +
                                                        " clause has invalid property type:"+ token.name());

                                            }
                                        }
                                    }
                                    if (includeTerm == null) {
                                        throw new ElasticsearchParseException(
                                                "Graph vertices definition " + INCLUDE_FIELD.getPreferredName() +
                                                " clause has missing object property for term");
                                    }
                                    includes.put(includeTerm, new TermBoost(includeTerm, boost));
                                } else if (token == XContentParser.Token.VALUE_STRING) {
                                    String term = parser.text();
                                    includes.put(term, new TermBoost(term, 1f));
                                } else {
                                    throw new ElasticsearchParseException(
                                            "Graph vertices definition " + INCLUDE_FIELD.getPreferredName() +
                                            " clauses must be string terms or Objects with terms and boosts, not"
                                                    + token.name());
                                }
                            }
                        } else if (EXCLUDE_FIELD.match(fieldName, parser.getDeprecationHandler())) {
                            if (includes != null) {
                                throw new ElasticsearchParseException(
                                        "Graph vertices definition cannot contain both "+ INCLUDE_FIELD.getPreferredName()+
                                        " and "+EXCLUDE_FIELD.getPreferredName()+" clauses", token.name());
                            }
                            excludes = new HashSet<>();
                            while ((token = parser.nextToken()) != XContentParser.Token.END_ARRAY) {
                                excludes.add(parser.text());
                            }
                        } else {
                            throw new ElasticsearchParseException("Illegal property in graph vertices definition " + fieldName,
                                    token.name());
                        }
                    }
                    if (token == XContentParser.Token.VALUE_STRING) {
                        if (FIELD_NAME_FIELD.match(fieldName, parser.getDeprecationHandler())) {
                            field = parser.text();
                        } else {
                            throw new ElasticsearchParseException("Unknown string property: [" + fieldName + "]");
                        }
                    }
                    if (token == XContentParser.Token.VALUE_NUMBER) {
                        if (SIZE_FIELD.match(fieldName, parser.getDeprecationHandler())) {
                            size = parser.intValue();
                        } else if (MIN_DOC_COUNT_FIELD.match(fieldName, parser.getDeprecationHandler())) {
                            minDocCount = parser.intValue();
                        } else if (SHARD_MIN_DOC_COUNT_FIELD.match(fieldName, parser.getDeprecationHandler())) {
                            shardMinDocCount = parser.intValue();
                        } else {
                            throw new ElasticsearchParseException("Unknown numeric property: [" + fieldName + "]");
                        }
                    }
                }
                if (field == null) {
                    throw new ElasticsearchParseException("Missing field name in graph vertices definition", token.name());
                }
                VertexRequest vr = currentHop.addVertexRequest(field);
                if (includes != null) {
                    for (TermBoost tb : includes.values()) {
                        vr.addInclude(tb.getTerm(), tb.getBoost());
                    }
                }
                if (excludes != null) {
                    for (String term : excludes) {
                        vr.addExclude(term);
                    }
                }
                vr.size(size);
                vr.minDocCount(minDocCount);
                vr.shardMinDocCount(shardMinDocCount);

            }

        }

    }


    private void parseControls(XContentParser parser, GraphExploreRequest graphRequest) throws IOException {
        XContentParser.Token token;

        String fieldName = null;
        while ((token = parser.nextToken()) != XContentParser.Token.END_OBJECT) {
            if (token == XContentParser.Token.FIELD_NAME) {
                fieldName = parser.currentName();
            } else if (token == XContentParser.Token.VALUE_NUMBER) {
                if (SAMPLE_SIZE_FIELD.match(fieldName, parser.getDeprecationHandler())) {
                    graphRequest.sampleSize(parser.intValue());
                } else if (TIMEOUT_FIELD.match(fieldName, parser.getDeprecationHandler())) {
                    graphRequest.timeout(TimeValue.timeValueMillis(parser.longValue()));
                } else {
                    throw new ElasticsearchParseException("Unknown numeric property: [" + fieldName + "]");
                }
            } else if (token == XContentParser.Token.VALUE_BOOLEAN) {
                if (SIGNIFICANCE_FIELD.match(fieldName, parser.getDeprecationHandler())) {
                    graphRequest.useSignificance(parser.booleanValue());
                } else if (RETURN_DETAILED_INFO.match(fieldName, parser.getDeprecationHandler())) {
                    graphRequest.returnDetailedInfo(parser.booleanValue());
                } else{
                    throw new ElasticsearchParseException("Unknown boolean property: [" + fieldName + "]");
                }
            } else if (token == XContentParser.Token.VALUE_STRING) {
                if (TIMEOUT_FIELD.match(fieldName, parser.getDeprecationHandler())) {
                    graphRequest.timeout(TimeValue.parseTimeValue(parser.text(), null, "timeout"));
                } else {
                    throw new ElasticsearchParseException("Unknown numeric property: [" + fieldName + "]");
                }
            } else if (token == XContentParser.Token.START_OBJECT) {
                if (SAMPLE_DIVERSITY_FIELD.match(fieldName, parser.getDeprecationHandler())) {
                    while ((token = parser.nextToken()) != XContentParser.Token.END_OBJECT) {
                        if (token == XContentParser.Token.FIELD_NAME) {
                            fieldName = parser.currentName();
                            token = parser.nextToken();
                        }
                        if (FIELD_NAME_FIELD.match(fieldName, parser.getDeprecationHandler())) {
                            graphRequest.sampleDiversityField(parser.text());
                        } else if (MAX_DOCS_PER_VALUE_FIELD.match(fieldName, parser.getDeprecationHandler())) {
                            graphRequest.maxDocsPerDiversityValue(parser.intValue());
                        } else {
                            throw new ElasticsearchParseException("Unknown property: [" + fieldName + "]");
                        }
                    }
                } else {
                    throw new ElasticsearchParseException("Unknown object property: [" + fieldName + "]");
                }
            } else {
                throw new ElasticsearchParseException("Unknown object property: [" + fieldName + "]");
            }
        }
    }
}<|MERGE_RESOLUTION|>--- conflicted
+++ resolved
@@ -11,11 +11,6 @@
 import org.elasticsearch.action.support.IndicesOptions;
 import org.elasticsearch.common.ParseField;
 import org.elasticsearch.common.Strings;
-<<<<<<< HEAD
-import org.elasticsearch.common.logging.DeprecationLogger;
-=======
-import org.elasticsearch.common.settings.Settings;
->>>>>>> a2338bb1
 import org.elasticsearch.common.unit.TimeValue;
 import org.elasticsearch.common.xcontent.XContentParser;
 import org.elasticsearch.protocol.xpack.graph.GraphExploreRequest;
@@ -63,26 +58,11 @@
     public static final ParseField BOOST_FIELD = new ParseField("boost");
     public static final ParseField TERM_FIELD = new ParseField("term");
 
-<<<<<<< HEAD
     public RestGraphAction(RestController controller) {
-        // @deprecated Remove in 7.0
-        controller.registerWithDeprecatedHandler(GET, "/{index}" + URI_BASE + "/graph/_explore", this,
-                                                 GET, "/{index}" + URI_BASE + "/_graph/_explore", deprecationLogger);
-        controller.registerWithDeprecatedHandler(POST, "/{index}" + URI_BASE + "/graph/_explore", this,
-                                                 POST, "/{index}" + URI_BASE + "/_graph/_explore", deprecationLogger);
-        controller.registerWithDeprecatedHandler(GET, "/{index}/{type}" + URI_BASE + "/graph/_explore", this,
-                                                 GET, "/{index}/{type}" + URI_BASE + "/_graph/_explore", deprecationLogger);
-        controller.registerWithDeprecatedHandler(POST, "/{index}/{type}" + URI_BASE + "/graph/_explore", this,
-                                                 POST, "/{index}/{type}" + URI_BASE + "/_graph/_explore", deprecationLogger);
-=======
-    public RestGraphAction(Settings settings, RestController controller) {
-        super(settings);
-
         controller.registerHandler(GET, "/{index}" + URI_BASE + "/graph/_explore", this);
         controller.registerHandler(POST, "/{index}" + URI_BASE + "/graph/_explore", this);
         controller.registerHandler(GET, "/{index}/{type}" + URI_BASE + "/graph/_explore", this);
         controller.registerHandler(POST, "/{index}/{type}" + URI_BASE + "/graph/_explore", this);
->>>>>>> a2338bb1
     }
 
     @Override
