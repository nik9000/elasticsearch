--- conflicted
+++ resolved
@@ -10,11 +10,7 @@
 import org.elasticsearch.action.ActionListener;
 import org.elasticsearch.client.internal.Client;
 import org.elasticsearch.cluster.ClusterState;
-<<<<<<< HEAD
 import org.elasticsearch.cluster.project.DefaultProjectResolver;
-import org.elasticsearch.core.TimeValue;
-=======
->>>>>>> 13bd6c0b
 import org.elasticsearch.license.XPackLicenseState;
 import org.elasticsearch.reservedstate.ReservedClusterStateHandler;
 import org.elasticsearch.reservedstate.TransformState;
@@ -105,17 +101,12 @@
 
         for (var policyToDelete : toDelete) {
             TransportDeleteLifecycleAction.DeleteLifecyclePolicyTask task = new TransportDeleteLifecycleAction.DeleteLifecyclePolicyTask(
-<<<<<<< HEAD
-                // timeouts don't matter here
-                new DeleteLifecycleAction.Request(TimeValue.THIRTY_SECONDS, TimeValue.THIRTY_SECONDS, policyToDelete),
-                DefaultProjectResolver.INSTANCE, // TODO multi-project: the settings file should specify the project being acted upon
-=======
                 new DeleteLifecycleAction.Request(
                     RESERVED_CLUSTER_STATE_HANDLER_IGNORED_TIMEOUT,
                     RESERVED_CLUSTER_STATE_HANDLER_IGNORED_TIMEOUT,
                     policyToDelete
                 ),
->>>>>>> 13bd6c0b
+                DefaultProjectResolver.INSTANCE, // TODO multi-project: the settings file should specify the project being acted upon
                 ActionListener.noop()
             );
             state = task.execute(state);
