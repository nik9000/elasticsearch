/*
 * Copyright Elasticsearch B.V. and/or licensed to Elasticsearch B.V. under one
 * or more contributor license agreements. Licensed under the Elastic License;
 * you may not use this file except in compliance with the Elastic License.
 */
package org.elasticsearch.xpack.monitoring.rest.action;

import org.apache.logging.log4j.LogManager;
import org.elasticsearch.ElasticsearchParseException;
import org.elasticsearch.common.Strings;
<<<<<<< HEAD
=======
import org.elasticsearch.common.logging.DeprecationLogger;
import org.elasticsearch.common.settings.Settings;
>>>>>>> 02d0f163
import org.elasticsearch.common.xcontent.XContentBuilder;
import org.elasticsearch.rest.BytesRestResponse;
import org.elasticsearch.rest.RestController;
import org.elasticsearch.rest.RestRequest;
import org.elasticsearch.rest.RestResponse;
import org.elasticsearch.rest.action.RestBuilderListener;
import org.elasticsearch.xpack.core.XPackClient;
import org.elasticsearch.xpack.core.monitoring.MonitoredSystem;
import org.elasticsearch.xpack.core.monitoring.action.MonitoringBulkRequestBuilder;
import org.elasticsearch.xpack.core.monitoring.action.MonitoringBulkResponse;
import org.elasticsearch.xpack.core.monitoring.exporter.MonitoringTemplateUtils;
import org.elasticsearch.xpack.core.rest.XPackRestHandler;

import java.io.IOException;
import java.util.Arrays;
import java.util.Collections;
import java.util.HashMap;
import java.util.List;
import java.util.Map;

import static java.util.Collections.emptyList;
import static org.elasticsearch.common.unit.TimeValue.parseTimeValue;
import static org.elasticsearch.rest.RestRequest.Method.POST;
import static org.elasticsearch.rest.RestRequest.Method.PUT;

public class RestMonitoringBulkAction extends XPackRestHandler {

    public static final String MONITORING_ID = "system_id";
    public static final String MONITORING_VERSION = "system_api_version";
    public static final String INTERVAL = "interval";
    private static final DeprecationLogger deprecationLogger = new DeprecationLogger(LogManager.getLogger(RestMonitoringBulkAction.class));
    private final Map<MonitoredSystem, List<String>> supportedApiVersions;

<<<<<<< HEAD
    public RestMonitoringBulkAction(RestController controller) {
        controller.registerHandler(POST, URI_BASE + "/_bulk", this);
        controller.registerHandler(PUT, URI_BASE + "/_bulk", this);
        controller.registerHandler(POST, URI_BASE + "/{type}/_bulk", this);
        controller.registerHandler(PUT, URI_BASE + "/{type}/_bulk", this);
=======
    public RestMonitoringBulkAction(Settings settings, RestController controller) {
        super(settings);
        // TODO: remove deprecated endpoint in 8.0.0
        controller.registerWithDeprecatedHandler(POST, "/_monitoring/bulk", this,
            POST, "/_xpack/monitoring/_bulk", deprecationLogger);
        controller.registerWithDeprecatedHandler(PUT, "/_monitoring/bulk", this,
            PUT, "/_xpack/monitoring/_bulk", deprecationLogger);
        controller.registerWithDeprecatedHandler(POST, "/_monitoring/{type}/bulk", this,
            POST, "/_xpack/monitoring/{type}/_bulk", deprecationLogger);
        controller.registerWithDeprecatedHandler(PUT, "/_monitoring/{type}/bulk", this,
            PUT, "/_xpack/monitoring/{type}/_bulk", deprecationLogger);
>>>>>>> 02d0f163

        final List<String> allVersions = Arrays.asList(
                MonitoringTemplateUtils.TEMPLATE_VERSION,
                MonitoringTemplateUtils.OLD_TEMPLATE_VERSION
        );

        final Map<MonitoredSystem, List<String>> versionsMap = new HashMap<>();
        versionsMap.put(MonitoredSystem.KIBANA, allVersions);
        versionsMap.put(MonitoredSystem.LOGSTASH, allVersions);
        // Beats did not report data in the 5.x timeline, so it should never send the original version
        versionsMap.put(MonitoredSystem.BEATS, Collections.singletonList(MonitoringTemplateUtils.TEMPLATE_VERSION));
        supportedApiVersions = Collections.unmodifiableMap(versionsMap);
    }

    @Override
    public String getName() {
        return "monitoring_bulk";
    }

    @Override
    public RestChannelConsumer doPrepareRequest(RestRequest request, XPackClient client) throws IOException {
        final String defaultType = request.param("type");

        final String id = request.param(MONITORING_ID);
        if (Strings.isEmpty(id)) {
            throw new IllegalArgumentException("no [" + MONITORING_ID + "] for monitoring bulk request");
        }

        final String version = request.param(MONITORING_VERSION);
        if (Strings.isEmpty(version)) {
            throw new IllegalArgumentException("no [" + MONITORING_VERSION + "] for monitoring bulk request");
        }

        final String intervalAsString = request.param(INTERVAL);
        if (Strings.isEmpty(intervalAsString)) {
            throw new IllegalArgumentException("no [" + INTERVAL + "] for monitoring bulk request");
        }

        if (false == request.hasContentOrSourceParam()) {
            throw new ElasticsearchParseException("no body content for monitoring bulk request");
        }

        final MonitoredSystem system = MonitoredSystem.fromSystem(id);
        if (isSupportedSystemVersion(system, version) == false) {
            throw new IllegalArgumentException(MONITORING_VERSION + " [" + version + "] is not supported by "
                    + MONITORING_ID + " [" + id + "]");
        }

        final long timestamp = System.currentTimeMillis();
        final long intervalMillis = parseTimeValue(intervalAsString, INTERVAL).getMillis();

        final MonitoringBulkRequestBuilder requestBuilder = client.monitoring().prepareMonitoringBulk();
        requestBuilder.add(system, defaultType, request.content(), request.getXContentType(), timestamp, intervalMillis);
        return channel -> requestBuilder.execute(new RestBuilderListener<MonitoringBulkResponse>(channel) {
            @Override
            public RestResponse buildResponse(MonitoringBulkResponse response, XContentBuilder builder) throws Exception {
                builder.startObject();
                {
                    builder.field("took", response.getTookInMillis());
                    builder.field("ignored", response.isIgnored());

                    final MonitoringBulkResponse.Error error = response.getError();
                    builder.field("errors", error != null);

                    if (error != null) {
                        builder.field("error", response.getError());
                    }
                }
                builder.endObject();
                return new BytesRestResponse(response.status(), builder);
            }
        });
    }

    @Override
    public boolean supportsContentStream() {
        return true;
    }

    /**
     * Indicate if the given {@link MonitoredSystem} and system api version pair is supported by
     * the Monitoring Bulk API.
     *
     * @param system the {@link MonitoredSystem}
     * @param version the system API version
     * @return true if supported, false otherwise
     */
    private boolean isSupportedSystemVersion(final MonitoredSystem system, final String version) {
        final List<String> monitoredSystem = supportedApiVersions.getOrDefault(system, emptyList());
        return monitoredSystem.contains(version);
    }
}<|MERGE_RESOLUTION|>--- conflicted
+++ resolved
@@ -8,11 +8,7 @@
 import org.apache.logging.log4j.LogManager;
 import org.elasticsearch.ElasticsearchParseException;
 import org.elasticsearch.common.Strings;
-<<<<<<< HEAD
-=======
 import org.elasticsearch.common.logging.DeprecationLogger;
-import org.elasticsearch.common.settings.Settings;
->>>>>>> 02d0f163
 import org.elasticsearch.common.xcontent.XContentBuilder;
 import org.elasticsearch.rest.BytesRestResponse;
 import org.elasticsearch.rest.RestController;
@@ -46,15 +42,7 @@
     private static final DeprecationLogger deprecationLogger = new DeprecationLogger(LogManager.getLogger(RestMonitoringBulkAction.class));
     private final Map<MonitoredSystem, List<String>> supportedApiVersions;
 
-<<<<<<< HEAD
     public RestMonitoringBulkAction(RestController controller) {
-        controller.registerHandler(POST, URI_BASE + "/_bulk", this);
-        controller.registerHandler(PUT, URI_BASE + "/_bulk", this);
-        controller.registerHandler(POST, URI_BASE + "/{type}/_bulk", this);
-        controller.registerHandler(PUT, URI_BASE + "/{type}/_bulk", this);
-=======
-    public RestMonitoringBulkAction(Settings settings, RestController controller) {
-        super(settings);
         // TODO: remove deprecated endpoint in 8.0.0
         controller.registerWithDeprecatedHandler(POST, "/_monitoring/bulk", this,
             POST, "/_xpack/monitoring/_bulk", deprecationLogger);
@@ -64,7 +52,6 @@
             POST, "/_xpack/monitoring/{type}/_bulk", deprecationLogger);
         controller.registerWithDeprecatedHandler(PUT, "/_monitoring/{type}/bulk", this,
             PUT, "/_xpack/monitoring/{type}/_bulk", deprecationLogger);
->>>>>>> 02d0f163
 
         final List<String> allVersions = Arrays.asList(
                 MonitoringTemplateUtils.TEMPLATE_VERSION,
