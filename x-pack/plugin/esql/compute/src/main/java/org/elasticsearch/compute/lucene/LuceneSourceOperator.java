/*
 * Copyright Elasticsearch B.V. and/or licensed to Elasticsearch B.V. under one
 * or more contributor license agreements. Licensed under the Elastic License
 * 2.0; you may not use this file except in compliance with the Elastic License
 * 2.0.
 */

package org.elasticsearch.compute.lucene;

import org.apache.lucene.search.BooleanClause;
import org.apache.lucene.search.BooleanQuery;
import org.apache.lucene.search.BoostQuery;
import org.apache.lucene.search.CollectionTerminatedException;
import org.apache.lucene.search.ConstantScoreQuery;
import org.apache.lucene.search.LeafCollector;
import org.apache.lucene.search.MatchAllDocsQuery;
import org.apache.lucene.search.MatchNoDocsQuery;
import org.apache.lucene.search.Query;
import org.apache.lucene.search.Scorable;
import org.elasticsearch.compute.data.BlockFactory;
import org.elasticsearch.compute.data.DocBlock;
import org.elasticsearch.compute.data.DocVector;
import org.elasticsearch.compute.data.DoubleVector;
import org.elasticsearch.compute.data.IntVector;
import org.elasticsearch.compute.data.Page;
import org.elasticsearch.compute.operator.DriverContext;
import org.elasticsearch.compute.operator.Limiter;
import org.elasticsearch.compute.operator.SourceOperator;
import org.elasticsearch.core.Releasables;

import java.io.IOException;
import java.util.List;
import java.util.function.Function;

import static org.apache.lucene.search.ScoreMode.COMPLETE;
import static org.apache.lucene.search.ScoreMode.COMPLETE_NO_SCORES;

/**
 * Source operator that incrementally runs Lucene searches
 */
public class LuceneSourceOperator extends LuceneOperator {

    private int currentPagePos = 0;
    private int remainingDocs;
    private final Limiter limiter;

    private IntVector.Builder docsBuilder;
    private DoubleVector.Builder scoreBuilder;
    private final LeafCollector leafCollector;
    private final int minPageSize;

    public static class Factory extends LuceneOperator.Factory {

        private final int maxPageSize;
        private final Limiter limiter;

        public Factory(
            List<? extends ShardContext> contexts,
            Function<ShardContext, Query> queryFunction,
            DataPartitioning dataPartitioning,
            int taskConcurrency,
            int maxPageSize,
            int limit,
            boolean needsScore
        ) {
            super(
                contexts,
<<<<<<< HEAD
                queryFunction,
                dataPartitioning,
                autoStrategy(limit),
                taskConcurrency,
                limit,
                scoring ? COMPLETE : COMPLETE_NO_SCORES
=======
                weightFunction(queryFunction, needsScore ? COMPLETE : COMPLETE_NO_SCORES),
                dataPartitioning,
                taskConcurrency,
                limit,
                needsScore
>>>>>>> 4f019d15
            );
            this.maxPageSize = maxPageSize;
            // TODO: use a single limiter for multiple stage execution
            this.limiter = limit == NO_LIMIT ? Limiter.NO_LIMIT : new Limiter(limit);
        }

        @Override
        public SourceOperator get(DriverContext driverContext) {
            return new LuceneSourceOperator(driverContext.blockFactory(), maxPageSize, sliceQueue, limit, limiter, needsScore);
        }

        public int maxPageSize() {
            return maxPageSize;
        }

        @Override
        public String describe() {
            return "LuceneSourceOperator[dataPartitioning = "
                + dataPartitioning
                + ", maxPageSize = "
                + maxPageSize
                + ", limit = "
                + limit
                + ", needsScore = "
                + needsScore
                + "]";
        }

        /**
         * Pick a strategy for the {@link DataPartitioning#AUTO} partitioning.
         */
        public static Function<Query, LuceneSliceQueue.PartitioningStrategy> autoStrategy(int limit) {
            return limit == NO_LIMIT ? Factory::highSpeedAutoStrategy : Factory::lowOverheadAutoStrategy;
        }

        /**
         * Use the {@link LuceneSliceQueue.PartitioningStrategy#SHARD} strategy because
         * it has the lowest overhead. Used when there is a {@code limit} on the operator
         * because that's for cases like {@code FROM foo | LIMIT 10} or
         * {@code FROM foo | WHERE a == 1 | LIMIT 10} when the {@code WHERE} can be pushed
         * to Lucene. In those cases we're better off with the lowest overhead we can
         * manage - and that's {@link LuceneSliceQueue.PartitioningStrategy#SHARD}.
         */
        private static LuceneSliceQueue.PartitioningStrategy lowOverheadAutoStrategy(Query query) {
            return LuceneSliceQueue.PartitioningStrategy.SHARD;
        }

        /**
         * Select the {@link LuceneSliceQueue.PartitioningStrategy} based on the {@link Query}.
         * <ul>
         *     <li>
         *         If the {@linkplain Query} matches <strong>no</strong> documents then this will
         *         use the {@link LuceneSliceQueue.PartitioningStrategy#SEGMENT} strategy so we
         *         minimize the overhead of finding nothing.
         *     </li>
         *     <li>
         *         If the {@linkplain Query} matches <strong>all</strong> documents then this will
         *         use the {@link LuceneSliceQueue.PartitioningStrategy#DOC} strategy because the
         *         overhead of using that strategy for {@link MatchAllDocsQuery} is very low, and
         *         we need as many CPUs as we can get to process all the documents.
         *     </li>
         *     <li>
         *         Otherwise use the {@link LuceneSliceQueue.PartitioningStrategy#SEGMENT} strategy
         *         because it's overhead is generally low.
         *     </li>
         * </ul>
         */
        private static LuceneSliceQueue.PartitioningStrategy highSpeedAutoStrategy(Query query) {
            if (query instanceof ConstantScoreQuery c) {
                return highSpeedAutoStrategy(c.getQuery());
            }
            if (query instanceof BoostQuery b) {
                return highSpeedAutoStrategy(b.getQuery());
            }
            if (query instanceof BooleanQuery bq) {
                for (BooleanClause c : bq) {
                    if (c.isRequired() == false) {
                        return LuceneSliceQueue.PartitioningStrategy.SEGMENT;
                    }
                    LuceneSliceQueue.PartitioningStrategy forClause = highSpeedAutoStrategy(c.query());
                    if (forClause == LuceneSliceQueue.PartitioningStrategy.SHARD) {
                        return LuceneSliceQueue.PartitioningStrategy.SHARD;
                    }
                    if (forClause != LuceneSliceQueue.PartitioningStrategy.DOC) {
                        return LuceneSliceQueue.PartitioningStrategy.SEGMENT;
                    }
                }
                return LuceneSliceQueue.PartitioningStrategy.DOC;
            }
            if (query instanceof MatchAllDocsQuery) {
                return LuceneSliceQueue.PartitioningStrategy.DOC;
            }
            if (query instanceof MatchNoDocsQuery) {
                return LuceneSliceQueue.PartitioningStrategy.SHARD;
            }
            return LuceneSliceQueue.PartitioningStrategy.SEGMENT;
        }
    }

    @SuppressWarnings("this-escape")
    public LuceneSourceOperator(
        BlockFactory blockFactory,
        int maxPageSize,
        LuceneSliceQueue sliceQueue,
        int limit,
        Limiter limiter,
        boolean needsScore
    ) {
        super(blockFactory, maxPageSize, sliceQueue);
        this.minPageSize = Math.max(1, maxPageSize / 2);
        this.remainingDocs = limit;
        this.limiter = limiter;
        int estimatedSize = Math.min(limit, maxPageSize);
        boolean success = false;
        try {
            this.docsBuilder = blockFactory.newIntVectorBuilder(estimatedSize);
            if (needsScore) {
                scoreBuilder = blockFactory.newDoubleVectorBuilder(estimatedSize);
                this.leafCollector = new ScoringCollector();
            } else {
                scoreBuilder = null;
                this.leafCollector = new LimitingCollector();
            }
            success = true;
        } finally {
            if (success == false) {
                close();
            }
        }
    }

    class LimitingCollector implements LeafCollector {
        @Override
        public void setScorer(Scorable scorer) {}

        @Override
        public void collect(int doc) throws IOException {
            if (remainingDocs > 0) {
                --remainingDocs;
                docsBuilder.appendInt(doc);
                currentPagePos++;
            } else {
                throw new CollectionTerminatedException();
            }
        }
    }

    final class ScoringCollector extends LuceneSourceOperator.LimitingCollector {
        private Scorable scorable;

        @Override
        public void setScorer(Scorable scorer) {
            this.scorable = scorer;
        }

        @Override
        public void collect(int doc) throws IOException {
            super.collect(doc);
            scoreBuilder.appendDouble(scorable.score());
        }
    }

    @Override
    public boolean isFinished() {
        return doneCollecting || limiter.remaining() == 0;
    }

    @Override
    public void finish() {
        doneCollecting = true;
    }

    @Override
    public Page getCheckedOutput() throws IOException {
        if (isFinished()) {
            assert currentPagePos == 0 : currentPagePos;
            return null;
        }
        long start = System.nanoTime();
        try {
            final LuceneScorer scorer = getCurrentOrLoadNextScorer();
            if (scorer == null) {
                return null;
            }
            final int remainingDocsStart = remainingDocs = limiter.remaining();
            try {
                scorer.scoreNextRange(
                    leafCollector,
                    scorer.leafReaderContext().reader().getLiveDocs(),
                    // Note: if (maxPageSize - currentPagePos) is a small "remaining" interval, this could lead to slow collection with a
                    // highly selective filter. Having a large "enough" difference between max- and minPageSize (and thus currentPagePos)
                    // alleviates this issue.
                    maxPageSize - currentPagePos
                );
            } catch (CollectionTerminatedException ex) {
                // The leaf collector terminated the execution
                doneCollecting = true;
                scorer.markAsDone();
            }
            final int collectedDocs = remainingDocsStart - remainingDocs;
            final int discardedDocs = collectedDocs - limiter.tryAccumulateHits(collectedDocs);
            Page page = null;
            if (currentPagePos >= minPageSize || scorer.isDone() || (remainingDocs = limiter.remaining()) == 0) {
                IntVector shard = null;
                IntVector leaf = null;
                IntVector docs = null;
                DoubleVector scores = null;
                DocBlock docBlock = null;
                currentPagePos -= discardedDocs;
                try {
                    shard = blockFactory.newConstantIntVector(scorer.shardContext().index(), currentPagePos);
                    leaf = blockFactory.newConstantIntVector(scorer.leafReaderContext().ord, currentPagePos);
                    docs = buildDocsVector(currentPagePos);
                    docsBuilder = blockFactory.newIntVectorBuilder(Math.min(remainingDocs, maxPageSize));
                    docBlock = new DocVector(shard, leaf, docs, true).asBlock();
                    shard = null;
                    leaf = null;
                    docs = null;
                    if (scoreBuilder == null) {
                        page = new Page(currentPagePos, docBlock);
                    } else {
                        scores = buildScoresVector(currentPagePos);
                        scoreBuilder = blockFactory.newDoubleVectorBuilder(Math.min(remainingDocs, maxPageSize));
                        page = new Page(currentPagePos, docBlock, scores.asBlock());
                    }
                } finally {
                    if (page == null) {
                        Releasables.closeExpectNoException(shard, leaf, docs, docBlock, scores);
                    }
                }
                currentPagePos = 0;
            }
            return page;
        } finally {
            processingNanos += System.nanoTime() - start;
        }
    }

    private IntVector buildDocsVector(int upToPositions) {
        final IntVector docs = docsBuilder.build();
        assert docs.getPositionCount() >= upToPositions : docs.getPositionCount() + " < " + upToPositions;
        if (docs.getPositionCount() == upToPositions) {
            return docs;
        }
        try (docs) {
            try (var slice = blockFactory.newIntVectorFixedBuilder(upToPositions)) {
                for (int i = 0; i < upToPositions; i++) {
                    slice.appendInt(docs.getInt(i));
                }
                return slice.build();
            }
        }
    }

    private DoubleVector buildScoresVector(int upToPositions) {
        final DoubleVector scores = scoreBuilder.build();
        assert scores.getPositionCount() >= upToPositions : scores.getPositionCount() + " < " + upToPositions;
        if (scores.getPositionCount() == upToPositions) {
            return scores;
        }
        try (scores) {
            try (var slice = blockFactory.newDoubleVectorBuilder(upToPositions)) {
                for (int i = 0; i < upToPositions; i++) {
                    slice.appendDouble(scores.getDouble(i));
                }
                return slice.build();
            }
        }
    }

    @Override
    public void close() {
        Releasables.close(docsBuilder, scoreBuilder);
    }

    @Override
    protected void describe(StringBuilder sb) {
        sb.append(", remainingDocs = ").append(remainingDocs);
    }
}<|MERGE_RESOLUTION|>--- conflicted
+++ resolved
@@ -65,20 +65,13 @@
         ) {
             super(
                 contexts,
-<<<<<<< HEAD
                 queryFunction,
                 dataPartitioning,
                 autoStrategy(limit),
                 taskConcurrency,
                 limit,
-                scoring ? COMPLETE : COMPLETE_NO_SCORES
-=======
-                weightFunction(queryFunction, needsScore ? COMPLETE : COMPLETE_NO_SCORES),
-                dataPartitioning,
-                taskConcurrency,
-                limit,
-                needsScore
->>>>>>> 4f019d15
+                needsScore,
+                needsScore ? COMPLETE : COMPLETE_NO_SCORES
             );
             this.maxPageSize = maxPageSize;
             // TODO: use a single limiter for multiple stage execution
