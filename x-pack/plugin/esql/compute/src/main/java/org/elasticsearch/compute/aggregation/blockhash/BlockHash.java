--- conflicted
+++ resolved
@@ -59,13 +59,7 @@
  *     leave a big gap, even if we never see {@code null}.
  * </p>
  */
-<<<<<<< HEAD
 public abstract class BlockHash implements Releasable, SeenGroupIds {
-=======
-public abstract sealed class BlockHash implements Releasable, SeenGroupIds //
-    permits BooleanBlockHash, BytesRefBlockHash, DoubleBlockHash, IntBlockHash, LongBlockHash, BytesRef2BlockHash, BytesRef3BlockHash, //
-    NullBlockHash, PackedValuesBlockHash, BytesRefLongBlockHash, LongLongBlockHash, TimeSeriesBlockHash {
->>>>>>> d33bff64
 
     protected final BlockFactory blockFactory;
 
