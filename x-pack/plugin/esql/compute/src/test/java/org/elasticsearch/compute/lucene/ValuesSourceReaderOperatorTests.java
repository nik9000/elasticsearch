--- conflicted
+++ resolved
@@ -132,11 +132,7 @@
                 throw new RuntimeException(e);
             }
         }
-<<<<<<< HEAD
-        return factory(reader, mapperService.fieldType("long"));
-=======
-        return factory(reader, docValuesNumberField("long", NumberFieldMapper.NumberType.LONG), ElementType.LONG);
->>>>>>> 8d9a72e9
+        return factory(reader, mapperService.fieldType("long"), ElementType.LONG);
     }
 
     static Operator.OperatorFactory factory(IndexReader reader, MappedFieldType ft, ElementType elementType) {
@@ -441,11 +437,7 @@
         );
         operators.add(
             new ValuesSourceReaderOperator.Factory(
-<<<<<<< HEAD
-                List.of(testCase.info, fieldInfo(mapperService.fieldType("key"))),
-=======
-                List.of(testCase.info, fieldInfo(docValuesNumberField("key", NumberFieldMapper.NumberType.INTEGER), ElementType.INT)),
->>>>>>> 8d9a72e9
+                List.of(testCase.info, fieldInfo(mapperService.fieldType("key"), ElementType.INT)),
                 List.of(new ValuesSourceReaderOperator.ShardContext(reader, () -> SourceLoader.FROM_STORED_SOURCE)),
                 0
             ).get(driverContext)
@@ -527,11 +519,7 @@
         List<Operator> operators = new ArrayList<>();
         operators.add(
             new ValuesSourceReaderOperator.Factory(
-<<<<<<< HEAD
-                List.of(fieldInfo(mapperService.fieldType("key"))),
-=======
-                List.of(fieldInfo(docValuesNumberField("key", NumberFieldMapper.NumberType.INTEGER), ElementType.INT)),
->>>>>>> 8d9a72e9
+                List.of(fieldInfo(mapperService.fieldType("key"), ElementType.INT)),
                 List.of(new ValuesSourceReaderOperator.ShardContext(reader, () -> SourceLoader.FROM_STORED_SOURCE)),
                 0
             ).get(driverContext)
@@ -651,242 +639,75 @@
     private List<FieldCase> infoAndChecksForEachType(Block.MvOrdering docValuesMvOrdering) {
         Checks checks = new Checks(docValuesMvOrdering);
         List<FieldCase> r = new ArrayList<>();
-<<<<<<< HEAD
-        r.add(new FieldCase(mapperService.fieldType(IdFieldMapper.NAME), checks::ids, StatusChecks::id));
-        r.add(new FieldCase(TsidExtractingIdFieldMapper.INSTANCE.fieldType(), checks::ids, StatusChecks::id));
-        r.add(new FieldCase(mapperService.fieldType("long"), checks::longs, StatusChecks::longsFromDocValues));
-        r.add(new FieldCase(mapperService.fieldType("mv_long"), checks::mvLongsFromDocValues, StatusChecks::mvLongsFromDocValues));
-        r.add(new FieldCase(mapperService.fieldType("missing_long"), checks::constantNulls, StatusChecks::constantNulls));
-        r.add(new FieldCase(mapperService.fieldType("source_long"), checks::longs, StatusChecks::longsFromSource));
-        r.add(new FieldCase(mapperService.fieldType("mv_source_long"), checks::mvLongsUnordered, StatusChecks::mvLongsFromSource));
-        r.add(new FieldCase(mapperService.fieldType("int"), checks::ints, StatusChecks::intsFromDocValues));
-        r.add(new FieldCase(mapperService.fieldType("mv_int"), checks::mvIntsFromDocValues, StatusChecks::mvIntsFromDocValues));
-        r.add(new FieldCase(mapperService.fieldType("missing_int"), checks::constantNulls, StatusChecks::constantNulls));
-        r.add(new FieldCase(mapperService.fieldType("source_int"), checks::ints, StatusChecks::intsFromSource));
-        r.add(new FieldCase(mapperService.fieldType("mv_source_int"), checks::mvIntsUnordered, StatusChecks::mvIntsFromSource));
-        r.add(new FieldCase(mapperService.fieldType("short"), checks::shorts, StatusChecks::shortsFromDocValues));
-        r.add(new FieldCase(mapperService.fieldType("mv_short"), checks::mvShorts, StatusChecks::mvShortsFromDocValues));
-        r.add(new FieldCase(mapperService.fieldType("missing_short"), checks::constantNulls, StatusChecks::constantNulls));
-        r.add(new FieldCase(mapperService.fieldType("byte"), checks::bytes, StatusChecks::bytesFromDocValues));
-        r.add(new FieldCase(mapperService.fieldType("mv_byte"), checks::mvBytes, StatusChecks::mvBytesFromDocValues));
-        r.add(new FieldCase(mapperService.fieldType("missing_byte"), checks::constantNulls, StatusChecks::constantNulls));
-        r.add(new FieldCase(mapperService.fieldType("double"), checks::doubles, StatusChecks::doublesFromDocValues));
-        r.add(new FieldCase(mapperService.fieldType("mv_double"), checks::mvDoubles, StatusChecks::mvDoublesFromDocValues));
-        r.add(new FieldCase(mapperService.fieldType("missing_double"), checks::constantNulls, StatusChecks::constantNulls));
-        r.add(new FieldCase(mapperService.fieldType("bool"), checks::bools, StatusChecks::boolFromDocValues));
-        r.add(new FieldCase(mapperService.fieldType("mv_bool"), checks::mvBools, StatusChecks::mvBoolFromDocValues));
-        r.add(new FieldCase(mapperService.fieldType("missing_bool"), checks::constantNulls, StatusChecks::constantNulls));
-        r.add(new FieldCase(mapperService.fieldType("kwd"), checks::tags, StatusChecks::keywordsFromDocValues));
-        r.add(new FieldCase(mapperService.fieldType("mv_kwd"), checks::mvStringsFromDocValues, StatusChecks::mvKeywordsFromDocValues));
-        r.add(new FieldCase(mapperService.fieldType("missing_kwd"), checks::constantNulls, StatusChecks::constantNulls));
-        r.add(new FieldCase(storedKeywordField("stored_kwd"), checks::strings, StatusChecks::keywordsFromStored));
-        r.add(new FieldCase(storedKeywordField("mv_stored_kwd"), checks::mvStringsUnordered, StatusChecks::mvKeywordsFromStored));
-        r.add(new FieldCase(mapperService.fieldType("source_kwd"), checks::strings, StatusChecks::keywordsFromSource));
-        r.add(new FieldCase(mapperService.fieldType("mv_source_kwd"), checks::mvStringsUnordered, StatusChecks::mvKeywordsFromSource));
-        r.add(new FieldCase(mapperService.fieldType("source_text"), checks::strings, StatusChecks::textFromSource));
-        r.add(new FieldCase(mapperService.fieldType("mv_source_text"), checks::mvStringsUnordered, StatusChecks::mvTextFromSource));
-        r.add(new FieldCase(storedTextField("stored_text"), checks::strings, StatusChecks::textFromStored));
-        r.add(new FieldCase(storedTextField("mv_stored_text"), checks::mvStringsUnordered, StatusChecks::mvTextFromStored));
-=======
+        r.add(new FieldCase(mapperService.fieldType(IdFieldMapper.NAME), ElementType.BYTES_REF, checks::ids, StatusChecks::id));
+        r.add(new FieldCase(TsidExtractingIdFieldMapper.INSTANCE.fieldType(), ElementType.BYTES_REF, checks::ids, StatusChecks::id));
+        r.add(new FieldCase(mapperService.fieldType("long"), ElementType.LONG, checks::longs, StatusChecks::longsFromDocValues));
         r.add(
             new FieldCase(
-                docValuesNumberField("long", NumberFieldMapper.NumberType.LONG),
-                ElementType.LONG,
-                checks::longs,
-                StatusChecks::longsFromDocValues
-            )
-        );
-        r.add(
-            new FieldCase(
-                docValuesNumberField("mv_long", NumberFieldMapper.NumberType.LONG),
+                mapperService.fieldType("mv_long"),
                 ElementType.LONG,
                 checks::mvLongsFromDocValues,
                 StatusChecks::mvLongsFromDocValues
             )
         );
+        r.add(new FieldCase(mapperService.fieldType("missing_long"), ElementType.LONG, checks::constantNulls, StatusChecks::constantNulls));
+        r.add(new FieldCase(mapperService.fieldType("source_long"), ElementType.LONG, checks::longs, StatusChecks::longsFromSource));
         r.add(
             new FieldCase(
-                docValuesNumberField("missing_long", NumberFieldMapper.NumberType.LONG),
-                ElementType.LONG,
-                checks::constantNulls,
-                StatusChecks::constantNulls
-            )
-        );
-        r.add(
-            new FieldCase(
-                sourceNumberField("source_long", NumberFieldMapper.NumberType.LONG),
-                ElementType.LONG,
-                checks::longs,
-                StatusChecks::longsFromSource
-            )
-        );
-        r.add(
-            new FieldCase(
-                sourceNumberField("mv_source_long", NumberFieldMapper.NumberType.LONG),
+                mapperService.fieldType("mv_source_long"),
                 ElementType.LONG,
                 checks::mvLongsUnordered,
                 StatusChecks::mvLongsFromSource
             )
         );
+        r.add(new FieldCase(mapperService.fieldType("int"), ElementType.INT, checks::ints, StatusChecks::intsFromDocValues));
         r.add(
             new FieldCase(
-                docValuesNumberField("int", NumberFieldMapper.NumberType.INTEGER),
-                ElementType.INT,
-                checks::ints,
-                StatusChecks::intsFromDocValues
-            )
-        );
-        r.add(
-            new FieldCase(
-                docValuesNumberField("mv_int", NumberFieldMapper.NumberType.INTEGER),
+                mapperService.fieldType("mv_int"),
                 ElementType.INT,
                 checks::mvIntsFromDocValues,
                 StatusChecks::mvIntsFromDocValues
             )
         );
+        r.add(new FieldCase(mapperService.fieldType("missing_int"), ElementType.INT, checks::constantNulls, StatusChecks::constantNulls));
+        r.add(new FieldCase(mapperService.fieldType("source_int"), ElementType.INT, checks::ints, StatusChecks::intsFromSource));
         r.add(
             new FieldCase(
-                docValuesNumberField("missing_int", NumberFieldMapper.NumberType.INTEGER),
-                ElementType.INT,
-                checks::constantNulls,
-                StatusChecks::constantNulls
-            )
-        );
-        r.add(
-            new FieldCase(
-                sourceNumberField("source_int", NumberFieldMapper.NumberType.INTEGER),
-                ElementType.INT,
-                checks::ints,
-                StatusChecks::intsFromSource
-            )
-        );
-        r.add(
-            new FieldCase(
-                sourceNumberField("mv_source_int", NumberFieldMapper.NumberType.INTEGER),
+                mapperService.fieldType("mv_source_int"),
                 ElementType.INT,
                 checks::mvIntsUnordered,
                 StatusChecks::mvIntsFromSource
             )
         );
+        r.add(new FieldCase(mapperService.fieldType("short"), ElementType.INT, checks::shorts, StatusChecks::shortsFromDocValues));
+        r.add(new FieldCase(mapperService.fieldType("mv_short"), ElementType.INT, checks::mvShorts, StatusChecks::mvShortsFromDocValues));
+        r.add(new FieldCase(mapperService.fieldType("missing_short"), ElementType.INT, checks::constantNulls, StatusChecks::constantNulls));
+        r.add(new FieldCase(mapperService.fieldType("byte"), ElementType.INT, checks::bytes, StatusChecks::bytesFromDocValues));
+        r.add(new FieldCase(mapperService.fieldType("mv_byte"), ElementType.INT, checks::mvBytes, StatusChecks::mvBytesFromDocValues));
+        r.add(new FieldCase(mapperService.fieldType("missing_byte"), ElementType.INT, checks::constantNulls, StatusChecks::constantNulls));
+        r.add(new FieldCase(mapperService.fieldType("double"), ElementType.DOUBLE, checks::doubles, StatusChecks::doublesFromDocValues));
+        r.add(
+            new FieldCase(mapperService.fieldType("mv_double"), ElementType.DOUBLE, checks::mvDoubles, StatusChecks::mvDoublesFromDocValues)
+        );
+        r.add(
+            new FieldCase(mapperService.fieldType("missing_double"), ElementType.DOUBLE, checks::constantNulls, StatusChecks::constantNulls)
+        );
+        r.add(new FieldCase(mapperService.fieldType("bool"), ElementType.BOOLEAN, checks::bools, StatusChecks::boolFromDocValues));
+        r.add(new FieldCase(mapperService.fieldType("mv_bool"), ElementType.BOOLEAN, checks::mvBools, StatusChecks::mvBoolFromDocValues));
+        r.add(
+            new FieldCase(mapperService.fieldType("missing_bool"), ElementType.BOOLEAN, checks::constantNulls, StatusChecks::constantNulls)
+        );
+        r.add(new FieldCase(mapperService.fieldType("kwd"), ElementType.BYTES_REF, checks::tags, StatusChecks::keywordsFromDocValues));
         r.add(
             new FieldCase(
-                docValuesNumberField("short", NumberFieldMapper.NumberType.SHORT),
-                ElementType.INT,
-                checks::shorts,
-                StatusChecks::shortsFromDocValues
-            )
-        );
-        r.add(
-            new FieldCase(
-                docValuesNumberField("mv_short", NumberFieldMapper.NumberType.SHORT),
-                ElementType.INT,
-                checks::mvShorts,
-                StatusChecks::mvShortsFromDocValues
-            )
-        );
-        r.add(
-            new FieldCase(
-                docValuesNumberField("missing_short", NumberFieldMapper.NumberType.SHORT),
-                ElementType.INT,
-                checks::constantNulls,
-                StatusChecks::constantNulls
-            )
-        );
-        r.add(
-            new FieldCase(
-                docValuesNumberField("byte", NumberFieldMapper.NumberType.BYTE),
-                ElementType.INT,
-                checks::bytes,
-                StatusChecks::bytesFromDocValues
-            )
-        );
-        r.add(
-            new FieldCase(
-                docValuesNumberField("mv_byte", NumberFieldMapper.NumberType.BYTE),
-                ElementType.INT,
-                checks::mvBytes,
-                StatusChecks::mvBytesFromDocValues
-            )
-        );
-        r.add(
-            new FieldCase(
-                docValuesNumberField("missing_byte", NumberFieldMapper.NumberType.BYTE),
-                ElementType.INT,
-                checks::constantNulls,
-                StatusChecks::constantNulls
-            )
-        );
-        r.add(
-            new FieldCase(
-                docValuesNumberField("double", NumberFieldMapper.NumberType.DOUBLE),
-                ElementType.DOUBLE,
-                checks::doubles,
-                StatusChecks::doublesFromDocValues
-            )
-        );
-        r.add(
-            new FieldCase(
-                docValuesNumberField("mv_double", NumberFieldMapper.NumberType.DOUBLE),
-                ElementType.DOUBLE,
-                checks::mvDoubles,
-                StatusChecks::mvDoublesFromDocValues
-            )
-        );
-        r.add(
-            new FieldCase(
-                docValuesNumberField("missing_double", NumberFieldMapper.NumberType.DOUBLE),
-                ElementType.DOUBLE,
-                checks::constantNulls,
-                StatusChecks::constantNulls
-            )
-        );
-        r.add(
-            new FieldCase(
-                new BooleanFieldMapper.BooleanFieldType("bool"),
-                ElementType.BOOLEAN,
-                checks::bools,
-                StatusChecks::boolFromDocValues
-            )
-        );
-        r.add(
-            new FieldCase(
-                new BooleanFieldMapper.BooleanFieldType("mv_bool"),
-                ElementType.BOOLEAN,
-                checks::mvBools,
-                StatusChecks::mvBoolFromDocValues
-            )
-        );
-        r.add(
-            new FieldCase(
-                new BooleanFieldMapper.BooleanFieldType("missing_bool"),
-                ElementType.BOOLEAN,
-                checks::constantNulls,
-                StatusChecks::constantNulls
-            )
-        );
-        r.add(
-            new FieldCase(
-                new KeywordFieldMapper.KeywordFieldType("kwd"),
-                ElementType.BYTES_REF,
-                checks::tags,
-                StatusChecks::keywordsFromDocValues
-            )
-        );
-        r.add(
-            new FieldCase(
-                new KeywordFieldMapper.KeywordFieldType("mv_kwd"),
+                mapperService.fieldType("mv_kwd"),
                 ElementType.BYTES_REF,
                 checks::mvStringsFromDocValues,
                 StatusChecks::mvKeywordsFromDocValues
             )
         );
         r.add(
-            new FieldCase(
-                new KeywordFieldMapper.KeywordFieldType("missing_kwd"),
-                ElementType.BYTES_REF,
-                checks::constantNulls,
-                StatusChecks::constantNulls
-            )
+            new FieldCase(mapperService.fieldType("missing_kwd"), ElementType.BYTES_REF, checks::constantNulls, StatusChecks::constantNulls)
         );
         r.add(new FieldCase(storedKeywordField("stored_kwd"), ElementType.BYTES_REF, checks::strings, StatusChecks::keywordsFromStored));
         r.add(
@@ -897,26 +718,21 @@
                 StatusChecks::mvKeywordsFromStored
             )
         );
-        r.add(new FieldCase(sourceKeywordField("source_kwd"), ElementType.BYTES_REF, checks::strings, StatusChecks::keywordsFromSource));
+        r.add(
+            new FieldCase(mapperService.fieldType("source_kwd"), ElementType.BYTES_REF, checks::strings, StatusChecks::keywordsFromSource)
+        );
         r.add(
             new FieldCase(
-                sourceKeywordField("mv_source_kwd"),
+                mapperService.fieldType("mv_source_kwd"),
                 ElementType.BYTES_REF,
                 checks::mvStringsUnordered,
                 StatusChecks::mvKeywordsFromSource
             )
         );
+        r.add(new FieldCase(mapperService.fieldType("source_text"), ElementType.BYTES_REF, checks::strings, StatusChecks::textFromSource));
         r.add(
             new FieldCase(
-                new TextFieldMapper.TextFieldType("source_text", false),
-                ElementType.BYTES_REF,
-                checks::strings,
-                StatusChecks::textFromSource
-            )
-        );
-        r.add(
-            new FieldCase(
-                new TextFieldMapper.TextFieldType("mv_source_text", false),
+                mapperService.fieldType("mv_source_text"),
                 ElementType.BYTES_REF,
                 checks::mvStringsUnordered,
                 StatusChecks::mvTextFromSource
@@ -931,7 +747,6 @@
                 StatusChecks::mvTextFromStored
             )
         );
->>>>>>> 8d9a72e9
         r.add(
             new FieldCase(
                 textFieldWithDelegate("text_with_delegate", new KeywordFieldMapper.KeywordFieldType("kwd")),
@@ -956,12 +771,6 @@
                 StatusChecks::constantNullTextWithDelegate
             )
         );
-<<<<<<< HEAD
-
-=======
-        r.add(new FieldCase(new ProvidedIdFieldMapper(() -> false).fieldType(), ElementType.BYTES_REF, checks::ids, StatusChecks::id));
-        r.add(new FieldCase(TsidExtractingIdFieldMapper.INSTANCE.fieldType(), ElementType.BYTES_REF, checks::ids, StatusChecks::id));
->>>>>>> 8d9a72e9
         r.add(
             new FieldCase(
                 new ValuesSourceReaderOperator.FieldInfo(
@@ -1615,14 +1424,10 @@
         assertThat(source, hasSize(1)); // We want one page for simpler assertions, and we want them all in one segment
         assertTrue(source.get(0).<DocBlock>getBlock(0).asVector().singleSegmentNonDecreasing());
         Operator op = new ValuesSourceReaderOperator.Factory(
-<<<<<<< HEAD
-            List.of(fieldInfo(mapperService.fieldType("key")), fieldInfo(storedTextField("stored_text"))),
-=======
             List.of(
-                fieldInfo(docValuesNumberField("key", NumberFieldMapper.NumberType.INTEGER), ElementType.INT),
+                fieldInfo(mapperService.fieldType("key"), ElementType.INT),
                 fieldInfo(storedTextField("stored_text"), ElementType.BYTES_REF)
             ),
->>>>>>> 8d9a72e9
             List.of(new ValuesSourceReaderOperator.ShardContext(reader, () -> SourceLoader.FROM_STORED_SOURCE)),
             0
         ).get(driverContext);
@@ -1686,7 +1491,7 @@
                 1000,
                 LuceneOperator.NO_LIMIT
             );
-            MappedFieldType ft = docValuesNumberField("key", NumberFieldMapper.NumberType.INTEGER);
+            MappedFieldType ft = mapperService.fieldType("key");
             var readerFactory = new ValuesSourceReaderOperator.Factory(
                 List.of(new ValuesSourceReaderOperator.FieldInfo("key", ElementType.INT, shardIdx -> {
                     seenShards.add(shardIdx);
