/*
 * Copyright Elasticsearch B.V. and/or licensed to Elasticsearch B.V. under one
 * or more contributor license agreements. Licensed under the Elastic License
 * 2.0; you may not use this file except in compliance with the Elastic License
 * 2.0.
 */

package org.elasticsearch.compute.operator;

import org.elasticsearch.action.ActionListener;
import org.elasticsearch.action.support.PlainActionFuture;
import org.elasticsearch.common.collect.Iterators;
import org.elasticsearch.common.settings.Settings;
import org.elasticsearch.common.util.concurrent.EsExecutors;
import org.elasticsearch.compute.aggregation.AggregatorMode;
import org.elasticsearch.compute.data.BlockTestUtils;
import org.elasticsearch.compute.data.Page;
import org.elasticsearch.compute.data.TestBlockFactory;
import org.elasticsearch.compute.operator.exchange.ExchangeSinkHandler;
import org.elasticsearch.compute.operator.exchange.ExchangeSinkOperator;
import org.elasticsearch.compute.operator.exchange.ExchangeSourceHandler;
import org.elasticsearch.compute.operator.exchange.ExchangeSourceOperator;
import org.elasticsearch.core.Releasables;
import org.elasticsearch.core.TimeValue;
import org.elasticsearch.threadpool.FixedExecutorBuilder;
import org.elasticsearch.threadpool.TestThreadPool;
import org.junit.After;
import org.junit.Before;

import java.util.ArrayList;
import java.util.Collection;
import java.util.Collections;
import java.util.Iterator;
import java.util.List;
import java.util.Set;
import java.util.function.Function;
import java.util.stream.Collectors;
import java.util.stream.IntStream;
import java.util.stream.Stream;

import static java.util.stream.Collectors.toList;
import static org.hamcrest.Matchers.startsWith;

/**
 * Test case for all operators that support parallel operation in the
 * shape of "single", "initial", "intermediate", and "final" modes.
 */
public abstract class ForkingOperatorTestCase extends OperatorTestCase {

    private static final String ESQL_TEST_EXECUTOR = "esql_test_executor";

    protected abstract Operator.OperatorFactory simpleWithMode(AggregatorMode mode);

    @Override
    protected final Operator.OperatorFactory simple() {
        return simpleWithMode(AggregatorMode.SINGLE);
    }

    public final void testInitialFinal() {
        DriverContext driverContext = driverContext();
        List<Page> input = CannedSourceOperator.collectPages(simpleInput(driverContext.blockFactory(), between(1_000, 100_000)));
        List<Page> origInput = BlockTestUtils.deepCopyOf(input, TestBlockFactory.getNonBreakingInstance());
        List<Page> results = new ArrayList<>();
        try (
            Driver d = new Driver(
                driverContext,
                new CannedSourceOperator(input.iterator()),
<<<<<<< HEAD
                List.of(
                    simpleWithMode(AggregatorMode.INITIAL).get(driverContext),
                    simpleWithMode(AggregatorMode.FINAL).get(driverContext)
                ),
=======
                List.of(simpleWithMode(AggregatorMode.INITIAL).get(driverContext), simpleWithMode(AggregatorMode.FINAL).get(driverContext)),
>>>>>>> 046cdeae
                new TestResultPageSinkOperator(page -> results.add(page)),
                () -> {}
            )
        ) {
            runDriver(d);
        }
        assertSimpleOutput(origInput, results);
        assertDriverContext(driverContext);
    }

    public final void testManyInitialFinal() {
        DriverContext driverContext = driverContext();
        List<Page> input = CannedSourceOperator.collectPages(simpleInput(driverContext.blockFactory(), between(1_000, 100_000)));
        List<Page> origInput = BlockTestUtils.deepCopyOf(input, TestBlockFactory.getNonBreakingInstance());
        List<Page> partials = oneDriverPerPage(input, () -> List.of(simpleWithMode(AggregatorMode.INITIAL).get(driverContext)));
        List<Page> results = new ArrayList<>();
        try (
            Driver d = new Driver(
                driverContext,
                new CannedSourceOperator(partials.iterator()),
                List.of(simpleWithMode(AggregatorMode.FINAL).get(driverContext)),
                new TestResultPageSinkOperator(results::add),
                () -> {}
            )
        ) {
            runDriver(d);
        }
        assertSimpleOutput(origInput, results);
        assertDriverContext(driverContext);
    }

    public final void testInitialIntermediateFinal() {
        DriverContext driverContext = driverContext();
        List<Page> input = CannedSourceOperator.collectPages(simpleInput(driverContext.blockFactory(), between(1_000, 100_000)));
        List<Page> origInput = BlockTestUtils.deepCopyOf(input, TestBlockFactory.getNonBreakingInstance());
        List<Page> results = new ArrayList<>();

        try (
            Driver d = new Driver(
                driverContext,
                new CannedSourceOperator(input.iterator()),
                List.of(
                    simpleWithMode(AggregatorMode.INITIAL).get(driverContext),
                    simpleWithMode(AggregatorMode.INTERMEDIATE).get(driverContext),
                    simpleWithMode(AggregatorMode.FINAL).get(driverContext)
                ),
                new TestResultPageSinkOperator(page -> results.add(page)),
                () -> {}
            )
        ) {
            runDriver(d);
        }
        assertSimpleOutput(origInput, results);
        assertDriverContext(driverContext);
    }

    public final void testManyInitialManyPartialFinal() {
        DriverContext driverContext = driverContext();
        List<Page> input = CannedSourceOperator.collectPages(simpleInput(driverContext.blockFactory(), between(1_000, 100_000)));
        List<Page> origInput = BlockTestUtils.deepCopyOf(input, TestBlockFactory.getNonBreakingInstance());

        List<Page> partials = oneDriverPerPage(input, () -> List.of(simpleWithMode(AggregatorMode.INITIAL).get(driverContext)));
        Collections.shuffle(partials, random());
        List<Page> intermediates = oneDriverPerPageList(
            randomSplits(partials).iterator(),
            () -> List.of(simpleWithMode(AggregatorMode.INTERMEDIATE).get(driverContext))
        );

        List<Page> results = new ArrayList<>();
        try (
            Driver d = new Driver(
                driverContext,
                new CannedSourceOperator(intermediates.iterator()),
                List.of(simpleWithMode(AggregatorMode.FINAL).get(driverContext)),
                new TestResultPageSinkOperator(results::add),
                () -> {}
            )
        ) {
            runDriver(d);
        }
        assertSimpleOutput(origInput, results);
        assertDriverContext(driverContext);
    }

    // Similar to testManyInitialManyPartialFinal, but uses with the DriverRunner infrastructure
    // to move the data through the pipeline.
    public final void testManyInitialManyPartialFinalRunner() {
        List<Page> input = CannedSourceOperator.collectPages(simpleInput(driverContext().blockFactory(), between(1_000, 100_000)));
        List<Page> origInput = BlockTestUtils.deepCopyOf(input, TestBlockFactory.getNonBreakingInstance());
        List<Page> results = new ArrayList<>();
        List<Driver> drivers = createDriversForInput(input, results, false /* no throwing ops */);
        var runner = new DriverRunner(threadPool.getThreadContext()) {
            @Override
            protected void start(Driver driver, ActionListener<Void> listener) {
                Driver.start(threadPool.getThreadContext(), threadPool.executor(ESQL_TEST_EXECUTOR), driver, between(1, 10000), listener);
            }
        };
        PlainActionFuture<Void> future = new PlainActionFuture<>();
        runner.runToCompletion(drivers, future);
        future.actionGet(TimeValue.timeValueMinutes(1));
        assertSimpleOutput(origInput, results);
        drivers.stream().map(Driver::driverContext).forEach(OperatorTestCase::assertDriverContext);
    }

    // Similar to testManyInitialManyPartialFinalRunner, but creates a pipeline that contains an
    // operator that throws - fails. The primary motivation for this is to ensure that the driver
    // runner behaves correctly and also releases all resources (bigArrays) appropriately.
    // @com.carrotsearch.randomizedtesting.annotations.Repeat(iterations = 100)
    public final void testManyInitialManyPartialFinalRunnerThrowing() throws Exception {
        DriverContext driverContext = driverContext();
        List<Page> input = CannedSourceOperator.collectPages(simpleInput(driverContext.blockFactory(), between(1_000, 100_000)));
        List<Page> results = new ArrayList<>();

        List<Driver> drivers = createDriversForInput(input, results, true /* one throwing op */);
        var runner = new DriverRunner(threadPool.getThreadContext()) {
            @Override
            protected void start(Driver driver, ActionListener<Void> listener) {
                Driver.start(threadPool.getThreadContext(), threadPool.executor(ESQL_TEST_EXECUTOR), driver, between(1, 1000), listener);
            }
        };
        PlainActionFuture<Void> future = new PlainActionFuture<>();
        runner.runToCompletion(drivers, future);
        BadException e = expectThrows(BadException.class, () -> future.actionGet(TimeValue.timeValueMinutes(1)));
        assertThat(e.getMessage(), startsWith("bad exception from"));
        Releasables.close(() -> Iterators.map(results.iterator(), p -> p::releaseBlocks));
        drivers.stream().map(Driver::driverContext).forEach(OperatorTestCase::assertDriverContext);
    }

    // Creates a set of drivers that splits the execution into two separate sets of pipelines. The
    // first is a number of source drivers that consume the input (split across them), and output
    // intermediate results. The second is a single operator that consumes intermediate input and
    // produces the final results. The throwingOp param allows to construct a pipeline that will
    // fail by throwing an exception in one of the operators.
    List<Driver> createDriversForInput(List<Page> input, List<Page> results, boolean throwingOp) {
        Collection<List<Page>> splitInput = randomSplits(input, randomIntBetween(2, 4));

        ExchangeSinkHandler sinkExchanger = new ExchangeSinkHandler(randomIntBetween(2, 10), threadPool::relativeTimeInMillis);
        ExchangeSourceHandler sourceExchanger = new ExchangeSourceHandler(randomIntBetween(1, 4), threadPool.executor(ESQL_TEST_EXECUTOR));
        sourceExchanger.addRemoteSink(sinkExchanger::fetchPageAsync, 1);

        Iterator<? extends Operator> intermediateOperatorItr;
        int itrSize = (splitInput.size() * 3) + 3; // 3 inter ops per initial source drivers, and 3 per final
        if (throwingOp) {
            intermediateOperatorItr = randomPassThroughOperatorListWithSingleThrowingOp(itrSize).iterator();
        } else {
            intermediateOperatorItr = IntStream.range(0, itrSize).mapToObj(i -> new PassThroughOperator()).toList().iterator();
        }

        List<Driver> drivers = new ArrayList<>();
        for (List<Page> pages : splitInput) {
            DriverContext driver1Context = driverContext();
            drivers.add(
                new Driver(
                    driver1Context,
                    new CannedSourceOperator(pages.iterator()),
                    List.of(
                        intermediateOperatorItr.next(),
                        simpleWithMode(AggregatorMode.INITIAL).get(driver1Context),
                        intermediateOperatorItr.next(),
                        simpleWithMode(AggregatorMode.INTERMEDIATE).get(driver1Context),
                        intermediateOperatorItr.next()
                    ),
                    new ExchangeSinkOperator(sinkExchanger.createExchangeSink(), Function.identity()),
                    () -> {}
                )
            );
        }
        DriverContext driver2Context = driverContext();
        drivers.add(
            new Driver(
                driver2Context,
                new ExchangeSourceOperator(sourceExchanger.createExchangeSource()),
                List.of(
                    intermediateOperatorItr.next(),
                    simpleWithMode(AggregatorMode.INTERMEDIATE).get(driver2Context),
                    intermediateOperatorItr.next(),
                    simpleWithMode(AggregatorMode.FINAL).get(driver2Context),
                    intermediateOperatorItr.next()
                ),
                new TestResultPageSinkOperator(results::add),
                () -> {}
            )
        );
        assert intermediateOperatorItr.hasNext() == false;
        return drivers;
    }

    static class BadException extends RuntimeException {
        BadException(String message) {
            super(message);
        }
    }

    // Returns a random list of operators, where all but one are PassThrough and exactly one is a
    // Throwing operator.
    static List<Operator> randomPassThroughOperatorListWithSingleThrowingOp(int size) {
        assert size > 1;
        List<Operator> l = Stream.concat(
            IntStream.range(0, size - 1).mapToObj(i -> new PassThroughOperator()),
            Stream.of(randomThrowingOperator())
        ).collect(toList());
        Collections.shuffle(l, random());
        assert l.size() == size;
        return l;
    }

    static Operator randomThrowingOperator() {
        return randomFrom(
            Set.of(
                new ThrowInNeedsInputOperator(),
                new ThrowInAddInputOperator(),
                new ThrowInGetOutputOperator(),
                new ThrowInIsFinishedOperator(),
                new ThrowInFinishOperator(),
                new ThrowInCloseOperator()
            )
        );
    }

    private static class ThrowInNeedsInputOperator extends PassThroughOperator {
        @Override
        public boolean needsInput() {
            throw new BadException("bad exception from needsInput");
        }
    }

    private static class ThrowInAddInputOperator extends PassThroughOperator {
        @Override
        public void addInput(Page page) {
            super.addInput(page); // retain a reference to the Page, so it is not lost
            throw new BadException("bad exception from addInput");
        }
    }

    private static class ThrowInGetOutputOperator extends PassThroughOperator {
        @Override
        public Page getOutput() {
            throw new BadException("bad exception from getOutput");
        }
    }

    private static class ThrowInIsFinishedOperator extends PassThroughOperator {
        @Override
        public boolean isFinished() {
            throw new BadException("bad exception from isFinished");
        }
    }

    private static class ThrowInFinishOperator extends PassThroughOperator {
        @Override
        public void finish() {
            throw new BadException("bad exception from finish");
        }
    }

    private static class ThrowInCloseOperator extends PassThroughOperator {
        @Override
        public void close() {
            super.close();
            throw new BadException("bad exception from close");
        }
    }

    private static <T> Collection<List<T>> randomSplits(List<T> in) {
        return randomSplits(in, in.size());
    }

    private static <T> Collection<List<T>> randomSplits(List<T> in, int maxGroups) {
        return in.stream().collect(Collectors.groupingBy(s -> randomInt(in.size() - 1) % maxGroups)).values();
    }

    private TestThreadPool threadPool;

    @Before
    public void setThreadPool() {
        int numThreads = randomBoolean() ? 1 : between(2, 16);
        threadPool = new TestThreadPool(
            "test",
            new FixedExecutorBuilder(Settings.EMPTY, ESQL_TEST_EXECUTOR, numThreads, 1024, "esql", EsExecutors.TaskTrackingConfig.DEFAULT)
        );
    }

    @After
    public void shutdownThreadPool() {
        terminate(threadPool);
    }
}<|MERGE_RESOLUTION|>--- conflicted
+++ resolved
@@ -65,14 +65,7 @@
             Driver d = new Driver(
                 driverContext,
                 new CannedSourceOperator(input.iterator()),
-<<<<<<< HEAD
-                List.of(
-                    simpleWithMode(AggregatorMode.INITIAL).get(driverContext),
-                    simpleWithMode(AggregatorMode.FINAL).get(driverContext)
-                ),
-=======
                 List.of(simpleWithMode(AggregatorMode.INITIAL).get(driverContext), simpleWithMode(AggregatorMode.FINAL).get(driverContext)),
->>>>>>> 046cdeae
                 new TestResultPageSinkOperator(page -> results.add(page)),
                 () -> {}
             )
