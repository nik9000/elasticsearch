metaFunctionsSynopsis
required_capability: date_nanos_type
required_capability: meta

meta functions | keep synopsis;

synopsis:keyword
"double|integer|long|unsigned_long abs(number:double|integer|long|unsigned_long)"
"double acos(number:double|integer|long|unsigned_long)"
"double asin(number:double|integer|long|unsigned_long)"
"double atan(number:double|integer|long|unsigned_long)"
"double atan2(y_coordinate:double|integer|long|unsigned_long, x_coordinate:double|integer|long|unsigned_long)"
"double avg(number:double|integer|long)"
"double|date bin(field:integer|long|double|date, buckets:integer|long|double|date_period|time_duration, ?from:integer|long|double|date|keyword|text, ?to:integer|long|double|date|keyword|text)"
"double|date bucket(field:integer|long|double|date, buckets:integer|long|double|date_period|time_duration, ?from:integer|long|double|date|keyword|text, ?to:integer|long|double|date|keyword|text)"
"boolean|cartesian_point|cartesian_shape|date|date_nanos|double|geo_point|geo_shape|integer|ip|keyword|long|text|unsigned_long|version case(condition:boolean, trueValue...:boolean|cartesian_point|cartesian_shape|date|date_nanos|double|geo_point|geo_shape|integer|ip|keyword|long|text|unsigned_long|version)"
"double cbrt(number:double|integer|long|unsigned_long)"
"double|integer|long|unsigned_long ceil(number:double|integer|long|unsigned_long)"
"boolean cidr_match(ip:ip, blockX...:keyword|text)"
"boolean|cartesian_point|cartesian_shape|date|geo_point|geo_shape|integer|ip|keyword|long|text|version coalesce(first:boolean|cartesian_point|cartesian_shape|date|geo_point|geo_shape|integer|ip|keyword|long|text|version, ?rest...:boolean|cartesian_point|cartesian_shape|date|geo_point|geo_shape|integer|ip|keyword|long|text|version)"
"keyword concat(string1:keyword|text, string2...:keyword|text)"
"double cos(angle:double|integer|long|unsigned_long)"
"double cosh(number:double|integer|long|unsigned_long)"
"long count(?field:boolean|cartesian_point|date|double|geo_point|integer|ip|keyword|long|text|unsigned_long|version)"
"long count_distinct(field:boolean|date|double|integer|ip|keyword|long|text|version, ?precision:integer|long|unsigned_long)"
"integer date_diff(unit:keyword|text, startTimestamp:date, endTimestamp:date)"
"long date_extract(datePart:keyword|text, date:date)"
"keyword date_format(?dateFormat:keyword|text, date:date)"
"date date_parse(?datePattern:keyword|text, dateString:keyword|text)"
"date date_trunc(interval:date_period|time_duration, date:date)"
double e()
"boolean ends_with(str:keyword|text, suffix:keyword|text)"
"double exp(number:double|integer|long|unsigned_long)"
"double|integer|long|unsigned_long floor(number:double|integer|long|unsigned_long)"
"keyword from_base64(string:keyword|text)"
"boolean|double|integer|ip|keyword|long|text|version greatest(first:boolean|double|integer|ip|keyword|long|text|version, ?rest...:boolean|double|integer|ip|keyword|long|text|version)"
"ip ip_prefix(ip:ip, prefixLengthV4:integer, prefixLengthV6:integer)"
"boolean|double|integer|ip|keyword|long|text|version least(first:boolean|double|integer|ip|keyword|long|text|version, ?rest...:boolean|double|integer|ip|keyword|long|text|version)"
"keyword left(string:keyword|text, length:integer)"
"integer length(string:keyword|text)"
"integer locate(string:keyword|text, substring:keyword|text, ?start:integer)"
"double log(?base:integer|unsigned_long|long|double, number:integer|unsigned_long|long|double)"
"double log10(number:double|integer|long|unsigned_long)"
"keyword|text ltrim(string:keyword|text)"
"boolean|double|integer|long|date|ip|keyword|text|long|version max(field:boolean|double|integer|long|date|ip|keyword|text|long|version)"
"double median(number:double|integer|long)"
"double median_absolute_deviation(number:double|integer|long)"
"boolean|double|integer|long|date|ip|keyword|text|long|version min(field:boolean|double|integer|long|date|ip|keyword|text|long|version)"
"boolean|cartesian_point|cartesian_shape|date|double|geo_point|geo_shape|integer|ip|keyword|long|text|version mv_append(field1:boolean|cartesian_point|cartesian_shape|date|double|geo_point|geo_shape|integer|ip|keyword|long|text|version, field2:boolean|cartesian_point|cartesian_shape|date|double|geo_point|geo_shape|integer|ip|keyword|long|text|version)"
"double mv_avg(number:double|integer|long|unsigned_long)"
"keyword mv_concat(string:text|keyword, delim:text|keyword)"
"integer mv_count(field:boolean|cartesian_point|cartesian_shape|date|date_nanos|double|geo_point|geo_shape|integer|ip|keyword|long|text|unsigned_long|version)"
"boolean|cartesian_point|cartesian_shape|date|double|geo_point|geo_shape|integer|ip|keyword|long|text|version mv_dedupe(field:boolean|cartesian_point|cartesian_shape|date|double|geo_point|geo_shape|integer|ip|keyword|long|text|version)"
"boolean|cartesian_point|cartesian_shape|date|date_nanos|double|geo_point|geo_shape|integer|ip|keyword|long|text|unsigned_long|version mv_first(field:boolean|cartesian_point|cartesian_shape|date|date_nanos|double|geo_point|geo_shape|integer|ip|keyword|long|text|unsigned_long|version)"
"boolean|cartesian_point|cartesian_shape|date|date_nanos|double|geo_point|geo_shape|integer|ip|keyword|long|text|unsigned_long|version mv_last(field:boolean|cartesian_point|cartesian_shape|date|date_nanos|double|geo_point|geo_shape|integer|ip|keyword|long|text|unsigned_long|version)"
"boolean|date|date_nanos|double|integer|ip|keyword|long|text|unsigned_long|version mv_max(field:boolean|date|date_nanos|double|integer|ip|keyword|long|text|unsigned_long|version)"
"double|integer|long|unsigned_long mv_median(number:double|integer|long|unsigned_long)"
"double|integer|long|unsigned_long mv_median_absolute_deviation(number:double|integer|long|unsigned_long)"
"boolean|date|date_nanos|double|integer|ip|keyword|long|text|unsigned_long|version mv_min(field:boolean|date|date_nanos|double|integer|ip|keyword|long|text|unsigned_long|version)"
"double|integer|long mv_percentile(number:double|integer|long, percentile:double|integer|long)"
"double mv_pseries_weighted_sum(number:double, p:double)"
"boolean|cartesian_point|cartesian_shape|date|double|geo_point|geo_shape|integer|ip|keyword|long|text|version mv_slice(field:boolean|cartesian_point|cartesian_shape|date|double|geo_point|geo_shape|integer|ip|keyword|long|text|version, start:integer, ?end:integer)"
"boolean|date|double|integer|ip|keyword|long|text|version mv_sort(field:boolean|date|double|integer|ip|keyword|long|text|version, ?order:keyword)"
"double|integer|long|unsigned_long mv_sum(number:double|integer|long|unsigned_long)"
"keyword mv_zip(string1:keyword|text, string2:keyword|text, ?delim:keyword|text)"
date now()
"double percentile(number:double|integer|long, percentile:double|integer|long)"
double pi()
"double pow(base:double|integer|long|unsigned_long, exponent:double|integer|long|unsigned_long)"
"keyword repeat(string:keyword|text, number:integer)"
"keyword replace(string:keyword|text, regex:keyword|text, newString:keyword|text)"
"keyword|text reverse(str:keyword|text)"
"keyword right(string:keyword|text, length:integer)"
"double|integer|long|unsigned_long round(number:double|integer|long|unsigned_long, ?decimals:integer)"
"keyword|text rtrim(string:keyword|text)"
"double signum(number:double|integer|long|unsigned_long)"
"double sin(angle:double|integer|long|unsigned_long)"
"double sinh(number:double|integer|long|unsigned_long)"
"keyword space(number:integer)"
"keyword split(string:keyword|text, delim:keyword|text)"
"double sqrt(number:double|integer|long|unsigned_long)"
"geo_point|cartesian_point st_centroid_agg(field:geo_point|cartesian_point)"
"boolean st_contains(geomA:geo_point|cartesian_point|geo_shape|cartesian_shape, geomB:geo_point|cartesian_point|geo_shape|cartesian_shape)"
"boolean st_disjoint(geomA:geo_point|cartesian_point|geo_shape|cartesian_shape, geomB:geo_point|cartesian_point|geo_shape|cartesian_shape)"
"double st_distance(geomA:geo_point|cartesian_point, geomB:geo_point|cartesian_point)"
"boolean st_intersects(geomA:geo_point|cartesian_point|geo_shape|cartesian_shape, geomB:geo_point|cartesian_point|geo_shape|cartesian_shape)"
"boolean st_within(geomA:geo_point|cartesian_point|geo_shape|cartesian_shape, geomB:geo_point|cartesian_point|geo_shape|cartesian_shape)"
"double st_x(point:geo_point|cartesian_point)"
"double st_y(point:geo_point|cartesian_point)"
"boolean starts_with(str:keyword|text, prefix:keyword|text)"
"keyword substring(string:keyword|text, start:integer, ?length:integer)"
"long|double sum(number:double|integer|long)"
"double tan(angle:double|integer|long|unsigned_long)"
"double tanh(number:double|integer|long|unsigned_long)"
double tau()
"keyword to_base64(string:keyword|text)"
"boolean to_bool(field:boolean|keyword|text|double|long|unsigned_long|integer)"
"boolean to_boolean(field:boolean|keyword|text|double|long|unsigned_long|integer)"
"cartesian_point to_cartesianpoint(field:cartesian_point|keyword|text)"
"cartesian_shape to_cartesianshape(field:cartesian_point|cartesian_shape|keyword|text)"
"date_nanos to_date_nanos(field:date|date_nanos|keyword|text|double|long|unsigned_long)"
"date_nanos to_datenanos(field:date|date_nanos|keyword|text|double|long|unsigned_long)"
"date_period to_dateperiod(field:date_period|keyword|text)"
"date to_datetime(field:date|date_nanos|keyword|text|double|long|unsigned_long|integer)"
"double to_dbl(field:boolean|date|keyword|text|double|long|unsigned_long|integer|counter_double|counter_integer|counter_long)"
"double to_degrees(number:double|integer|long|unsigned_long)"
"double to_double(field:boolean|date|keyword|text|double|long|unsigned_long|integer|counter_double|counter_integer|counter_long)"
"date to_dt(field:date|date_nanos|keyword|text|double|long|unsigned_long|integer)"
"geo_point to_geopoint(field:geo_point|keyword|text)"
"geo_shape to_geoshape(field:geo_point|geo_shape|keyword|text)"
"integer to_int(field:boolean|date|keyword|text|double|long|unsigned_long|integer|counter_integer)"
"integer to_integer(field:boolean|date|keyword|text|double|long|unsigned_long|integer|counter_integer)"
"ip to_ip(field:ip|keyword|text)"
"long to_long(field:boolean|date|date_nanos|keyword|text|double|long|unsigned_long|integer|counter_integer|counter_long)"
"keyword|text to_lower(str:keyword|text)"
"double to_radians(number:double|integer|long|unsigned_long)"
"keyword to_str(field:boolean|cartesian_point|cartesian_shape|date|date_nanos|double|geo_point|geo_shape|integer|ip|keyword|long|text|unsigned_long|version)"
"keyword to_string(field:boolean|cartesian_point|cartesian_shape|date|date_nanos|double|geo_point|geo_shape|integer|ip|keyword|long|text|unsigned_long|version)"
"time_duration to_timeduration(field:time_duration|keyword|text)"
"unsigned_long to_ul(field:boolean|date|keyword|text|double|long|unsigned_long|integer)"
"unsigned_long to_ulong(field:boolean|date|keyword|text|double|long|unsigned_long|integer)"
"unsigned_long to_unsigned_long(field:boolean|date|keyword|text|double|long|unsigned_long|integer)"
"keyword|text to_upper(str:keyword|text)"
"version to_ver(field:keyword|text|version)"
"version to_version(field:keyword|text|version)"
"boolean|double|integer|long|date|ip|keyword|text top(field:boolean|double|integer|long|date|ip|keyword|text, limit:integer, order:keyword)"
"keyword|text trim(string:keyword|text)"
"boolean|date|double|integer|ip|keyword|long|text|version values(field:boolean|date|double|integer|ip|keyword|long|text|version)"
"double weighted_avg(number:double|integer|long, weight:double|integer|long)"
;

metaFunctionsArgs
required_capability: meta
required_capability: date_nanos_type

  META functions
| EVAL name = SUBSTRING(name, 0, 14)
| KEEP name, argNames, argTypes, argDescriptions;

 name:keyword |          argNames:keyword          |                                               argTypes:keyword                                                                   |             argDescriptions:keyword
abs           |number                              |"double|integer|long|unsigned_long"                                                                                               |Numeric expression. If `null`, the function returns `null`.
acos          |number                              |"double|integer|long|unsigned_long"                                                                                               |Number between -1 and 1. If `null`, the function returns `null`.
asin          |number                              |"double|integer|long|unsigned_long"                                                                                               |Number between -1 and 1. If `null`, the function returns `null`.
atan          |number                              |"double|integer|long|unsigned_long"                                                                                               |Numeric expression. If `null`, the function returns `null`.
atan2         |[y_coordinate, x_coordinate]        |["double|integer|long|unsigned_long", "double|integer|long|unsigned_long"]                                                        |[y coordinate. If `null`\, the function returns `null`., x coordinate. If `null`\, the function returns `null`.]
avg           |number                              |"double|integer|long"                                                                                                             |[""]
bin           |[field, buckets, from, to]          |["integer|long|double|date", "integer|long|double|date_period|time_duration", "integer|long|double|date|keyword|text", "integer|long|double|date|keyword|text"]  |[Numeric or date expression from which to derive buckets., Target number of buckets\, or desired bucket size if `from` and `to` parameters are omitted., Start of the range. Can be a number\, a date or a date expressed as a string., End of the range. Can be a number\, a date or a date expressed as a string.]
bucket        |[field, buckets, from, to]          |["integer|long|double|date", "integer|long|double|date_period|time_duration", "integer|long|double|date|keyword|text", "integer|long|double|date|keyword|text"]  |[Numeric or date expression from which to derive buckets., Target number of buckets\, or desired bucket size if `from` and `to` parameters are omitted., Start of the range. Can be a number\, a date or a date expressed as a string., End of the range. Can be a number\, a date or a date expressed as a string.]
case          |[condition, trueValue]              |[boolean, "boolean|cartesian_point|cartesian_shape|date|date_nanos|double|geo_point|geo_shape|integer|ip|keyword|long|text|unsigned_long|version"] |[A condition., The value that's returned when the corresponding condition is the first to evaluate to `true`. The default value is returned when no condition matches.]
cbrt          |number                              |"double|integer|long|unsigned_long"                                                                                               |"Numeric expression. If `null`, the function returns `null`."
ceil          |number                              |"double|integer|long|unsigned_long"                                                                                               |Numeric expression. If `null`, the function returns `null`.
cidr_match    |[ip, blockX]                        |[ip, "keyword|text"]                                                                                                              |[IP address of type `ip` (both IPv4 and IPv6 are supported)., CIDR block to test the IP against.]
coalesce      |first                               |"boolean|cartesian_point|cartesian_shape|date|geo_point|geo_shape|integer|ip|keyword|long|text|version"                                   |Expression to evaluate.
concat        |[string1, string2]                  |["keyword|text", "keyword|text"]                                                                                                  |[Strings to concatenate., Strings to concatenate.]
cos           |angle                               |"double|integer|long|unsigned_long"                                                                                               |An angle, in radians. If `null`, the function returns `null`.
cosh          |number                              |"double|integer|long|unsigned_long"                                                                                               |Numeric expression. If `null`, the function returns `null`.
count         |field                               |"boolean|cartesian_point|date|double|geo_point|integer|ip|keyword|long|text|unsigned_long|version"                                |Expression that outputs values to be counted. If omitted, equivalent to `COUNT(*)` (the number of rows).
count_distinct|[field, precision]                  |["boolean|date|double|integer|ip|keyword|long|text|version", "integer|long|unsigned_long"]                                        |[Column or literal for which to count the number of distinct values., Precision threshold. Refer to <<esql-agg-count-distinct-approximate>>. The maximum supported value is 40000. Thresholds above this number will have the same effect as a threshold of 40000. The default value is 3000.]
date_diff     |[unit, startTimestamp, endTimestamp]|["keyword|text", date, date]                                                                                                      |[Time difference unit, A string representing a start timestamp, A string representing an end timestamp]
date_extract  |[datePart, date]                    |["keyword|text", date]                                                                                                            |[Part of the date to extract.  Can be: `aligned_day_of_week_in_month`\, `aligned_day_of_week_in_year`\, `aligned_week_of_month`\, `aligned_week_of_year`\, `ampm_of_day`\, `clock_hour_of_ampm`\, `clock_hour_of_day`\, `day_of_month`\, `day_of_week`\, `day_of_year`\, `epoch_day`\, `era`\, `hour_of_ampm`\, `hour_of_day`\, `instant_seconds`\, `micro_of_day`\, `micro_of_second`\, `milli_of_day`\, `milli_of_second`\, `minute_of_day`\, `minute_of_hour`\, `month_of_year`\, `nano_of_day`\, `nano_of_second`\, `offset_seconds`\, `proleptic_month`\, `second_of_day`\, `second_of_minute`\, `year`\, or `year_of_era`. Refer to https://docs.oracle.com/javase/8/docs/api/java/time/temporal/ChronoField.html[java.time.temporal.ChronoField] for a description of these values.  If `null`\, the function returns `null`., Date expression. If `null`\, the function returns `null`.]
date_format   |[dateFormat, date]                  |["keyword|text", date]                                                                                                            |[Date format (optional).  If no format is specified\, the `yyyy-MM-dd'T'HH:mm:ss.SSSZ` format is used. If `null`\, the function returns `null`., Date expression. If `null`\, the function returns `null`.]
date_parse    |[datePattern, dateString]           |["keyword|text", "keyword|text"]                                                                                                  |[The date format. Refer to the https://docs.oracle.com/en/java/javase/14/docs/api/java.base/java/time/format/DateTimeFormatter.html[`DateTimeFormatter` documentation] for the syntax. If `null`\, the function returns `null`., Date expression as a string. If `null` or an empty string\, the function returns `null`.]
date_trunc    |[interval, date]                    |["date_period|time_duration", date]                                                                                               |[Interval; expressed using the timespan literal syntax., Date expression]
e             |null                                |null                                                                                                                              |null
ends_with     |[str, suffix]                       |["keyword|text", "keyword|text"]                                                                                                  |[String expression. If `null`\, the function returns `null`., String expression. If `null`\, the function returns `null`.]
exp           |number                              |"double|integer|long|unsigned_long"                                                                                               |Numeric expression. If `null`, the function returns `null`.
floor         |number                              |"double|integer|long|unsigned_long"                                                                                               |Numeric expression. If `null`, the function returns `null`.
from_base64   |string                              |"keyword|text"                                                                                                                    |A base64 string.
greatest      |first                               |"boolean|double|integer|ip|keyword|long|text|version"                                                                             |First of the columns to evaluate.
ip_prefix     |[ip, prefixLengthV4, prefixLengthV6]|[ip, integer, integer]                                                                                                            |[IP address of type `ip` (both IPv4 and IPv6 are supported)., Prefix length for IPv4 addresses., Prefix length for IPv6 addresses.]
least         |first                               |"boolean|double|integer|ip|keyword|long|text|version"                                                                             |First of the columns to evaluate.
left          |[string, length]                    |["keyword|text", integer]                                                                                                         |[The string from which to return a substring., The number of characters to return.]
length        |string                              |"keyword|text"                                                                                                                    |String expression. If `null`, the function returns `null`.
locate        |[string, substring, start]          |["keyword|text", "keyword|text", "integer"]                                                                                       |[An input string, A substring to locate in the input string, The start index]
log           |[base, number]                      |["integer|unsigned_long|long|double", "integer|unsigned_long|long|double"]                                                        |["Base of logarithm. If `null`\, the function returns `null`. If not provided\, this function returns the natural logarithm (base e) of a value.", "Numeric expression. If `null`\, the function returns `null`."]
log10         |number                              |"double|integer|long|unsigned_long"                                                                                               |Numeric expression. If `null`, the function returns `null`.
ltrim         |string                              |"keyword|text"                                                                                                                    |String expression. If `null`, the function returns `null`.
max           |field                               |"boolean|double|integer|long|date|ip|keyword|text|long|version"                                                                   |[""]
median        |number                              |"double|integer|long"                                                                                                             |[""]
median_absolut|number                              |"double|integer|long"                                                                                                             |[""]
min           |field                               |"boolean|double|integer|long|date|ip|keyword|text|long|version"                                                                   |[""]
mv_append     |[field1, field2]                    |["boolean|cartesian_point|cartesian_shape|date|double|geo_point|geo_shape|integer|ip|keyword|long|text|version", "boolean|cartesian_point|cartesian_shape|date|double|geo_point|geo_shape|integer|ip|keyword|long|text|version"]                 | ["", ""]
mv_avg        |number                              |"double|integer|long|unsigned_long"                                                                                               |Multivalue expression.
mv_concat     |[string, delim]                     |["text|keyword", "text|keyword"]                                                                                                  |[Multivalue expression., Delimiter.]
mv_count      |field                               |"boolean|cartesian_point|cartesian_shape|date|date_nanos|double|geo_point|geo_shape|integer|ip|keyword|long|text|unsigned_long|version"      |Multivalue expression.
mv_dedupe     |field                               |"boolean|cartesian_point|cartesian_shape|date|double|geo_point|geo_shape|integer|ip|keyword|long|text|version"                    |Multivalue expression.
mv_first      |field                               |"boolean|cartesian_point|cartesian_shape|date|date_nanos|double|geo_point|geo_shape|integer|ip|keyword|long|text|unsigned_long|version"      |Multivalue expression.
mv_last       |field                               |"boolean|cartesian_point|cartesian_shape|date|date_nanos|double|geo_point|geo_shape|integer|ip|keyword|long|text|unsigned_long|version"      |Multivalue expression.
mv_max        |field                               |"boolean|date|date_nanos|double|integer|ip|keyword|long|text|unsigned_long|version"                                               |Multivalue expression.
mv_median     |number                              |"double|integer|long|unsigned_long"                                                                                               |Multivalue expression.
mv_median_abso|number                              |"double|integer|long|unsigned_long"                                                                                               |Multivalue expression.
mv_min        |field                               |"boolean|date|date_nanos|double|integer|ip|keyword|long|text|unsigned_long|version"                                               |Multivalue expression.
mv_percentile |[number, percentile]                |["double|integer|long", "double|integer|long"]                                                                                    |[Multivalue expression., The percentile to calculate. Must be a number between 0 and 100. Numbers out of range will return a null instead.]
mv_pseries_wei|[number, p]                         |[double, double]                                                                                                                  |[Multivalue expression., It is a constant number that represents the 'p' parameter in the P-Series. It impacts every element's contribution to the weighted sum.]
mv_slice      |[field, start, end]                 |["boolean|cartesian_point|cartesian_shape|date|double|geo_point|geo_shape|integer|ip|keyword|long|text|version", integer, integer]|[Multivalue expression. If `null`\, the function returns `null`., Start position. If `null`\, the function returns `null`. The start argument can be negative. An index of -1 is used to specify the last value in the list., End position(included). Optional; if omitted\, the position at `start` is returned. The end argument can be negative. An index of -1 is used to specify the last value in the list.]
mv_sort       |[field, order]                      |["boolean|date|double|integer|ip|keyword|long|text|version", keyword]                                                             |[Multivalue expression. If `null`\, the function returns `null`., Sort order. The valid options are ASC and DESC\, the default is ASC.]
mv_sum        |number                              |"double|integer|long|unsigned_long"                                                                                               |Multivalue expression.
mv_zip        |[string1, string2, delim]           |["keyword|text", "keyword|text", "keyword|text"]                                                                                  |[Multivalue expression., Multivalue expression., Delimiter. Optional; if omitted\, `\,` is used as a default delimiter.]
now           |null                                |null                                                                                                                              |null
percentile    |[number, percentile]                |["double|integer|long", "double|integer|long"]                                                                                    |[, ]
pi            |null                                |null                                                                                                                              |null
pow           |[base, exponent]                    |["double|integer|long|unsigned_long", "double|integer|long|unsigned_long"]                                                        |["Numeric expression for the base. If `null`\, the function returns `null`.", "Numeric expression for the exponent. If `null`\, the function returns `null`."]
repeat        |[string, number]                    |["keyword|text", integer]                                                                                                         |[String expression., Number times to repeat.]
replace       |[string, regex, newString]          |["keyword|text", "keyword|text", "keyword|text"]                                                                                  |[String expression., Regular expression., Replacement string.]
reverse       |str                                 |"keyword|text"                                                                                                                    |String expression. If `null`, the function returns `null`.
right         |[string, length]                    |["keyword|text", integer]                                                                                                         |[The string from which to returns a substring., The number of characters to return.]
round         |[number, decimals]                  |["double|integer|long|unsigned_long", integer]                                                                                    |["The numeric value to round. If `null`\, the function returns `null`.", "The number of decimal places to round to. Defaults to 0. If `null`\, the function returns `null`."]
rtrim         |string                              |"keyword|text"                                                                                                                    |String expression. If `null`, the function returns `null`.
signum        |number                              |"double|integer|long|unsigned_long"                                                                                               |"Numeric expression. If `null`, the function returns `null`."
sin           |angle                               |"double|integer|long|unsigned_long"                                                                                               |An angle, in radians. If `null`, the function returns `null`.
sinh          |number                              |"double|integer|long|unsigned_long"                                                                                               |Numeric expression. If `null`, the function returns `null`.
space         |number                              |"integer"                                                                                                                         |Number of spaces in result.
split         |[string, delim]                     |["keyword|text", "keyword|text"]                                                                                                  |[String expression. If `null`\, the function returns `null`., Delimiter. Only single byte delimiters are currently supported.]
sqrt          |number                              |"double|integer|long|unsigned_long"                                                                                               |"Numeric expression. If `null`, the function returns `null`."
st_centroid_ag|field                               |"geo_point|cartesian_point"                                                                                                       |[""]
st_contains   |[geomA, geomB]                      |["geo_point|cartesian_point|geo_shape|cartesian_shape", "geo_point|cartesian_point|geo_shape|cartesian_shape"]                    |[Expression of type `geo_point`\, `cartesian_point`\, `geo_shape` or `cartesian_shape`. If `null`\, the function returns `null`., Expression of type `geo_point`\, `cartesian_point`\, `geo_shape` or `cartesian_shape`. If `null`\, the function returns `null`. The second parameter must also have the same coordinate system as the first. This means it is not possible to combine `geo_*` and `cartesian_*` parameters.]
st_disjoint   |[geomA, geomB]                      |["geo_point|cartesian_point|geo_shape|cartesian_shape", "geo_point|cartesian_point|geo_shape|cartesian_shape"]                    |[Expression of type `geo_point`\, `cartesian_point`\, `geo_shape` or `cartesian_shape`. If `null`\, the function returns `null`., Expression of type `geo_point`\, `cartesian_point`\, `geo_shape` or `cartesian_shape`. If `null`\, the function returns `null`. The second parameter must also have the same coordinate system as the first. This means it is not possible to combine `geo_*` and `cartesian_*` parameters.]
st_distance   |[geomA, geomB]                      |["geo_point|cartesian_point", "geo_point|cartesian_point"]                                                                        |[Expression of type `geo_point` or `cartesian_point`. If `null`\, the function returns `null`., Expression of type `geo_point` or `cartesian_point`. If `null`\, the function returns `null`. The second parameter must also have the same coordinate system as the first. This means it is not possible to combine `geo_point` and `cartesian_point` parameters.]
st_intersects |[geomA, geomB]                      |["geo_point|cartesian_point|geo_shape|cartesian_shape", "geo_point|cartesian_point|geo_shape|cartesian_shape"]                    |[Expression of type `geo_point`\, `cartesian_point`\, `geo_shape` or `cartesian_shape`. If `null`\, the function returns `null`., Expression of type `geo_point`\, `cartesian_point`\, `geo_shape` or `cartesian_shape`. If `null`\, the function returns `null`. The second parameter must also have the same coordinate system as the first. This means it is not possible to combine `geo_*` and `cartesian_*` parameters.]
st_within     |[geomA, geomB]                      |["geo_point|cartesian_point|geo_shape|cartesian_shape", "geo_point|cartesian_point|geo_shape|cartesian_shape"]                    |[Expression of type `geo_point`\, `cartesian_point`\, `geo_shape` or `cartesian_shape`. If `null`\, the function returns `null`., Expression of type `geo_point`\, `cartesian_point`\, `geo_shape` or `cartesian_shape`. If `null`\, the function returns `null`. The second parameter must also have the same coordinate system as the first. This means it is not possible to combine `geo_*` and `cartesian_*` parameters.]
st_x          |point                               |"geo_point|cartesian_point"                                                                                                       |Expression of type `geo_point` or `cartesian_point`. If `null`, the function returns `null`.
st_y          |point                               |"geo_point|cartesian_point"                                                                                                       |Expression of type `geo_point` or `cartesian_point`. If `null`, the function returns `null`.
starts_with   |[str, prefix]                       |["keyword|text", "keyword|text"]                                                                                                  |[String expression. If `null`\, the function returns `null`., String expression. If `null`\, the function returns `null`.]
substring     |[string, start, length]             |["keyword|text", integer, integer]                                                                                                |[String expression. If `null`\, the function returns `null`., Start position., Length of the substring from the start position. Optional; if omitted\, all positions after `start` are returned.]
sum           |number                              |"double|integer|long"                                                                                                             |[""]
tan           |angle                               |"double|integer|long|unsigned_long"                                                                                               |An angle, in radians. If `null`, the function returns `null`.
tanh          |number                              |"double|integer|long|unsigned_long"                                                                                               |Numeric expression. If `null`, the function returns `null`.
tau           |null                                |null                                                                                                                              |null
to_base64     |string                              |"keyword|text"                                                                                                                    |A string.
to_bool       |field                               |"boolean|keyword|text|double|long|unsigned_long|integer"                                                                          |Input value. The input can be a single- or multi-valued column or an expression.
to_boolean    |field                               |"boolean|keyword|text|double|long|unsigned_long|integer"                                                                          |Input value. The input can be a single- or multi-valued column or an expression.
to_cartesianpo|field                               |"cartesian_point|keyword|text"                                                                                                    |Input value. The input can be a single- or multi-valued column or an expression.
to_cartesiansh|field                               |"cartesian_point|cartesian_shape|keyword|text"                                                                                    |Input value. The input can be a single- or multi-valued column or an expression.
to_date_nanos |field                               |"date|date_nanos|keyword|text|double|long|unsigned_long"                                                                          |Input value. The input can be a single- or multi-valued column or an expression.
to_datenanos  |field                               |"date|date_nanos|keyword|text|double|long|unsigned_long"                                                                          |Input value. The input can be a single- or multi-valued column or an expression.
to_dateperiod |field                               |"date_period|keyword|text"                                                                                                        |Input value. The input is a valid constant date period expression.
to_datetime   |field                               |"date|date_nanos|keyword|text|double|long|unsigned_long|integer"                                                                             |Input value. The input can be a single- or multi-valued column or an expression.
to_dbl        |field                               |"boolean|date|keyword|text|double|long|unsigned_long|integer|counter_double|counter_integer|counter_long"                         |Input value. The input can be a single- or multi-valued column or an expression.
to_degrees    |number                              |"double|integer|long|unsigned_long"                                                                                               |Input value. The input can be a single- or multi-valued column or an expression.
to_double     |field                               |"boolean|date|keyword|text|double|long|unsigned_long|integer|counter_double|counter_integer|counter_long"                         |Input value. The input can be a single- or multi-valued column or an expression.
to_dt         |field                               |"date|date_nanos|keyword|text|double|long|unsigned_long|integer"                                                                             |Input value. The input can be a single- or multi-valued column or an expression.
to_geopoint   |field                               |"geo_point|keyword|text"                                                                                                          |Input value. The input can be a single- or multi-valued column or an expression.
to_geoshape   |field                               |"geo_point|geo_shape|keyword|text"                                                                                                |Input value. The input can be a single- or multi-valued column or an expression.
to_int        |field                               |"boolean|date|keyword|text|double|long|unsigned_long|integer|counter_integer"                                                     |Input value. The input can be a single- or multi-valued column or an expression.
to_integer    |field                               |"boolean|date|keyword|text|double|long|unsigned_long|integer|counter_integer"                                                     |Input value. The input can be a single- or multi-valued column or an expression.
to_ip         |field                               |"ip|keyword|text"                                                                                                                 |Input value. The input can be a single- or multi-valued column or an expression.
to_long       |field                               |"boolean|date|date_nanos|keyword|text|double|long|unsigned_long|integer|counter_integer|counter_long"                                        |Input value. The input can be a single- or multi-valued column or an expression.
to_lower      |str                                 |"keyword|text"                                                                                                                    |String expression. If `null`, the function returns `null`.
to_radians    |number                              |"double|integer|long|unsigned_long"                                                                                               |Input value. The input can be a single- or multi-valued column or an expression.
to_str        |field                               |"boolean|cartesian_point|cartesian_shape|date|date_nanos|double|geo_point|geo_shape|integer|ip|keyword|long|text|unsigned_long|version"      |Input value. The input can be a single- or multi-valued column or an expression.
to_string     |field                               |"boolean|cartesian_point|cartesian_shape|date|date_nanos|double|geo_point|geo_shape|integer|ip|keyword|long|text|unsigned_long|version"      |Input value. The input can be a single- or multi-valued column or an expression.
to_timeduratio|field                               |"time_duration|keyword|text"                                                                                                      |Input value. The input is a valid constant time duration expression.
to_ul         |field                               |"boolean|date|keyword|text|double|long|unsigned_long|integer"                                                                     |Input value. The input can be a single- or multi-valued column or an expression.
to_ulong      |field                               |"boolean|date|keyword|text|double|long|unsigned_long|integer"                                                                     |Input value. The input can be a single- or multi-valued column or an expression.
to_unsigned_lo|field                               |"boolean|date|keyword|text|double|long|unsigned_long|integer"                                                                     |Input value. The input can be a single- or multi-valued column or an expression.
to_upper      |str                                 |"keyword|text"                                                                                                                    |String expression. If `null`, the function returns `null`.
to_ver        |field                               |"keyword|text|version"                                                                                                            |Input value. The input can be a single- or multi-valued column or an expression.
to_version    |field                               |"keyword|text|version"                                                                                                            |Input value. The input can be a single- or multi-valued column or an expression.
top           |[field, limit, order]               |["boolean|double|integer|long|date|ip|keyword|text", integer, keyword]                                                                         |[The field to collect the top values for.,The maximum number of values to collect.,The order to calculate the top values. Either `asc` or `desc`.]
trim          |string                              |"keyword|text"                                                                                                                    |String expression. If `null`, the function returns `null`.
values        |field                               |"boolean|date|double|integer|ip|keyword|long|text|version"                                                                        |[""]
weighted_avg  |[number, weight]                    |["double|integer|long", "double|integer|long"]                                                                                    |[A numeric value., A numeric weight.]
;

metaFunctionsDescription
required_capability: meta

  META functions
| EVAL name = SUBSTRING(name, 0, 14)
| KEEP name, description
;

 name:keyword | description:keyword
abs           |Returns the absolute value.
acos          |Returns the {wikipedia}/Inverse_trigonometric_functions[arccosine] of `n` as an angle, expressed in radians.
asin          |Returns the {wikipedia}/Inverse_trigonometric_functions[arcsine] of the input numeric expression as an angle, expressed in radians.
atan          |Returns the {wikipedia}/Inverse_trigonometric_functions[arctangent] of the input numeric expression as an angle, expressed in radians.
atan2         |The {wikipedia}/Atan2[angle] between the positive x-axis and the ray from the origin to the point (x , y) in the Cartesian plane, expressed in radians.
avg           |The average of a numeric field.
bin           |Creates groups of values - buckets - out of a datetime or numeric input. The size of the buckets can either be provided directly, or chosen based on a recommended count and values range.
bucket        |Creates groups of values - buckets - out of a datetime or numeric input. The size of the buckets can either be provided directly, or chosen based on a recommended count and values range.
case          |Accepts pairs of conditions and values. The function returns the value that belongs to the first condition that evaluates to `true`.  If the number of arguments is odd, the last argument is the default value which is returned when no condition matches. If the number of arguments is even, and no condition matches, the function returns `null`.
cbrt          |Returns the cube root of a number. The input can be any numeric value, the return value is always a double. Cube roots of infinities are null.
ceil          |Round a number up to the nearest integer.
cidr_match    |Returns true if the provided IP is contained in one of the provided CIDR blocks.
coalesce      |Returns the first of its arguments that is not null. If all arguments are null, it returns `null`.
concat        |Concatenates two or more strings.
cos           |Returns the {wikipedia}/Sine_and_cosine[cosine] of an angle.
cosh          |Returns the {wikipedia}/Hyperbolic_functions[hyperbolic cosine] of a number.
count         |Returns the total number (count) of input values.
count_distinct|Returns the approximate number of distinct values.
date_diff     |Subtracts the `startTimestamp` from the `endTimestamp` and returns the difference in multiples of `unit`. If `startTimestamp` is later than the `endTimestamp`, negative values are returned.
date_extract  |Extracts parts of a date, like year, month, day, hour.
date_format   |Returns a string representation of a date, in the provided format.
date_parse    |Returns a date by parsing the second argument using the format specified in the first argument.
date_trunc    |Rounds down a date to the closest interval.
e             |Returns {wikipedia}/E_(mathematical_constant)[Euler's number].
ends_with     |Returns a boolean that indicates whether a keyword string ends with another string.
exp           |Returns the value of e raised to the power of the given number.
floor         |Round a number down to the nearest integer.
from_base64   |Decode a base64 string.
greatest      |Returns the maximum value from multiple columns. This is similar to <<esql-mv_max>> except it is intended to run on multiple columns at once.
ip_prefix     |Truncates an IP to a given prefix length.
least         |Returns the minimum value from multiple columns. This is similar to <<esql-mv_min>> except it is intended to run on multiple columns at once.
left          |Returns the substring that extracts 'length' chars from 'string' starting from the left.
length        |Returns the character length of a string.
locate        |Returns an integer that indicates the position of a keyword substring within another string. Returns `0` if the substring cannot be found. Note that string positions start from `1`.
log           |Returns the logarithm of a value to a base. The input can be any numeric value, the return value is always a double.  Logs of zero, negative numbers, and base of one return `null` as well as a warning.
log10         |Returns the logarithm of a value to base 10. The input can be any numeric value, the return value is always a double.  Logs of 0 and negative numbers return `null` as well as a warning.
ltrim         |Removes leading whitespaces from a string.
max           |The maximum value of a field.
median        |The value that is greater than half of all values and less than half of all values, also known as the 50% <<esql-percentile>>.
median_absolut|"Returns the median absolute deviation, a measure of variability. It is a robust statistic, meaning that it is useful for describing data that may have outliers, or may not be normally distributed. For such data it can be more descriptive than standard deviation.  It is calculated as the median of each data point's deviation from the median of the entire sample. That is, for a random variable `X`, the median absolute deviation is `median(|median(X) - X|)`."
min           |The minimum value of a field.
mv_append     |Concatenates values of two multi-value fields.
mv_avg        |Converts a multivalued field into a single valued field containing the average of all of the values.
mv_concat     |Converts a multivalued string expression into a single valued column containing the concatenation of all values separated by a delimiter.
mv_count      |Converts a multivalued expression into a single valued column containing a count of the number of values.
mv_dedupe     |Remove duplicate values from a multivalued field.
mv_first      |Converts a multivalued expression into a single valued column containing the first value. This is most useful when reading from a function that emits multivalued columns in a known order like <<esql-split>>.  The order that <<esql-multivalued-fields, multivalued fields>> are read from underlying storage is not guaranteed. It is *frequently* ascending, but don't rely on that. If you need the minimum value use <<esql-mv_min>> instead of `MV_FIRST`. `MV_MIN` has optimizations for sorted values so there isn't a performance benefit to `MV_FIRST`.
mv_last       |Converts a multivalue expression into a single valued column containing the last value. This is most useful when reading from a function that emits multivalued columns in a known order like <<esql-split>>.  The order that <<esql-multivalued-fields, multivalued fields>> are read from underlying storage is not guaranteed. It is *frequently* ascending, but don't rely on that. If you need the maximum value use <<esql-mv_max>> instead of `MV_LAST`. `MV_MAX` has optimizations for sorted values so there isn't a performance benefit to `MV_LAST`.
mv_max        |Converts a multivalued expression into a single valued column containing the maximum value.
mv_median     |Converts a multivalued field into a single valued field containing the median value.
mv_median_abso|"Converts a multivalued field into a single valued field containing the median absolute deviation.  It is calculated as the median of each data point's deviation from the median of the entire sample. That is, for a random variable `X`, the median absolute deviation is `median(|median(X) - X|)`."
mv_min        |Converts a multivalued expression into a single valued column containing the minimum value.
mv_percentile |Converts a multivalued field into a single valued field containing the value at which a certain percentage of observed values occur.
mv_pseries_wei|Converts a multivalued expression into a single-valued column by multiplying every element on the input list by its corresponding term in P-Series and computing the sum.
mv_slice      |Returns a subset of the multivalued field using the start and end index values.
mv_sort       |Sorts a multivalued field in lexicographical order.
mv_sum        |Converts a multivalued field into a single valued field containing the sum of all of the values.
mv_zip        |Combines the values from two multivalued fields with a delimiter that joins them together.
now           |Returns current date and time.
percentile    |Returns the value at which a certain percentage of observed values occur. For example, the 95th percentile is the value which is greater than 95% of the observed values and the 50th percentile is the `MEDIAN`.
pi            |Returns {wikipedia}/Pi[Pi], the ratio of a circle's circumference to its diameter.
pow           |Returns the value of `base` raised to the power of `exponent`.
repeat        |Returns a string constructed by concatenating `string` with itself the specified `number` of times.
replace       |The function substitutes in the string `str` any match of the regular expression `regex` with the replacement string `newStr`.
reverse       |Returns a new string representing the input string in reverse order.
right         |Return the substring that extracts 'length' chars from 'str' starting from the right.
round         |Rounds a number to the specified number of decimal places. Defaults to 0, which returns the nearest integer. If the precision is a negative number, rounds to the number of digits left of the decimal point.
rtrim         |Removes trailing whitespaces from a string.
signum        |Returns the sign of the given number. It returns `-1` for negative numbers, `0` for `0` and `1` for positive numbers.
sin           |Returns the {wikipedia}/Sine_and_cosine[sine] of an angle.
sinh          |Returns the {wikipedia}/Hyperbolic_functions[hyperbolic sine] of a number.
space         |Returns a string made of `number` spaces.
split         |Split a single valued string into multiple strings.
sqrt          |Returns the square root of a number. The input can be any numeric value, the return value is always a double. Square roots of negative numbers and infinities are null.
st_centroid_ag|Calculate the spatial centroid over a field with spatial point geometry type.
st_contains   |Returns whether the first geometry contains the second geometry. This is the inverse of the <<esql-st_within,ST_WITHIN>> function.
st_disjoint   |Returns whether the two geometries or geometry columns are disjoint. This is the inverse of the <<esql-st_intersects,ST_INTERSECTS>> function. In mathematical terms: ST_Disjoint(A, B) ⇔ A ⋂ B = ∅
st_distance   |Computes the distance between two points. For cartesian geometries, this is the pythagorean distance in the same units as the original coordinates. For geographic geometries, this is the circular distance along the great circle in meters.
st_intersects |Returns true if two geometries intersect. They intersect if they have any point in common, including their interior points (points along lines or within polygons). This is the inverse of the <<esql-st_disjoint,ST_DISJOINT>> function. In mathematical terms: ST_Intersects(A, B) ⇔ A ⋂ B ≠ ∅
st_within     |Returns whether the first geometry is within the second geometry. This is the inverse of the <<esql-st_contains,ST_CONTAINS>> function.
st_x          |Extracts the `x` coordinate from the supplied point. If the points is of type `geo_point` this is equivalent to extracting the `longitude` value.
st_y          |Extracts the `y` coordinate from the supplied point. If the points is of type `geo_point` this is equivalent to extracting the `latitude` value.
starts_with   |Returns a boolean that indicates whether a keyword string starts with another string.
substring     |Returns a substring of a string, specified by a start position and an optional length.
sum           |The sum of a numeric expression.
tan           |Returns the {wikipedia}/Sine_and_cosine[tangent] of an angle.
tanh          |Returns the {wikipedia}/Hyperbolic_functions[hyperbolic tangent] of a number.
tau           |Returns the https://tauday.com/tau-manifesto[ratio] of a circle's circumference to its radius.
to_base64     |Encode a string to a base64 string.
to_bool       |Converts an input value to a boolean value. A string value of *true* will be case-insensitive converted to the Boolean *true*. For anything else, including the empty string, the function will return *false*. The numerical value of *0* will be converted to *false*, anything else will be converted to *true*.
to_boolean    |Converts an input value to a boolean value. A string value of *true* will be case-insensitive converted to the Boolean *true*. For anything else, including the empty string, the function will return *false*. The numerical value of *0* will be converted to *false*, anything else will be converted to *true*.
to_cartesianpo|Converts an input value to a `cartesian_point` value. A string will only be successfully converted if it respects the {wikipedia}/Well-known_text_representation_of_geometry[WKT Point] format.
to_cartesiansh|Converts an input value to a `cartesian_shape` value. A string will only be successfully converted if it respects the {wikipedia}/Well-known_text_representation_of_geometry[WKT] format.
to_date_nanos |Converts an input to a nanosecond-resolution date value (aka date_nanos).
to_datenanos  |Converts an input to a nanosecond-resolution date value (aka date_nanos).
to_dateperiod |Converts an input value into a `date_period` value.
to_datetime   |Converts an input value to a date value. A string will only be successfully converted if it's respecting the format `yyyy-MM-dd'T'HH:mm:ss.SSS'Z'`. To convert dates in other formats, use <<esql-date_parse>>.
to_dbl        |Converts an input value to a double value. If the input parameter is of a date type, its value will be interpreted as milliseconds since the {wikipedia}/Unix_time[Unix epoch], converted to double. Boolean *true* will be converted to double *1.0*, *false* to *0.0*.
to_degrees    |Converts a number in {wikipedia}/Radian[radians] to {wikipedia}/Degree_(angle)[degrees].
to_double     |Converts an input value to a double value. If the input parameter is of a date type, its value will be interpreted as milliseconds since the {wikipedia}/Unix_time[Unix epoch], converted to double. Boolean *true* will be converted to double *1.0*, *false* to *0.0*.
to_dt         |Converts an input value to a date value. A string will only be successfully converted if it's respecting the format `yyyy-MM-dd'T'HH:mm:ss.SSS'Z'`. To convert dates in other formats, use <<esql-date_parse>>.
to_geopoint   |Converts an input value to a `geo_point` value. A string will only be successfully converted if it respects the {wikipedia}/Well-known_text_representation_of_geometry[WKT Point] format.
to_geoshape   |Converts an input value to a `geo_shape` value. A string will only be successfully converted if it respects the {wikipedia}/Well-known_text_representation_of_geometry[WKT] format.
to_int        |Converts an input value to an integer value. If the input parameter is of a date type, its value will be interpreted as milliseconds since the {wikipedia}/Unix_time[Unix epoch], converted to integer. Boolean *true* will be converted to integer *1*, *false* to *0*.
to_integer    |Converts an input value to an integer value. If the input parameter is of a date type, its value will be interpreted as milliseconds since the {wikipedia}/Unix_time[Unix epoch], converted to integer. Boolean *true* will be converted to integer *1*, *false* to *0*.
to_ip         |Converts an input string to an IP value.
to_long       |Converts an input value to a long value. If the input parameter is of a date type, its value will be interpreted as milliseconds since the {wikipedia}/Unix_time[Unix epoch], converted to long. Boolean *true* will be converted to long *1*, *false* to *0*.
to_lower      |Returns a new string representing the input string converted to lower case.
to_radians    |Converts a number in {wikipedia}/Degree_(angle)[degrees] to {wikipedia}/Radian[radians].
to_str        |Converts an input value into a string.
to_string     |Converts an input value into a string.
to_timeduratio|Converts an input value into a `time_duration` value.
to_ul         |Converts an input value to an unsigned long value. If the input parameter is of a date type, its value will be interpreted as milliseconds since the {wikipedia}/Unix_time[Unix epoch], converted to unsigned long. Boolean *true* will be converted to unsigned long *1*, *false* to *0*.
to_ulong      |Converts an input value to an unsigned long value. If the input parameter is of a date type, its value will be interpreted as milliseconds since the {wikipedia}/Unix_time[Unix epoch], converted to unsigned long. Boolean *true* will be converted to unsigned long *1*, *false* to *0*.
to_unsigned_lo|Converts an input value to an unsigned long value. If the input parameter is of a date type, its value will be interpreted as milliseconds since the {wikipedia}/Unix_time[Unix epoch], converted to unsigned long. Boolean *true* will be converted to unsigned long *1*, *false* to *0*.
to_upper      |Returns a new string representing the input string converted to upper case.
to_ver        |Converts an input string to a version value.
to_version    |Converts an input string to a version value.
top           |Collects the top values for a field. Includes repeated values.
trim          |Removes leading and trailing whitespaces from a string.
values        |Returns all values in a group as a multivalued field. The order of the returned values isn't guaranteed. If you need the values returned in order use <<esql-mv_sort>>.
weighted_avg  |The weighted average of a numeric expression.
;

metaFunctionsRemaining
required_capability: meta
required_capability: date_nanos_type

  META functions
| EVAL name = SUBSTRING(name, 0, 14)
| KEEP name, *
| DROP synopsis, description, argNames, argTypes, argDescriptions
;

 name:keyword |                                                    returnType:keyword                                                      |    optionalArgs:boolean    |variadic:boolean|isAggregation:boolean
abs           |"double|integer|long|unsigned_long"                                                                                         |false                       |false           |false
acos          |double                                                                                                                      |false                       |false           |false
asin          |double                                                                                                                      |false                       |false           |false
atan          |double                                                                                                                      |false                       |false           |false
atan2         |double                                                                                                                      |[false, false]              |false           |false
avg           |double                                                                                                                      |false                       |false           |true
bin           |"double|date"                                                                                                               |[false, false, true, true]  |false           |false
bucket        |"double|date"                                                                                                               |[false, false, true, true]  |false           |false
case          |"boolean|cartesian_point|cartesian_shape|date|date_nanos|double|geo_point|geo_shape|integer|ip|keyword|long|text|unsigned_long|version"                          |[false, false]              |true            |false
cbrt          |double                                                                                                                      |false                       |false           |false
ceil          |"double|integer|long|unsigned_long"                                                                                         |false                       |false           |false
cidr_match    |boolean                                                                                                                     |[false, false]              |true            |false
coalesce      |"boolean|cartesian_point|cartesian_shape|date|geo_point|geo_shape|integer|ip|keyword|long|text|version"                     |false                       |true            |false
concat        |keyword                                                                                                                     |[false, false]              |true            |false
cos           |double                                                                                                                      |false                       |false           |false
cosh          |double                                                                                                                      |false                       |false           |false
count         |long                                                                                                                        |true                        |false           |true
count_distinct|long                                                                                                                        |[false, true]               |false           |true
date_diff     |integer                                                                                                                     |[false, false, false]       |false           |false
date_extract  |long                                                                                                                        |[false, false]              |false           |false
date_format   |keyword                                                                                                                     |[true, false]               |false           |false
date_parse    |date                                                                                                                        |[true, false]               |false           |false
date_trunc    |date                                                                                                                        |[false, false]              |false           |false
e             |double                                                                                                                      |null                        |false           |false
ends_with     |boolean                                                                                                                     |[false, false]              |false           |false
exp           |double                                                                                         |false                       |false           |false
floor         |"double|integer|long|unsigned_long"                                                                                         |false                       |false           |false
from_base64   |keyword                                                                                                                     |false                       |false           |false
greatest      |"boolean|double|integer|ip|keyword|long|text|version"                                                                       |false                       |true            |false
ip_prefix     |ip                                                                                                                          |[false, false, false]       |false           |false
least         |"boolean|double|integer|ip|keyword|long|text|version"                                                                       |false                       |true            |false
left          |keyword                                                                                                                     |[false, false]              |false           |false
length        |integer                                                                                                                     |false                       |false           |false
locate        |integer                                                                                                                     |[false, false, true]        |false           |false
log           |double                                                                                                                      |[true, false]               |false           |false
log10         |double                                                                                                                      |false                       |false           |false
ltrim         |"keyword|text"                                                                                                              |false                       |false           |false
max           |"boolean|double|integer|long|date|ip|keyword|text|long|version"                                                             |false                       |false           |true
median        |double                                                                                                                      |false                       |false           |true
median_absolut|double                                                                                                                      |false                       |false           |true
min           |"boolean|double|integer|long|date|ip|keyword|text|long|version"                                                             |false                       |false           |true
mv_append     |"boolean|cartesian_point|cartesian_shape|date|double|geo_point|geo_shape|integer|ip|keyword|long|text|version"              |[false, false]              |false 		     |false
mv_avg        |double                                                                                                                      |false                       |false           |false
mv_concat     |keyword                                                                                                                     |[false, false]              |false           |false
mv_count      |integer                                                                                                                     |false                       |false           |false
mv_dedupe     |"boolean|cartesian_point|cartesian_shape|date|double|geo_point|geo_shape|integer|ip|keyword|long|text|version"              |false                       |false           |false
mv_first      |"boolean|cartesian_point|cartesian_shape|date|date_nanos|double|geo_point|geo_shape|integer|ip|keyword|long|text|unsigned_long|version"|false                       |false           |false
mv_last       |"boolean|cartesian_point|cartesian_shape|date|date_nanos|double|geo_point|geo_shape|integer|ip|keyword|long|text|unsigned_long|version"|false                       |false           |false
mv_max        |"boolean|date|date_nanos|double|integer|ip|keyword|long|text|unsigned_long|version"                                         |false                       |false           |false
mv_median     |"double|integer|long|unsigned_long"                                                                                         |false                       |false           |false
mv_median_abso|"double|integer|long|unsigned_long"                                                                                         |false                       |false           |false
mv_min        |"boolean|date|date_nanos|double|integer|ip|keyword|long|text|unsigned_long|version"                                         |false                       |false           |false
mv_percentile |"double|integer|long"                                                                                                       |[false, false]              |false           |false
mv_pseries_wei|"double"                                                                                                                    |[false, false]              |false           |false 
mv_slice      |"boolean|cartesian_point|cartesian_shape|date|double|geo_point|geo_shape|integer|ip|keyword|long|text|version"              |[false, false, true]        |false           |false
mv_sort       |"boolean|date|double|integer|ip|keyword|long|text|version"                                                                  |[false, true]               |false           |false
mv_sum        |"double|integer|long|unsigned_long"                                                                                         |false                       |false           |false
mv_zip        |keyword                                                                                                                     |[false, false, true]        |false           |false
now           |date                                                                                                                        |null                        |false           |false
percentile    |double                                                                                                                      |[false, false]              |false           |true
pi            |double                                                                                                                      |null                        |false           |false
pow           |double                                                                                                                      |[false, false]              |false           |false
repeat        |keyword                                                                                                                     |[false, false]              |false           |false
replace       |keyword                                                                                                                     |[false, false, false]       |false           |false
reverse       |"keyword|text"                                                                                                              |false                       |false           |false
right         |keyword                                                                                                                     |[false, false]              |false           |false
round         |"double|integer|long|unsigned_long"                                                                                         |[false, true]               |false           |false
rtrim         |"keyword|text"                                                                                                              |false                       |false           |false
signum        |double                                                                                                                      |false                       |false           |false
sin           |double                                                                                                                      |false                       |false           |false
sinh          |double                                                                                                                      |false                       |false           |false
space         |keyword                                                                                                                     |false                       |false           |false
split         |keyword                                                                                                                     |[false, false]              |false           |false
sqrt          |double                                                                                                                      |false                       |false           |false
st_centroid_ag|"geo_point|cartesian_point"                                                                                                 |false                       |false           |true
st_contains   |boolean                                                                                                                     |[false, false]              |false           |false
st_disjoint   |boolean                                                                                                                     |[false, false]              |false           |false
st_distance   |double                                                                                                                      |[false, false]              |false           |false
st_intersects |boolean                                                                                                                     |[false, false]              |false           |false
st_within     |boolean                                                                                                                     |[false, false]              |false           |false
st_x          |double                                                                                                                      |false                       |false           |false
st_y          |double                                                                                                                      |false                       |false           |false
starts_with   |boolean                                                                                                                     |[false, false]              |false           |false
substring     |keyword                                                                                                                     |[false, false, true]        |false           |false
sum           |"long|double"                                                                                                               |false                       |false           |true
tan           |double                                                                                                                      |false                       |false           |false
tanh          |double                                                                                                                      |false                       |false           |false
tau           |double                                                                                                                      |null                        |false           |false
to_base64     |keyword                                                                                                                     |false                       |false           |false
to_bool       |boolean                                                                                                                     |false                       |false           |false
to_boolean    |boolean                                                                                                                     |false                       |false           |false
to_cartesianpo|cartesian_point                                                                                                             |false                       |false           |false
to_cartesiansh|cartesian_shape                                                                                                             |false                       |false           |false
to_date_nanos |date_nanos                                                                                                                  |false                       |false           |false
to_datenanos  |date_nanos                                                                                                                  |false                       |false           |false
to_dateperiod |date_period                                                                                                                 |false                       |false           |false
to_datetime   |date                                                                                                                        |false                       |false           |false
to_dbl        |double                                                                                                                      |false                       |false           |false
to_degrees    |double                                                                                                                      |false                       |false           |false
to_double     |double                                                                                                                      |false                       |false           |false
to_dt         |date                                                                                                                        |false                       |false           |false
to_geopoint   |geo_point                                                                                                                   |false                       |false           |false
to_geoshape   |geo_shape                                                                                                                   |false                       |false           |false
to_int        |integer                                                                                                                     |false                       |false           |false
to_integer    |integer                                                                                                                     |false                       |false           |false
to_ip         |ip                                                                                                                          |false                       |false           |false
to_long       |long                                                                                                                        |false                       |false           |false
to_lower      |"keyword|text"                                                                                                              |false                       |false           |false
to_radians    |double                                                                                                                      |false                       |false           |false
to_str        |keyword                                                                                                                     |false                       |false           |false
to_string     |keyword                                                                                                                     |false                       |false           |false
to_timeduratio|time_duration                                                                                                               |false                       |false           |false
to_ul         |unsigned_long                                                                                                               |false                       |false           |false
to_ulong      |unsigned_long                                                                                                               |false                       |false           |false
to_unsigned_lo|unsigned_long                                                                                                               |false                       |false           |false
to_upper      |"keyword|text"                                                                                                              |false                       |false           |false
to_ver        |version                                                                                                                     |false                       |false           |false
to_version    |version                                                                                                                     |false                       |false           |false
top           |"boolean|double|integer|long|date|ip|keyword|text"                                                                                       |[false, false, false]       |false           |true
trim          |"keyword|text"                                                                                                              |false                       |false           |false
values        |"boolean|date|double|integer|ip|keyword|long|text|version"                                                                  |false                       |false           |true
weighted_avg  |"double"                                                                                                                    |[false, false]              |false           |true
;

metaFunctionsFiltered
required_capability: meta

META FUNCTIONS
| WHERE STARTS_WITH(name, "sin")
;

name:keyword |                      synopsis:keyword                  |argNames:keyword  |        argTypes:keyword            |             argDescriptions:keyword                             | returnType:keyword |                                      description:keyword                     | optionalArgs:boolean | variadic:boolean | isAggregation:boolean
sin          |"double sin(angle:double|integer|long|unsigned_long)"   |angle             |"double|integer|long|unsigned_long" | "An angle, in radians. If `null`, the function returns `null`." | double             | "Returns the {wikipedia}/Sine_and_cosine[sine] of an angle."                 | false                | false            | false
sinh         |"double sinh(number:double|integer|long|unsigned_long)" |number            |"double|integer|long|unsigned_long" | "Numeric expression. If `null`, the function returns `null`."   | double             | "Returns the {wikipedia}/Hyperbolic_functions[hyperbolic sine] of a number." | false                | false            | false
;

countFunctions
required_capability: meta

meta functions |  stats  a = count(*), b = count(*), c = count(*) |  mv_expand c;

a:long | b:long | c:long
<<<<<<< HEAD
120    | 120    | 120
=======
121    | 121    | 121
>>>>>>> 6917f167
;<|MERGE_RESOLUTION|>--- conflicted
+++ resolved
@@ -548,9 +548,5 @@
 meta functions |  stats  a = count(*), b = count(*), c = count(*) |  mv_expand c;
 
 a:long | b:long | c:long
-<<<<<<< HEAD
-120    | 120    | 120
-=======
-121    | 121    | 121
->>>>>>> 6917f167
+122    | 122    | 122
 ;