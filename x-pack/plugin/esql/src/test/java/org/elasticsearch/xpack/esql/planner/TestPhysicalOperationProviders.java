--- conflicted
+++ resolved
@@ -40,11 +40,8 @@
 import org.elasticsearch.xpack.esql.EsqlIllegalArgumentException;
 import org.elasticsearch.xpack.esql.TestBlockFactory;
 import org.elasticsearch.xpack.esql.core.expression.Attribute;
-<<<<<<< HEAD
+import org.elasticsearch.xpack.esql.core.expression.FieldAttribute;
 import org.elasticsearch.xpack.esql.core.expression.FoldContext;
-=======
-import org.elasticsearch.xpack.esql.core.expression.FieldAttribute;
->>>>>>> 5960af62
 import org.elasticsearch.xpack.esql.core.type.DataType;
 import org.elasticsearch.xpack.esql.core.type.MultiTypeEsField;
 import org.elasticsearch.xpack.esql.core.util.SpatialCoordinateTypes;
@@ -75,28 +72,13 @@
 public class TestPhysicalOperationProviders extends AbstractPhysicalOperationProviders {
     private final List<IndexPage> indexPages;
 
-    private TestPhysicalOperationProviders(List<IndexPage> indexPages, AnalysisRegistry analysisRegistry) {
-        super(analysisRegistry);
+    private TestPhysicalOperationProviders(FoldContext foldContext, List<IndexPage> indexPages, AnalysisRegistry analysisRegistry) {
+        super(foldContext, analysisRegistry);
         this.indexPages = indexPages;
     }
 
-<<<<<<< HEAD
-    public TestPhysicalOperationProviders(FoldContext foldContext, Page testData, List<String> columnNames) throws IOException {
-        super(
-            foldContext,
-            new AnalysisModule(
-                TestEnvironment.newEnvironment(
-                    Settings.builder().put(Environment.PATH_HOME_SETTING.getKey(), createTempDir().toString()).build()
-                ),
-                List.of(new MachineLearning(Settings.EMPTY), new CommonAnalysisPlugin()),
-                new StablePluginsRegistry()
-            ).getAnalysisRegistry()
-        );
-        this.testData = testData;
-        this.columnNames = columnNames;
-=======
-    public static TestPhysicalOperationProviders create(List<IndexPage> indexPages) throws IOException {
-        return new TestPhysicalOperationProviders(indexPages, createAnalysisRegistry());
+    public static TestPhysicalOperationProviders create(FoldContext foldContext, List<IndexPage> indexPages) throws IOException {
+        return new TestPhysicalOperationProviders(foldContext, indexPages, createAnalysisRegistry());
     }
 
     public record IndexPage(String index, Page page, List<String> columnNames) {
@@ -113,7 +95,6 @@
             List.of(new MachineLearning(Settings.EMPTY), new CommonAnalysisPlugin()),
             new StablePluginsRegistry()
         ).getAnalysisRegistry();
->>>>>>> 5960af62
     }
 
     @Override
