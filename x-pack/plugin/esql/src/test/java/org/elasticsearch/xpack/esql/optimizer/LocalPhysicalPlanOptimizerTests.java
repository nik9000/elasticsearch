--- conflicted
+++ resolved
@@ -647,13 +647,8 @@
         var project = as(exchange.child(), ProjectExec.class);
         var field = as(project.child(), FieldExtractExec.class);
         var query = as(field.child(), EsQueryExec.class);
-<<<<<<< HEAD
-        assertThat(as(query.limit(), Literal.class).value(), is(1000));
-        var expected = QueryBuilders.matchQuery("last_name", "Smith");
-=======
-        assertThat(query.limit().fold(), is(1000));
+        assertThat(as(query.limit(), Literal.class).value(), is(1000));
         var expected = QueryBuilders.matchQuery("last_name", "Smith").lenient(true);
->>>>>>> b2d07fc9
         assertThat(query.query().toString(), is(expected.toString()));
     }
 
