--- conflicted
+++ resolved
@@ -86,13 +86,8 @@
      *
      * @return query expression as an object
      */
-<<<<<<< HEAD
-    public final String queryAsText() {
+    public Object queryAsObject() {
         Object queryAsObject = query().fold(FoldContext.unbounded() /* TODO remove me */);
-=======
-    public Object queryAsObject() {
-        Object queryAsObject = query().fold();
->>>>>>> b2d07fc9
         if (queryAsObject instanceof BytesRef bytesRef) {
             return bytesRef.utf8ToString();
         }
