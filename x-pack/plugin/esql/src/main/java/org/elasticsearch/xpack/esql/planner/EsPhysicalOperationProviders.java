/*
 * Copyright Elasticsearch B.V. and/or licensed to Elasticsearch B.V. under one
 * or more contributor license agreements. Licensed under the Elastic License
 * 2.0; you may not use this file except in compliance with the Elastic License
 * 2.0.
 */

package org.elasticsearch.xpack.esql.planner;

import org.apache.lucene.index.LeafReaderContext;
import org.apache.lucene.index.SortedSetDocValues;
import org.apache.lucene.search.BooleanClause;
import org.apache.lucene.search.BooleanQuery;
import org.apache.lucene.search.IndexSearcher;
import org.apache.lucene.search.Query;
import org.elasticsearch.common.logging.HeaderWarning;
import org.elasticsearch.compute.aggregation.GroupingAggregator;
import org.elasticsearch.compute.data.Block;
import org.elasticsearch.compute.data.ElementType;
import org.elasticsearch.compute.lucene.LuceneCountOperator;
import org.elasticsearch.compute.lucene.LuceneOperator;
import org.elasticsearch.compute.lucene.LuceneSourceOperator;
import org.elasticsearch.compute.lucene.LuceneTopNSourceOperator;
import org.elasticsearch.compute.lucene.TimeSeriesSortedSourceOperatorFactory;
import org.elasticsearch.compute.lucene.ValuesSourceReaderOperator;
import org.elasticsearch.compute.operator.Operator;
import org.elasticsearch.compute.operator.OrdinalsGroupingOperator;
import org.elasticsearch.compute.operator.SourceOperator;
import org.elasticsearch.index.IndexMode;
import org.elasticsearch.index.IndexSettings;
import org.elasticsearch.index.analysis.AnalysisRegistry;
import org.elasticsearch.index.mapper.BlockLoader;
import org.elasticsearch.index.mapper.FieldNamesFieldMapper;
import org.elasticsearch.index.mapper.MappedFieldType;
import org.elasticsearch.index.mapper.NestedLookup;
import org.elasticsearch.index.mapper.SourceFieldMapper;
import org.elasticsearch.index.mapper.SourceLoader;
import org.elasticsearch.index.query.QueryBuilder;
import org.elasticsearch.index.query.QueryBuilders;
import org.elasticsearch.index.query.SearchExecutionContext;
import org.elasticsearch.index.search.NestedHelper;
import org.elasticsearch.search.fetch.StoredFieldsSpec;
import org.elasticsearch.search.internal.AliasFilter;
import org.elasticsearch.search.lookup.SearchLookup;
import org.elasticsearch.search.sort.SortAndFormats;
import org.elasticsearch.search.sort.SortBuilder;
import org.elasticsearch.xpack.esql.core.expression.Attribute;
import org.elasticsearch.xpack.esql.core.expression.Expression;
import org.elasticsearch.xpack.esql.core.expression.FieldAttribute;
import org.elasticsearch.xpack.esql.core.expression.FoldContext;
import org.elasticsearch.xpack.esql.core.expression.MetadataAttribute;
import org.elasticsearch.xpack.esql.core.type.DataType;
import org.elasticsearch.xpack.esql.core.type.MultiTypeEsField;
import org.elasticsearch.xpack.esql.evaluator.mapper.EvaluatorMapper;
import org.elasticsearch.xpack.esql.expression.function.scalar.convert.AbstractConvertFunction;
import org.elasticsearch.xpack.esql.plan.physical.AggregateExec;
import org.elasticsearch.xpack.esql.plan.physical.EsQueryExec;
import org.elasticsearch.xpack.esql.plan.physical.EsQueryExec.Sort;
import org.elasticsearch.xpack.esql.plan.physical.FieldExtractExec;
import org.elasticsearch.xpack.esql.planner.LocalExecutionPlanner.DriverParallelism;
import org.elasticsearch.xpack.esql.planner.LocalExecutionPlanner.LocalExecutionPlannerContext;
import org.elasticsearch.xpack.esql.planner.LocalExecutionPlanner.PhysicalOperation;

import java.io.IOException;
import java.util.ArrayList;
import java.util.List;
import java.util.Optional;
import java.util.Set;
import java.util.function.Function;
import java.util.function.IntFunction;

import static org.elasticsearch.common.lucene.search.Queries.newNonNestedFilter;
import static org.elasticsearch.compute.lucene.LuceneSourceOperator.NO_LIMIT;
import static org.elasticsearch.index.mapper.MappedFieldType.FieldExtractPreference.NONE;

public class EsPhysicalOperationProviders extends AbstractPhysicalOperationProviders {
    /**
     * Context of each shard we're operating against.
     */
    public interface ShardContext extends org.elasticsearch.compute.lucene.ShardContext {
        /**
         * Build something to load source {@code _source}.
         */
        SourceLoader newSourceLoader();

        /**
         * Convert a {@link QueryBuilder} into a real {@link Query lucene query}.
         */
        Query toQuery(QueryBuilder queryBuilder);

        /**
         * Returns something to load values from this field into a {@link Block}.
         */
        BlockLoader blockLoader(String name, boolean asUnsupportedSource, MappedFieldType.FieldExtractPreference fieldExtractPreference);
    }

    private final List<ShardContext> shardContexts;

    public EsPhysicalOperationProviders(FoldContext foldContext, List<ShardContext> shardContexts, AnalysisRegistry analysisRegistry) {
        super(foldContext, analysisRegistry);
        this.shardContexts = shardContexts;
    }

    @Override
    public final PhysicalOperation fieldExtractPhysicalOperation(FieldExtractExec fieldExtractExec, PhysicalOperation source) {
        Layout.Builder layout = source.layout.builder();
        var sourceAttr = fieldExtractExec.sourceAttribute();
        List<ValuesSourceReaderOperator.ShardContext> readers = shardContexts.stream()
            .map(s -> new ValuesSourceReaderOperator.ShardContext(s.searcher().getIndexReader(), s::newSourceLoader))
            .toList();
        List<ValuesSourceReaderOperator.FieldInfo> fields = new ArrayList<>();
        int docChannel = source.layout.get(sourceAttr.id()).channel();
        for (Attribute attr : fieldExtractExec.attributesToExtract()) {
            layout.append(attr);
            var unionTypes = findUnionTypes(attr);
            DataType dataType = attr.dataType();
            MappedFieldType.FieldExtractPreference fieldExtractPreference = fieldExtractExec.fieldExtractPreference(attr);
            ElementType elementType = PlannerUtils.toElementType(dataType, fieldExtractPreference);
            // Do not use the field attribute name, this can deviate from the field name for union types.
            String fieldName = attr instanceof FieldAttribute fa ? fa.fieldName() : attr.name();
            boolean isUnsupported = dataType == DataType.UNSUPPORTED;
            IntFunction<BlockLoader> loader = s -> getBlockLoaderFor(s, fieldName, isUnsupported, fieldExtractPreference, unionTypes);
            fields.add(new ValuesSourceReaderOperator.FieldInfo(fieldName, elementType, loader));
        }
        return source.with(new ValuesSourceReaderOperator.Factory(fields, readers, docChannel), layout.build());
    }

    private BlockLoader getBlockLoaderFor(
        int shardId,
        String fieldName,
        boolean isUnsupported,
        MappedFieldType.FieldExtractPreference fieldExtractPreference,
        MultiTypeEsField unionTypes
    ) {
        DefaultShardContext shardContext = (DefaultShardContext) shardContexts.get(shardId);
        BlockLoader blockLoader = shardContext.blockLoader(fieldName, isUnsupported, fieldExtractPreference);
        if (unionTypes != null) {
            String indexName = shardContext.ctx.index().getName();
            Expression conversion = unionTypes.getConversionExpressionForIndex(indexName);
            return conversion == null
                ? BlockLoader.CONSTANT_NULLS
                : new TypeConvertingBlockLoader(blockLoader, (AbstractConvertFunction) conversion);
        }
        return blockLoader;
    }

    private MultiTypeEsField findUnionTypes(Attribute attr) {
        if (attr instanceof FieldAttribute fa && fa.field() instanceof MultiTypeEsField multiTypeEsField) {
            return multiTypeEsField;
        }
        return null;
    }

    public Function<org.elasticsearch.compute.lucene.ShardContext, Query> querySupplier(QueryBuilder builder) {
        QueryBuilder qb = builder == null ? QueryBuilders.matchAllQuery() : builder;
        return ctx -> shardContexts.get(ctx.index()).toQuery(qb);
    }

    @Override
    public final PhysicalOperation sourcePhysicalOperation(EsQueryExec esQueryExec, LocalExecutionPlannerContext context) {
        final LuceneOperator.Factory luceneFactory;

        List<Sort> sorts = esQueryExec.sorts();
        assert esQueryExec.estimatedRowSize() != null : "estimated row size not initialized";
        int rowEstimatedSize = esQueryExec.estimatedRowSize();
        int limit = esQueryExec.limit() != null ? (Integer) esQueryExec.limit().fold(context.foldCtx()) : NO_LIMIT;
        boolean scoring = esQueryExec.attrs()
            .stream()
            .anyMatch(a -> a instanceof MetadataAttribute && a.name().equals(MetadataAttribute.SCORE));
        if ((sorts != null && sorts.isEmpty() == false)) {
            List<SortBuilder<?>> sortBuilders = new ArrayList<>(sorts.size());
            for (Sort sort : sorts) {
                sortBuilders.add(sort.sortBuilder());
            }
            luceneFactory = new LuceneTopNSourceOperator.Factory(
                shardContexts,
                querySupplier(esQueryExec.query()),
                context.queryPragmas().dataPartitioning(),
                context.queryPragmas().taskConcurrency(),
                context.pageSize(rowEstimatedSize),
                limit,
                sortBuilders,
                scoring
            );
        } else {
            if (esQueryExec.indexMode() == IndexMode.TIME_SERIES) {
                luceneFactory = TimeSeriesSortedSourceOperatorFactory.create(
                    limit,
                    context.pageSize(rowEstimatedSize),
                    context.queryPragmas().taskConcurrency(),
                    shardContexts,
                    querySupplier(esQueryExec.query())
                );
            } else {
                luceneFactory = new LuceneSourceOperator.Factory(
                    shardContexts,
                    querySupplier(esQueryExec.query()),
                    context.queryPragmas().dataPartitioning(),
                    context.queryPragmas().taskConcurrency(),
                    context.pageSize(rowEstimatedSize),
                    limit,
                    scoring
                );
            }
        }
        Layout.Builder layout = new Layout.Builder();
        layout.append(esQueryExec.output());
        int instanceCount = Math.max(1, luceneFactory.taskConcurrency());
        context.driverParallelism(new DriverParallelism(DriverParallelism.Type.DATA_PARALLELISM, instanceCount));
        return PhysicalOperation.fromSource(luceneFactory, layout.build());
    }

    /**
     * Build a {@link SourceOperator.SourceOperatorFactory} that counts documents in the search index.
     */
    public LuceneCountOperator.Factory countSource(LocalExecutionPlannerContext context, QueryBuilder queryBuilder, Expression limit) {
        return new LuceneCountOperator.Factory(
            shardContexts,
            querySupplier(queryBuilder),
            context.queryPragmas().dataPartitioning(),
            context.queryPragmas().taskConcurrency(),
            limit == null ? NO_LIMIT : (Integer) limit.fold(context.foldCtx())
        );
    }

    @Override
    public final Operator.OperatorFactory ordinalGroupingOperatorFactory(
        LocalExecutionPlanner.PhysicalOperation source,
        AggregateExec aggregateExec,
        List<GroupingAggregator.Factory> aggregatorFactories,
        Attribute attrSource,
        ElementType groupElementType,
        LocalExecutionPlannerContext context
    ) {
        var sourceAttribute = FieldExtractExec.extractSourceAttributesFrom(aggregateExec.child());
        int docChannel = source.layout.get(sourceAttribute.id()).channel();
        List<ValuesSourceReaderOperator.ShardContext> vsShardContexts = shardContexts.stream()
            .map(s -> new ValuesSourceReaderOperator.ShardContext(s.searcher().getIndexReader(), s::newSourceLoader))
            .toList();
        // The grouping-by values are ready, let's group on them directly.
        // Costin: why are they ready and not already exposed in the layout?
        boolean isUnsupported = attrSource.dataType() == DataType.UNSUPPORTED;
        var unionTypes = findUnionTypes(attrSource);
        // Do not use the field attribute name, this can deviate from the field name for union types.
        String fieldName = attrSource instanceof FieldAttribute fa ? fa.fieldName() : attrSource.name();
        return new OrdinalsGroupingOperator.OrdinalsGroupingOperatorFactory(
            shardIdx -> getBlockLoaderFor(shardIdx, fieldName, isUnsupported, NONE, unionTypes),
            vsShardContexts,
            groupElementType,
            docChannel,
            attrSource.name(),
            aggregatorFactories,
            context.pageSize(aggregateExec.estimatedRowSize())
        );
    }

    public static class DefaultShardContext implements ShardContext {
        private final int index;
        private final SearchExecutionContext ctx;
        private final AliasFilter aliasFilter;

        public DefaultShardContext(int index, SearchExecutionContext ctx, AliasFilter aliasFilter) {
            this.index = index;
            this.ctx = ctx;
            this.aliasFilter = aliasFilter;
        }

        @Override
        public int index() {
            return index;
        }

        @Override
        public IndexSearcher searcher() {
            return ctx.searcher();
        }

        @Override
        public Optional<SortAndFormats> buildSort(List<SortBuilder<?>> sorts) throws IOException {
            return SortBuilder.buildSort(sorts, ctx, false);
        }

        @Override
        public String shardIdentifier() {
            return ctx.getFullyQualifiedIndex().getName() + ":" + ctx.getShardId();
        }

        @Override
        public SourceLoader newSourceLoader() {
            return ctx.newSourceLoader(false);
        }

        @Override
        public Query toQuery(QueryBuilder queryBuilder) {
            Query query = ctx.toQuery(queryBuilder).query();
            if (ctx.nestedLookup() != NestedLookup.EMPTY && NestedHelper.mightMatchNestedDocs(query, ctx)) {
                // filter out nested documents
                query = new BooleanQuery.Builder().add(query, BooleanClause.Occur.MUST)
                    .add(newNonNestedFilter(ctx.indexVersionCreated()), BooleanClause.Occur.FILTER)
                    .build();
            }
            if (aliasFilter != AliasFilter.EMPTY) {
                Query filterQuery = ctx.toQuery(aliasFilter.getQueryBuilder()).query();
                query = new BooleanQuery.Builder().add(query, BooleanClause.Occur.MUST)
                    .add(filterQuery, BooleanClause.Occur.FILTER)
                    .build();
            }
            return query;
        }

        @Override
        public BlockLoader blockLoader(
            String name,
            boolean asUnsupportedSource,
            MappedFieldType.FieldExtractPreference fieldExtractPreference
        ) {
            if (asUnsupportedSource) {
                return BlockLoader.CONSTANT_NULLS;
            }
            MappedFieldType fieldType = ctx.getFieldType(name);
            if (fieldType == null) {
                // the field does not exist in this context
                return BlockLoader.CONSTANT_NULLS;
            }
            BlockLoader loader = fieldType.blockLoader(new MappedFieldType.BlockLoaderContext() {
                @Override
                public String indexName() {
                    return ctx.getFullyQualifiedIndex().getName();
                }

                @Override
                public IndexSettings indexSettings() {
                    return ctx.getIndexSettings();
                }

                @Override
                public MappedFieldType.FieldExtractPreference fieldExtractPreference() {
                    return fieldExtractPreference;
                }

                @Override
                public SearchLookup lookup() {
                    boolean syntheticSource = SourceFieldMapper.isSynthetic(indexSettings());
                    var searchLookup = ctx.lookup();
                    if (syntheticSource) {
                        // in the context of scripts and when synthetic source is used the search lookup can't always be reused between
                        // users of SearchLookup. This is only an issue when scripts fallback to _source, but since we can't always
                        // accurately determine whether a script uses _source, we should do this for all script usages.
                        // This lookup() method is only invoked for scripts / runtime fields, so it is ok to do here.
                        searchLookup = searchLookup.swapSourceProvider(ctx.createSourceProvider());
                    }
                    return searchLookup;
                }

                @Override
                public Set<String> sourcePaths(String name) {
                    return ctx.sourcePath(name);
                }

                @Override
                public String parentField(String field) {
                    return ctx.parentPath(field);
                }

                @Override
                public FieldNamesFieldMapper.FieldNamesFieldType fieldNames() {
                    return (FieldNamesFieldMapper.FieldNamesFieldType) ctx.lookup().fieldType(FieldNamesFieldMapper.NAME);
                }
            });
            if (loader == null) {
                HeaderWarning.addWarning("Field [{}] cannot be retrieved, it is unsupported or not indexed; returning null", name);
                return BlockLoader.CONSTANT_NULLS;
            }

            return loader;
        }
    }

    private static class TypeConvertingBlockLoader implements BlockLoader {
        private final BlockLoader delegate;
        private final TypeConverter typeConverter;

        protected TypeConvertingBlockLoader(BlockLoader delegate, AbstractConvertFunction convertFunction) {
            this.delegate = delegate;
<<<<<<< HEAD
            DriverContext driverContext1 = new DriverContext(
                BigArrays.NON_RECYCLING_INSTANCE,
                new org.elasticsearch.compute.data.BlockFactory(
                    new NoopCircuitBreaker(CircuitBreaker.REQUEST),
                    BigArrays.NON_RECYCLING_INSTANCE
                )
            );
            EvaluatorMapper.ToEvaluator toEvaluator = new EvaluatorMapper.ToEvaluator() {
                @Override
                public EvalOperator.ExpressionEvaluator.Factory apply(Expression expression) {
                    return driverContext -> new EvalOperator.ExpressionEvaluator() {
                        @Override
                        public org.elasticsearch.compute.data.Block eval(Page page) {
                            // This is a pass-through evaluator, since it sits directly on the source loading (no prior expressions)
                            return page.getBlock(0);
                        }

                        @Override
                        public void close() {}
                    };
                }

                @Override
                public FoldContext foldCtx() {
                    return FoldContext.unbounded() /* TODO remove me */;
                }
            };
            this.convertEvaluator = convertFunction.toEvaluator(toEvaluator).get(driverContext1);
=======
            this.typeConverter = TypeConverter.fromConvertFunction(convertFunction);
>>>>>>> 5960af62
        }

        @Override
        public Builder builder(BlockFactory factory, int expectedCount) {
            // Return the delegates builder, which can build the original mapped type, before conversion
            return delegate.builder(factory, expectedCount);
        }

        @Override
        public Block convert(Block block) {
            return typeConverter.convert((org.elasticsearch.compute.data.Block) block);
        }

        @Override
        public ColumnAtATimeReader columnAtATimeReader(LeafReaderContext context) throws IOException {
            ColumnAtATimeReader reader = delegate.columnAtATimeReader(context);
            if (reader == null) {
                return null;
            }
            return new ColumnAtATimeReader() {
                @Override
                public Block read(BlockFactory factory, Docs docs) throws IOException {
                    Block block = reader.read(factory, docs);
                    return typeConverter.convert((org.elasticsearch.compute.data.Block) block);
                }

                @Override
                public boolean canReuse(int startingDocID) {
                    return reader.canReuse(startingDocID);
                }

                @Override
                public String toString() {
                    return reader.toString();
                }
            };
        }

        @Override
        public RowStrideReader rowStrideReader(LeafReaderContext context) throws IOException {
            // We do no type conversion here, since that will be done in the ValueSourceReaderOperator for row-stride cases
            // Using the BlockLoader.convert(Block) function defined above
            return delegate.rowStrideReader(context);
        }

        @Override
        public StoredFieldsSpec rowStrideStoredFieldSpec() {
            return delegate.rowStrideStoredFieldSpec();
        }

        @Override
        public boolean supportsOrdinals() {
            // Fields with mismatching types cannot use ordinals for uniqueness determination, but must convert the values first
            return false;
        }

        @Override
        public SortedSetDocValues ordinals(LeafReaderContext context) {
            throw new IllegalArgumentException("Ordinals are not supported for type conversion");
        }

        @Override
        public final String toString() {
            return "TypeConvertingBlockLoader[delegate=" + delegate + ", typeConverter=" + typeConverter + "]";
        }
    }
}<|MERGE_RESOLUTION|>--- conflicted
+++ resolved
@@ -51,7 +51,6 @@
 import org.elasticsearch.xpack.esql.core.expression.MetadataAttribute;
 import org.elasticsearch.xpack.esql.core.type.DataType;
 import org.elasticsearch.xpack.esql.core.type.MultiTypeEsField;
-import org.elasticsearch.xpack.esql.evaluator.mapper.EvaluatorMapper;
 import org.elasticsearch.xpack.esql.expression.function.scalar.convert.AbstractConvertFunction;
 import org.elasticsearch.xpack.esql.plan.physical.AggregateExec;
 import org.elasticsearch.xpack.esql.plan.physical.EsQueryExec;
@@ -382,38 +381,7 @@
 
         protected TypeConvertingBlockLoader(BlockLoader delegate, AbstractConvertFunction convertFunction) {
             this.delegate = delegate;
-<<<<<<< HEAD
-            DriverContext driverContext1 = new DriverContext(
-                BigArrays.NON_RECYCLING_INSTANCE,
-                new org.elasticsearch.compute.data.BlockFactory(
-                    new NoopCircuitBreaker(CircuitBreaker.REQUEST),
-                    BigArrays.NON_RECYCLING_INSTANCE
-                )
-            );
-            EvaluatorMapper.ToEvaluator toEvaluator = new EvaluatorMapper.ToEvaluator() {
-                @Override
-                public EvalOperator.ExpressionEvaluator.Factory apply(Expression expression) {
-                    return driverContext -> new EvalOperator.ExpressionEvaluator() {
-                        @Override
-                        public org.elasticsearch.compute.data.Block eval(Page page) {
-                            // This is a pass-through evaluator, since it sits directly on the source loading (no prior expressions)
-                            return page.getBlock(0);
-                        }
-
-                        @Override
-                        public void close() {}
-                    };
-                }
-
-                @Override
-                public FoldContext foldCtx() {
-                    return FoldContext.unbounded() /* TODO remove me */;
-                }
-            };
-            this.convertEvaluator = convertFunction.toEvaluator(toEvaluator).get(driverContext1);
-=======
             this.typeConverter = TypeConverter.fromConvertFunction(convertFunction);
->>>>>>> 5960af62
         }
 
         @Override
