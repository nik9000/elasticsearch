/*
 * Copyright Elasticsearch B.V. and/or licensed to Elasticsearch B.V. under one
 * or more contributor license agreements. Licensed under the Elastic License
 * 2.0; you may not use this file except in compliance with the Elastic License
 * 2.0.
 */

package org.elasticsearch.xpack.esql.planner;

import org.elasticsearch.compute.aggregation.Aggregator;
import org.elasticsearch.compute.aggregation.AggregatorFunctionSupplier;
import org.elasticsearch.compute.aggregation.AggregatorMode;
import org.elasticsearch.compute.aggregation.FilteredAggregatorFunctionSupplier;
import org.elasticsearch.compute.aggregation.GroupingAggregator;
import org.elasticsearch.compute.aggregation.blockhash.BlockHash;
import org.elasticsearch.compute.data.ElementType;
import org.elasticsearch.compute.operator.AggregationOperator;
import org.elasticsearch.compute.operator.EvalOperator;
import org.elasticsearch.compute.operator.HashAggregationOperator.HashAggregationOperatorFactory;
import org.elasticsearch.compute.operator.Operator;
import org.elasticsearch.xpack.esql.EsqlIllegalArgumentException;
import org.elasticsearch.xpack.esql.core.InvalidArgumentException;
import org.elasticsearch.xpack.esql.core.expression.Alias;
import org.elasticsearch.xpack.esql.core.expression.Attribute;
import org.elasticsearch.xpack.esql.core.expression.Expression;
import org.elasticsearch.xpack.esql.core.expression.Expressions;
import org.elasticsearch.xpack.esql.core.expression.NameId;
import org.elasticsearch.xpack.esql.core.expression.NamedExpression;
import org.elasticsearch.xpack.esql.evaluator.EvalMapper;
import org.elasticsearch.xpack.esql.expression.function.aggregate.AggregateFunction;
import org.elasticsearch.xpack.esql.expression.function.aggregate.Count;
import org.elasticsearch.xpack.esql.expression.function.grouping.Categorize;
import org.elasticsearch.xpack.esql.plan.physical.AggregateExec;
import org.elasticsearch.xpack.esql.plan.physical.ExchangeSourceExec;
import org.elasticsearch.xpack.esql.planner.LocalExecutionPlanner.LocalExecutionPlannerContext;
import org.elasticsearch.xpack.esql.planner.LocalExecutionPlanner.PhysicalOperation;

import java.util.ArrayList;
import java.util.HashSet;
import java.util.List;
import java.util.Set;
import java.util.function.Consumer;

import static java.util.Collections.emptyList;

public abstract class AbstractPhysicalOperationProviders implements PhysicalOperationProviders {

    private final AggregateMapper aggregateMapper = new AggregateMapper();

    @Override
    public final PhysicalOperation groupingPhysicalOperation(
        AggregateExec aggregateExec,
        PhysicalOperation source,
        LocalExecutionPlannerContext context
    ) {
        Layout.Builder layout = new Layout.Builder();
        Operator.OperatorFactory operatorFactory = null;
        AggregatorMode aggregatorMode = aggregateExec.getMode();
        var aggregates = aggregateExec.aggregates();

        var sourceLayout = source.layout;

        if (aggregatorMode != AggregatorMode.INITIAL && aggregatorMode != AggregatorMode.FINAL) {
            assert false : "Invalid aggregator mode [" + aggregatorMode + "]";
        }
        if (aggregatorMode == AggregatorMode.INITIAL && aggregateExec.child() instanceof ExchangeSourceExec) {
            // the reducer step at data node (local) level
            aggregatorMode = AggregatorMode.INTERMEDIATE;
        }

        if (aggregateExec.groupings().isEmpty()) {
            // not grouping
            List<Aggregator.Factory> aggregatorFactories = new ArrayList<>();

            // append channels to the layout
            if (aggregatorMode == AggregatorMode.FINAL) {
                layout.append(aggregates);
            } else {
                layout.append(aggregateMapper.mapNonGrouping(aggregates));
            }

            // create the agg factories
            aggregatesToFactory(
                aggregates,
                aggregatorMode,
                sourceLayout,
                false, // non-grouping
                s -> aggregatorFactories.add(s.supplier.aggregatorFactory(s.mode))
            );

            if (aggregatorFactories.isEmpty() == false) {
                operatorFactory = new AggregationOperator.AggregationOperatorFactory(aggregatorFactories, aggregatorMode);
            }
        } else {
            // grouping
            List<GroupingAggregator.Factory> aggregatorFactories = new ArrayList<>();
            List<GroupSpec> groupSpecs = new ArrayList<>(aggregateExec.groupings().size());
            for (Expression group : aggregateExec.groupings()) {
                Attribute groupAttribute = Expressions.attribute(group);
                // In case of `... BY groupAttribute = CATEGORIZE(sourceGroupAttribute)` the actual source attribute is different.
                Attribute sourceGroupAttribute = (aggregatorMode.isInputPartial() == false
                    && group instanceof Alias as
                    && as.child() instanceof Categorize categorize)
                        ? Expressions.attribute(categorize.field())
                        : Expressions.attribute(group);
                if (sourceGroupAttribute == null) {
                    throw new EsqlIllegalArgumentException("Unexpected non-named expression[{}] as grouping in [{}]", group, aggregateExec);
                }
                Layout.ChannelSet groupAttributeLayout = new Layout.ChannelSet(new HashSet<>(), sourceGroupAttribute.dataType());
                groupAttributeLayout.nameIds().add(sourceGroupAttribute.id());

                /*
                 * Check for aliasing in aggregates which occurs in two cases (due to combining project + stats):
                 *  - before stats (keep x = a | stats by x) which requires the partial input to use a's channel
                 *  - after  stats (stats by a | keep x = a) which causes the output layout to refer to the follow-up alias
                 */
                for (NamedExpression agg : aggregates) {
                    if (agg instanceof Alias a) {
                        if (a.child() instanceof Attribute attr) {
                            if (groupAttribute.id().equals(attr.id())) {
                                groupAttributeLayout.nameIds().add(a.id());
                                // TODO: investigate whether a break could be used since it shouldn't be possible to have multiple
                                // attributes pointing to the same attribute
                            }
                            // partial mode only
                            // check if there's any alias used in grouping - no need for the final reduction since the intermediate data
                            // is in the output form
                            // if the group points to an alias declared in the aggregate, use the alias child as source
                            else if (aggregatorMode.isOutputPartial()) {
                                if (groupAttribute.semanticEquals(a.toAttribute())) {
                                    groupAttribute = attr;
                                    break;
                                }
                            }
                        }
                    }
                }
                layout.append(groupAttributeLayout);
                Layout.ChannelAndType groupInput = source.layout.get(sourceGroupAttribute.id());
                groupSpecs.add(new GroupSpec(groupInput == null ? null : groupInput.channel(), groupAttribute, group));
            }

            if (aggregatorMode == AggregatorMode.FINAL) {
                for (var agg : aggregates) {
                    if (Alias.unwrap(agg) instanceof AggregateFunction) {
                        layout.append(agg);
                    }
                }
            } else {
                layout.append(aggregateMapper.mapGrouping(aggregates));
            }

            // create the agg factories
            aggregatesToFactory(
                aggregates,
                aggregatorMode,
                sourceLayout,
                true, // grouping
                s -> aggregatorFactories.add(s.supplier.groupingAggregatorFactory(s.mode))
            );

            // TODO: here
            if (groupSpecs.size() == 1 && groupSpecs.get(0).channel == null) {
                operatorFactory = ordinalGroupingOperatorFactory(
                    source,
                    aggregateExec,
                    aggregatorFactories,
                    aggregatorMode,
                    groupSpecs.get(0).attribute,
                    groupSpecs.get(0).elementType(),
                    context
                );
            } else {
                operatorFactory = new HashAggregationOperatorFactory(
                    groupSpecs.stream().map(GroupSpec::toHashGroupSpec).toList(),
                    aggregatorMode,
                    aggregatorFactories,
                    context.pageSize(aggregateExec.estimatedRowSize())
                );
            }
        }
        if (operatorFactory != null) {
            return source.with(operatorFactory, layout.build());
        }
        throw new EsqlIllegalArgumentException("no operator factory");
    }

    /***
     * Creates a standard layout for intermediate aggregations, typically used across exchanges.
     * Puts the group first, followed by each aggregation.
     *
     * It's similar to the code above (groupingPhysicalOperation) but ignores the factory creation.
     */
    public static List<Attribute> intermediateAttributes(List<? extends NamedExpression> aggregates, List<? extends Expression> groupings) {
        // TODO: needs to take CATEGORIZE into account: the intermediate agg's output is BytesRef, unlike the final keyword output.
        var aggregateMapper = new AggregateMapper();

        List<Attribute> attrs = new ArrayList<>();

        // no groups
        if (groupings.isEmpty()) {
            attrs = Expressions.asAttributes(aggregateMapper.mapNonGrouping(aggregates));
        }
        // groups
        else {
            for (Expression group : groupings) {
                var groupAttribute = Expressions.attribute(group);
                if (groupAttribute == null) {
                    throw new EsqlIllegalArgumentException("Unexpected non-named expression[{}] as grouping", group);
                }
                Set<NameId> grpAttribIds = new HashSet<>();
                grpAttribIds.add(groupAttribute.id());

                /*
                 * Check for aliasing in aggregates which occurs in two cases (due to combining project + stats):
                 *  - before stats (keep x = a | stats by x) which requires the partial input to use a's channel
                 *  - after  stats (stats by a | keep x = a) which causes the output layout to refer to the follow-up alias
                 */
                for (NamedExpression agg : aggregates) {
                    if (agg instanceof Alias a) {
                        if (a.child() instanceof Attribute attr) {
                            if (groupAttribute.id().equals(attr.id())) {
                                grpAttribIds.add(a.id());
                                // TODO: investigate whether a break could be used since it shouldn't be possible to have multiple
                                // attributes
                                // pointing to the same attribute
                            }
                        }
                    }
                }
                attrs.add(groupAttribute);
            }

            attrs.addAll(Expressions.asAttributes(aggregateMapper.mapGrouping(aggregates)));
        }
        return attrs;
    }

    private record AggFunctionSupplierContext(AggregatorFunctionSupplier supplier, AggregatorMode mode) {}

    private void aggregatesToFactory(
        List<? extends NamedExpression> aggregates,
        AggregatorMode mode,
        Layout layout,
        boolean grouping,
        Consumer<AggFunctionSupplierContext> consumer
    ) {
        // extract filtering channels - and wrap the aggregation with the new evaluator expression only during the init phase
        for (NamedExpression ne : aggregates) {
            // a filter can only appear on aggregate function, not on the grouping columns

            if (ne instanceof Alias alias) {
                var child = alias.child();
                if (child instanceof AggregateFunction aggregateFunction) {
                    List<NamedExpression> sourceAttr = new ArrayList<>();

                    if (mode == AggregatorMode.INITIAL) {
                        // TODO: this needs to be made more reliable - use casting to blow up when dealing with expressions (e+1)
                        Expression field = aggregateFunction.field();
                        // Only count can now support literals - all the other aggs should be optimized away
                        if (field.foldable()) {
                            if (aggregateFunction instanceof Count) {
                                sourceAttr = emptyList();
                            } else {
                                throw new InvalidArgumentException(
                                    "Does not support yet aggregations over constants - [{}]",
                                    aggregateFunction.sourceText()
                                );
                            }
                        } else {
                            // extra dependencies like TS ones (that require a timestamp)
                            for (Expression input : aggregateFunction.references()) {
                                Attribute attr = Expressions.attribute(input);
                                if (attr == null) {
                                    throw new EsqlIllegalArgumentException(
                                        "Cannot work with target field [{}] for agg [{}]",
                                        input.sourceText(),
                                        aggregateFunction.sourceText()
                                    );
                                }
                                sourceAttr.add(attr);
                            }
                        }
                    }
                    // coordinator/exchange phase
                    else if (mode == AggregatorMode.FINAL || mode == AggregatorMode.INTERMEDIATE) {
                        if (grouping) {
                            sourceAttr = aggregateMapper.mapGrouping(aggregateFunction);
                        } else {
                            sourceAttr = aggregateMapper.mapNonGrouping(aggregateFunction);
                        }
                    } else {
                        throw new EsqlIllegalArgumentException("illegal aggregation mode");
                    }
                    List<Integer> inputChannels = sourceAttr.stream().map(attr -> layout.get(attr.id()).channel()).toList();
                    assert inputChannels.stream().allMatch(i -> i >= 0) : inputChannels;

                    AggregatorFunctionSupplier aggSupplier = supplier(aggregateFunction, inputChannels);

                    // apply the filter only in the initial phase - as the rest of the data is already filtered
                    if (aggregateFunction.hasFilter() && mode.isInputPartial() == false) {
                        EvalOperator.ExpressionEvaluator.Factory evalFactory = EvalMapper.toEvaluator(aggregateFunction.filter(), layout);
                        aggSupplier = new FilteredAggregatorFunctionSupplier(aggSupplier, evalFactory);
                    }
                    consumer.accept(new AggFunctionSupplierContext(aggSupplier, mode));
                }
            }
        }
    }

<<<<<<< HEAD
    private record GroupSpec(Integer channel, Attribute attribute, Expression expression) {
=======
    private static AggregatorFunctionSupplier supplier(AggregateFunction aggregateFunction, List<Integer> inputChannels) {
        if (aggregateFunction instanceof ToAggregator delegate) {
            return delegate.supplier(inputChannels);
        }
        throw new EsqlIllegalArgumentException("aggregate functions must extend ToAggregator");
    }

    private record GroupSpec(Integer channel, Attribute attribute) {
>>>>>>> d33bff64
        BlockHash.GroupSpec toHashGroupSpec() {
            if (channel == null) {
                throw new EsqlIllegalArgumentException("planned to use ordinals but tried to use the hash instead");
            }

            return new BlockHash.GroupSpec(channel, elementType(), Alias.unwrap(expression) instanceof Categorize);
        }

        ElementType elementType() {
            return PlannerUtils.toElementType(attribute.dataType());
        }
    }

    /**
     * Build a grouping operator that operates on ordinals if possible.
     */
    public abstract Operator.OperatorFactory ordinalGroupingOperatorFactory(
        PhysicalOperation source,
        AggregateExec aggregateExec,
        List<GroupingAggregator.Factory> aggregatorFactories,
        AggregatorMode aggregatorMode,
        Attribute attrSource,
        ElementType groupType,
        LocalExecutionPlannerContext context
    );
}<|MERGE_RESOLUTION|>--- conflicted
+++ resolved
@@ -308,9 +308,6 @@
         }
     }
 
-<<<<<<< HEAD
-    private record GroupSpec(Integer channel, Attribute attribute, Expression expression) {
-=======
     private static AggregatorFunctionSupplier supplier(AggregateFunction aggregateFunction, List<Integer> inputChannels) {
         if (aggregateFunction instanceof ToAggregator delegate) {
             return delegate.supplier(inputChannels);
@@ -318,8 +315,7 @@
         throw new EsqlIllegalArgumentException("aggregate functions must extend ToAggregator");
     }
 
-    private record GroupSpec(Integer channel, Attribute attribute) {
->>>>>>> d33bff64
+    private record GroupSpec(Integer channel, Attribute attribute, Expression expression) {
         BlockHash.GroupSpec toHashGroupSpec() {
             if (channel == null) {
                 throw new EsqlIllegalArgumentException("planned to use ordinals but tried to use the hash instead");
