--- conflicted
+++ resolved
@@ -972,15 +972,14 @@
         FORK_V2(Build.current().isSnapshot()),
 
         /**
-<<<<<<< HEAD
          * Support for the {@code leading_zeros} named parameter.
          */
-        TO_IP_LEADING_ZEROS;
-=======
+        TO_IP_LEADING_ZEROS,
+
+        /**
          * Does the usage information for ESQL contain a histogram of {@code took} values?
          */
         USAGE_CONTAINS_TOOK;
->>>>>>> d0811008
 
         private final boolean enabled;
 
