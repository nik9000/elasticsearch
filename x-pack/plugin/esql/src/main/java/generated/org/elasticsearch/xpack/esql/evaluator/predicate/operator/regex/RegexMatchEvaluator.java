--- conflicted
+++ resolved
@@ -39,12 +39,6 @@
   @Override
   public Block.Ref eval(Page page) {
     try (Block.Ref inputRef = input.eval(page)) {
-<<<<<<< HEAD
-      if (inputRef.block().areAllValuesNull()) {
-        return Block.Ref.floating(driverContext.blockFactory().newConstantNullBlock(page.getPositionCount()));
-      }
-=======
->>>>>>> 93b620ec
       BytesRefBlock inputBlock = (BytesRefBlock) inputRef.block();
       BytesRefVector inputVector = inputBlock.asVector();
       if (inputVector == null) {
