// Copyright Elasticsearch B.V. and/or licensed to Elasticsearch B.V. under one
// or more contributor license agreements. Licensed under the Elastic License
// 2.0; you may not use this file except in compliance with the Elastic License
// 2.0.
package org.elasticsearch.xpack.esql.expression.function.scalar.conditional;

import java.lang.Override;
import java.lang.String;
import java.util.Arrays;
import org.elasticsearch.compute.data.Block;
import org.elasticsearch.compute.data.IntBlock;
import org.elasticsearch.compute.data.IntVector;
import org.elasticsearch.compute.data.Page;
import org.elasticsearch.compute.operator.DriverContext;
import org.elasticsearch.compute.operator.EvalOperator;
import org.elasticsearch.core.Releasable;
import org.elasticsearch.core.Releasables;

/**
 * {@link EvalOperator.ExpressionEvaluator} implementation for {@link Least}.
 * This class is generated. Do not edit it.
 */
public final class LeastIntEvaluator implements EvalOperator.ExpressionEvaluator {
  private final EvalOperator.ExpressionEvaluator[] values;

  private final DriverContext driverContext;

  public LeastIntEvaluator(EvalOperator.ExpressionEvaluator[] values, DriverContext driverContext) {
    this.values = values;
    this.driverContext = driverContext;
  }

  @Override
  public Block.Ref eval(Page page) {
    Block.Ref[] valuesRefs = new Block.Ref[values.length];
    try (Releasable valuesRelease = Releasables.wrap(valuesRefs)) {
      IntBlock[] valuesBlocks = new IntBlock[values.length];
      for (int i = 0; i < valuesBlocks.length; i++) {
        valuesRefs[i] = values[i].eval(page);
<<<<<<< HEAD
        Block block = valuesRefs[i].block();
        if (block.areAllValuesNull()) {
          return Block.Ref.floating(driverContext.blockFactory().newConstantNullBlock(page.getPositionCount()));
        }
        valuesBlocks[i] = (IntBlock) block;
=======
        valuesBlocks[i] = (IntBlock) valuesRefs[i].block();
>>>>>>> 93b620ec
      }
      IntVector[] valuesVectors = new IntVector[values.length];
      for (int i = 0; i < valuesBlocks.length; i++) {
        valuesVectors[i] = valuesBlocks[i].asVector();
        if (valuesVectors[i] == null) {
          return Block.Ref.floating(eval(page.getPositionCount(), valuesBlocks));
        }
      }
      return Block.Ref.floating(eval(page.getPositionCount(), valuesVectors).asBlock());
    }
  }

  public IntBlock eval(int positionCount, IntBlock[] valuesBlocks) {
    try(IntBlock.Builder result = driverContext.blockFactory().newIntBlockBuilder(positionCount)) {
      int[] valuesValues = new int[values.length];
      position: for (int p = 0; p < positionCount; p++) {
        for (int i = 0; i < valuesBlocks.length; i++) {
          if (valuesBlocks[i].isNull(p) || valuesBlocks[i].getValueCount(p) != 1) {
            result.appendNull();
            continue position;
          }
        }
        // unpack valuesBlocks into valuesValues
        for (int i = 0; i < valuesBlocks.length; i++) {
          int o = valuesBlocks[i].getFirstValueIndex(p);
          valuesValues[i] = valuesBlocks[i].getInt(o);
        }
        result.appendInt(Least.process(valuesValues));
      }
      return result.build();
    }
  }

  public IntVector eval(int positionCount, IntVector[] valuesVectors) {
    try(IntVector.Builder result = driverContext.blockFactory().newIntVectorBuilder(positionCount)) {
      int[] valuesValues = new int[values.length];
      position: for (int p = 0; p < positionCount; p++) {
        // unpack valuesVectors into valuesValues
        for (int i = 0; i < valuesVectors.length; i++) {
          valuesValues[i] = valuesVectors[i].getInt(p);
        }
        result.appendInt(Least.process(valuesValues));
      }
      return result.build();
    }
  }

  @Override
  public String toString() {
    return "LeastIntEvaluator[" + "values=" + Arrays.toString(values) + "]";
  }

  @Override
  public void close() {
    Releasables.closeExpectNoException(() -> Releasables.close(values));
  }

  static class Factory implements EvalOperator.ExpressionEvaluator.Factory {
    private final EvalOperator.ExpressionEvaluator.Factory[] values;

    public Factory(EvalOperator.ExpressionEvaluator.Factory[] values) {
      this.values = values;
    }

    @Override
    public LeastIntEvaluator get(DriverContext context) {
      EvalOperator.ExpressionEvaluator[] values = Arrays.stream(this.values).map(a -> a.get(context)).toArray(EvalOperator.ExpressionEvaluator[]::new);
      return new LeastIntEvaluator(values, context);
    }

    @Override
    public String toString() {
      return "LeastIntEvaluator[" + "values=" + Arrays.toString(values) + "]";
    }
  }
}<|MERGE_RESOLUTION|>--- conflicted
+++ resolved
@@ -37,15 +37,7 @@
       IntBlock[] valuesBlocks = new IntBlock[values.length];
       for (int i = 0; i < valuesBlocks.length; i++) {
         valuesRefs[i] = values[i].eval(page);
-<<<<<<< HEAD
-        Block block = valuesRefs[i].block();
-        if (block.areAllValuesNull()) {
-          return Block.Ref.floating(driverContext.blockFactory().newConstantNullBlock(page.getPositionCount()));
-        }
-        valuesBlocks[i] = (IntBlock) block;
-=======
         valuesBlocks[i] = (IntBlock) valuesRefs[i].block();
->>>>>>> 93b620ec
       }
       IntVector[] valuesVectors = new IntVector[values.length];
       for (int i = 0; i < valuesBlocks.length; i++) {
