--- conflicted
+++ resolved
@@ -38,19 +38,8 @@
   @Override
   public Block.Ref eval(Page page) {
     try (Block.Ref strRef = str.eval(page)) {
-<<<<<<< HEAD
-      if (strRef.block().areAllValuesNull()) {
-        return Block.Ref.floating(driverContext.blockFactory().newConstantNullBlock(page.getPositionCount()));
-      }
       BytesRefBlock strBlock = (BytesRefBlock) strRef.block();
       try (Block.Ref prefixRef = prefix.eval(page)) {
-        if (prefixRef.block().areAllValuesNull()) {
-          return Block.Ref.floating(driverContext.blockFactory().newConstantNullBlock(page.getPositionCount()));
-        }
-=======
-      BytesRefBlock strBlock = (BytesRefBlock) strRef.block();
-      try (Block.Ref prefixRef = prefix.eval(page)) {
->>>>>>> 93b620ec
         BytesRefBlock prefixBlock = (BytesRefBlock) prefixRef.block();
         BytesRefVector strVector = strBlock.asVector();
         if (strVector == null) {
