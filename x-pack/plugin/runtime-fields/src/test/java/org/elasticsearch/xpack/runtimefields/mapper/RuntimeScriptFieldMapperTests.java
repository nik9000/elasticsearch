/*
 * Copyright Elasticsearch B.V. and/or licensed to Elasticsearch B.V. under one
 * or more contributor license agreements. Licensed under the Elastic License;
 * you may not use this file except in compliance with the Elastic License.
 */

package org.elasticsearch.xpack.runtimefields.mapper;

import org.apache.lucene.analysis.standard.StandardAnalyzer;
import org.elasticsearch.Version;
import org.elasticsearch.cluster.metadata.IndexMetadata;
import org.elasticsearch.common.CheckedConsumer;
import org.elasticsearch.common.CheckedSupplier;
import org.elasticsearch.common.Strings;
import org.elasticsearch.common.bytes.BytesReference;
import org.elasticsearch.common.compress.CompressedXContent;
import org.elasticsearch.common.settings.Settings;
import org.elasticsearch.common.xcontent.XContentBuilder;
import org.elasticsearch.common.xcontent.XContentFactory;
import org.elasticsearch.index.IndexSettings;
import org.elasticsearch.index.analysis.AnalyzerScope;
import org.elasticsearch.index.analysis.IndexAnalyzers;
import org.elasticsearch.index.analysis.NamedAnalyzer;
import org.elasticsearch.index.mapper.FieldMapper;
import org.elasticsearch.index.mapper.MappedFieldType;
import org.elasticsearch.index.mapper.MapperParsingException;
import org.elasticsearch.index.mapper.MapperService;
import org.elasticsearch.index.mapper.MapperService.MergeReason;
import org.elasticsearch.index.similarity.SimilarityService;
import org.elasticsearch.indices.IndicesModule;
import org.elasticsearch.indices.mapper.MapperRegistry;
import org.elasticsearch.script.ScriptContext;
import org.elasticsearch.script.ScriptEngine;
import org.elasticsearch.script.ScriptService;
import org.elasticsearch.test.ESTestCase;
import org.elasticsearch.xpack.runtimefields.BooleanScriptFieldScript;
import org.elasticsearch.xpack.runtimefields.BooleanScriptFieldScriptTests;
import org.elasticsearch.xpack.runtimefields.DateScriptFieldScript;
import org.elasticsearch.xpack.runtimefields.DateScriptFieldScriptTests;
import org.elasticsearch.xpack.runtimefields.DoubleScriptFieldScript;
import org.elasticsearch.xpack.runtimefields.DoubleScriptFieldScriptTests;
import org.elasticsearch.xpack.runtimefields.IpScriptFieldScript;
import org.elasticsearch.xpack.runtimefields.IpScriptFieldScriptTests;
import org.elasticsearch.xpack.runtimefields.LongScriptFieldScript;
import org.elasticsearch.xpack.runtimefields.LongScriptFieldScriptTests;
import org.elasticsearch.xpack.runtimefields.RuntimeFields;
import org.elasticsearch.xpack.runtimefields.StringScriptFieldScript;
import org.elasticsearch.xpack.runtimefields.StringScriptFieldScriptTests;
import org.elasticsearch.xpack.runtimefields.TestScriptEngine;

import java.io.IOException;
import java.util.Arrays;
import java.util.List;
import java.util.Map;
import java.util.Set;
import java.util.function.Function;

import static java.util.stream.Collectors.toMap;
import static org.hamcrest.Matchers.equalTo;
import static org.hamcrest.Matchers.instanceOf;

public class RuntimeScriptFieldMapperTests extends ESTestCase {

    private final String[] runtimeTypes;

    public RuntimeScriptFieldMapperTests() {
        this.runtimeTypes = RuntimeScriptFieldMapper.Builder.FIELD_TYPE_RESOLVER.keySet().toArray(new String[0]);
        Arrays.sort(runtimeTypes);
    }

    public void testRuntimeTypeIsRequired() throws Exception {
        XContentBuilder mapping = XContentFactory.jsonBuilder()
            .startObject()
            .startObject("_doc")
            .startObject("properties")
            .startObject("my_field")
            .field("type", "runtime_script")
            .field("script", "keyword('test')")
            .endObject()
            .endObject()
            .endObject()
            .endObject();

        MapperParsingException exception = expectThrows(MapperParsingException.class, () -> createIndex("test", Settings.EMPTY, mapping));
        assertEquals("Failed to parse mapping: runtime_type must be specified for runtime_script field [my_field]", exception.getMessage());
    }

    public void testScriptIsRequired() throws Exception {
        XContentBuilder mapping = XContentFactory.jsonBuilder()
            .startObject()
            .startObject("_doc")
            .startObject("properties")
            .startObject("my_field")
            .field("type", "runtime_script")
            .field("runtime_type", randomFrom(runtimeTypes))
            .endObject()
            .endObject()
            .endObject()
            .endObject();

        MapperParsingException exception = expectThrows(MapperParsingException.class, () -> createIndex("test", Settings.EMPTY, mapping));
        assertEquals("Failed to parse mapping: script must be specified for runtime_script field [my_field]", exception.getMessage());
    }

    public void testCopyToIsNotSupported() throws IOException {
        XContentBuilder mapping = XContentFactory.jsonBuilder()
            .startObject()
            .startObject("_doc")
            .startObject("properties")
            .startObject("my_field")
            .field("type", "runtime_script")
            .field("runtime_type", randomFrom(runtimeTypes))
            .field("script", "keyword('test')")
            .field("copy_to", "field")
            .endObject()
            .endObject()
            .endObject()
            .endObject();
        MapperParsingException exception = expectThrows(MapperParsingException.class, () -> createIndex("test", Settings.EMPTY, mapping));
        assertEquals("Failed to parse mapping: runtime_script field does not support [copy_to]", exception.getMessage());
    }

    public void testMultiFieldsIsNotSupported() throws IOException {
        XContentBuilder mapping = XContentFactory.jsonBuilder()
            .startObject()
            .startObject("_doc")
            .startObject("properties")
            .startObject("my_field")
            .field("type", "runtime_script")
            .field("runtime_type", randomFrom(runtimeTypes))
            .field("script", "keyword('test')")
            .startObject("fields")
            .startObject("test")
            .field("type", "keyword")
            .endObject()
            .endObject()
            .endObject()
            .endObject()
            .endObject()
            .endObject();
        MapperParsingException exception = expectThrows(MapperParsingException.class, () -> createIndex("test", Settings.EMPTY, mapping));
        assertEquals("Failed to parse mapping: runtime_script field does not support [fields]", exception.getMessage());
    }

    public void testStoredScriptsAreNotSupported() throws Exception {
        XContentBuilder mapping = XContentFactory.jsonBuilder()
            .startObject()
            .startObject("_doc")
            .startObject("properties")
            .startObject("my_field")
            .field("type", "runtime_script")
            .field("runtime_type", randomFrom(runtimeTypes))
            .startObject("script")
            .field("id", "test")
            .endObject()
            .endObject()
            .endObject()
            .endObject()
            .endObject();
        MapperParsingException exception = expectThrows(MapperParsingException.class, () -> createIndex("test", Settings.EMPTY, mapping));
        assertEquals(
            "Failed to parse mapping: stored scripts specified but not supported for runtime_script field [my_field]",
            exception.getMessage()
        );
    }

    public void testUnsupportedRuntimeType() {
        MapperParsingException exc = expectThrows(
            MapperParsingException.class,
            () -> createIndex("test", Settings.EMPTY, mapping("unsupported"))
        );
        assertEquals(
            "Failed to parse mapping: runtime_type [unsupported] not supported for runtime_script field [field]",
            exc.getMessage()
        );
    }

    public void testBoolean() throws IOException {
        MapperService mapperService = createIndex("test", Settings.EMPTY, mapping("boolean"));
        FieldMapper mapper = (FieldMapper) mapperService.documentMapper().mappers().getMapper("field");
        assertThat(mapper, instanceOf(RuntimeScriptFieldMapper.class));
        assertEquals(Strings.toString(mapping("boolean")), Strings.toString(mapperService.documentMapper()));
    }

    public void testDouble() throws IOException {
        MapperService mapperService = createIndex("test", Settings.EMPTY, mapping("double"));
        FieldMapper mapper = (FieldMapper) mapperService.documentMapper().mappers().getMapper("field");
        assertThat(mapper, instanceOf(RuntimeScriptFieldMapper.class));
        assertEquals(Strings.toString(mapping("double")), Strings.toString(mapperService.documentMapper()));
    }

    public void testIp() throws IOException {
        MapperService mapperService = createIndex("test", Settings.EMPTY, mapping("ip"));
        FieldMapper mapper = (FieldMapper) mapperService.documentMapper().mappers().getMapper("field");
        assertThat(mapper, instanceOf(RuntimeScriptFieldMapper.class));
        assertEquals(Strings.toString(mapping("ip")), Strings.toString(mapperService.documentMapper()));
    }

    public void testKeyword() throws IOException {
        MapperService mapperService = createIndex("test", Settings.EMPTY, mapping("keyword"));
        FieldMapper mapper = (FieldMapper) mapperService.documentMapper().mappers().getMapper("field");
        assertThat(mapper, instanceOf(RuntimeScriptFieldMapper.class));
        assertEquals(Strings.toString(mapping("keyword")), Strings.toString(mapperService.documentMapper()));
    }

    public void testLong() throws IOException {
        MapperService mapperService = createIndex("test", Settings.EMPTY, mapping("long"));
        FieldMapper mapper = (FieldMapper) mapperService.documentMapper().mappers().getMapper("field");
        assertThat(mapper, instanceOf(RuntimeScriptFieldMapper.class));
        assertEquals(Strings.toString(mapping("long")), Strings.toString(mapperService.documentMapper()));
    }

    public void testDate() throws IOException {
        MapperService mapperService = createIndex("test", Settings.EMPTY, mapping("date"));
        FieldMapper mapper = (FieldMapper) mapperService.documentMapper().mappers().getMapper("field");
        assertThat(mapper, instanceOf(RuntimeScriptFieldMapper.class));
        assertEquals(Strings.toString(mapping("date")), Strings.toString(mapperService.documentMapper()));
    }

    public void testDateWithFormat() throws IOException {
        CheckedSupplier<XContentBuilder, IOException> mapping = () -> mapping("date", b -> b.field("format", "yyyy-MM-dd"));
        MapperService mapperService = createIndex("test", Settings.EMPTY, mapping.get());
        FieldMapper mapper = (FieldMapper) mapperService.documentMapper().mappers().getMapper("field");
        assertThat(mapper, instanceOf(RuntimeScriptFieldMapper.class));
        assertEquals(Strings.toString(mapping.get()), Strings.toString(mapperService.documentMapper()));
    }

    public void testDateWithLocale() throws IOException {
        CheckedSupplier<XContentBuilder, IOException> mapping = () -> mapping("date", b -> b.field("locale", "en_GB"));
        MapperService mapperService = createIndex("test", Settings.EMPTY, mapping.get());
        FieldMapper mapper = (FieldMapper) mapperService.documentMapper().mappers().getMapper("field");
        assertThat(mapper, instanceOf(RuntimeScriptFieldMapper.class));
        assertEquals(Strings.toString(mapping.get()), Strings.toString(mapperService.documentMapper()));
    }

    public void testDateWithLocaleAndFormat() throws IOException {
        CheckedSupplier<XContentBuilder, IOException> mapping = () -> mapping(
            "date",
            b -> b.field("format", "yyyy-MM-dd").field("locale", "en_GB")
        );
        MapperService mapperService = createIndex("test", Settings.EMPTY, mapping.get());
        FieldMapper mapper = (FieldMapper) mapperService.documentMapper().mappers().getMapper("field");
        assertThat(mapper, instanceOf(RuntimeScriptFieldMapper.class));
        assertEquals(Strings.toString(mapping.get()), Strings.toString(mapperService.documentMapper()));
    }

    public void testNonDateWithFormat() throws IOException {
        String runtimeType = randomValueOtherThan("date", () -> randomFrom(runtimeTypes));
        Exception e = expectThrows(
            MapperParsingException.class,
            () -> createIndex("test", Settings.EMPTY, mapping(runtimeType, b -> b.field("format", "yyyy-MM-dd")))
        );
        assertThat(e.getMessage(), equalTo("Failed to parse mapping: format can not be specified for runtime_type [" + runtimeType + "]"));
    }

    public void testNonDateWithLocale() throws IOException {
        String runtimeType = randomValueOtherThan("date", () -> randomFrom(runtimeTypes));
        Exception e = expectThrows(
            MapperParsingException.class,
            () -> createIndex("test", Settings.EMPTY, mapping(runtimeType, b -> b.field("locale", "en_GB")))
        );
        assertThat(e.getMessage(), equalTo("Failed to parse mapping: locale can not be specified for runtime_type [" + runtimeType + "]"));
    }

    public void testFieldCaps() throws Exception {
        for (String runtimeType : runtimeTypes) {
            String scriptIndex = "test_" + runtimeType + "_script";
            String concreteIndex = "test_" + runtimeType + "_concrete";
            MapperService scriptIndexMapping = createIndex(scriptIndex, Settings.EMPTY, mapping(runtimeType));
            MapperService concreteIndexMapping;
            {
                XContentBuilder mapping = XContentFactory.jsonBuilder()
                    .startObject()
                    .startObject("_doc")
                    .startObject("properties")
                    .startObject("field")
                    .field("type", runtimeType)
                    .endObject()
                    .endObject()
                    .endObject()
                    .endObject();
                concreteIndexMapping = createIndex(concreteIndex, Settings.EMPTY, mapping);
            }
            MappedFieldType scriptFieldType = scriptIndexMapping.fieldType("field");
            MappedFieldType concreteIndexType = concreteIndexMapping.fieldType("field");
            assertEquals(concreteIndexType.familyTypeName(), scriptFieldType.familyTypeName());
            assertEquals(concreteIndexType.isSearchable(), scriptFieldType.isSearchable());
            assertEquals(concreteIndexType.isAggregatable(), scriptFieldType.isAggregatable());
        }
    }

    private XContentBuilder mapping(String type) throws IOException {
        return mapping(type, builder -> {});
    }

    private XContentBuilder mapping(String type, CheckedConsumer<XContentBuilder, IOException> extra) throws IOException {
        XContentBuilder mapping = XContentFactory.jsonBuilder().startObject();
        {
            mapping.startObject("_doc");
            {
                mapping.startObject("properties");
                {
                    mapping.startObject("field");
                    {
                        mapping.field("type", "runtime_script").field("runtime_type", type);
                        mapping.startObject("script");
                        {
                            mapping.field("source", "dummy_source").field("lang", "test");
                        }
                        mapping.endObject();
                        extra.accept(mapping);
                    }
                    mapping.endObject();
                }
                mapping.endObject();
            }
            mapping.endObject();
        }
        return mapping.endObject();
    }

    private static final ScriptEngine TEST_ENGINE = new ScriptEngine() {
        @Override
<<<<<<< HEAD
        public String getType() {
            return "test";
        }

        @Override
        public <FactoryType> FactoryType compile(
            String name,
            String code,
            ScriptContext<FactoryType> context,
            Map<String, String> paramsMap
        ) {
            if ("dummy_source".equals(code)) {
                @SuppressWarnings("unchecked")
                FactoryType castFactory = (FactoryType) dummyScriptFactory(context);
                return castFactory;
            }
            throw new IllegalArgumentException("No test script for [" + code + "]");
        }

        private Object dummyScriptFactory(ScriptContext<?> context) {
            if (context == BooleanScriptFieldScript.CONTEXT) {
                return (BooleanScriptFieldScript.Factory) (params, lookup) -> ctx -> new BooleanScriptFieldScript(params, lookup, ctx) {
                    @Override
                    public void execute() {
                        new BooleanScriptFieldScript.Value(this).value(true);
                    }
                };
            }
            if (context == DateScriptFieldScript.CONTEXT) {
                return (DateScriptFieldScript.Factory) (params, lookup, formatter) -> ctx -> new DateScriptFieldScript(
                    params,
                    lookup,
                    formatter,
                    ctx
                ) {
                    @Override
                    public void execute() {
                        new DateScriptFieldScript.Millis(this).millis(1595431354874L);
                    }
                };
            }
            if (context == DoubleScriptFieldScript.CONTEXT) {
                return (DoubleScriptFieldScript.Factory) (params, lookup) -> ctx -> new DoubleScriptFieldScript(params, lookup, ctx) {
                    @Override
                    public void execute() {
                        new DoubleScriptFieldScript.Value(this).value(1.0);
                    }
                };
            }
            if (context == IpScriptFieldScript.CONTEXT) {
                return (IpScriptFieldScript.Factory) (params, lookup) -> ctx -> new IpScriptFieldScript(params, lookup, ctx) {
                    @Override
                    public void execute() {
                        new IpScriptFieldScript.StringValue(this).stringValue("192.168.0.1");
                    }
                };
            }
            if (context == StringScriptFieldScript.CONTEXT) {
                return (StringScriptFieldScript.Factory) (params, lookup) -> ctx -> new StringScriptFieldScript(params, lookup, ctx) {
                    @Override
                    public void execute() {
                        new StringScriptFieldScript.Value(this).value("test");
                    }
                };
            }
            if (context == LongScriptFieldScript.CONTEXT) {
                return (LongScriptFieldScript.Factory) (params, lookup) -> ctx -> new LongScriptFieldScript(params, lookup, ctx) {
                    @Override
                    public void execute() {
                        new LongScriptFieldScript.Value(this).value(1);
=======
        public ScriptEngine getScriptEngine(Settings settings, Collection<ScriptContext<?>> contexts) {
            return new TestScriptEngine() {
                @Override
                protected Object buildScriptFactory(ScriptContext<?> context) {
                    if (context == BooleanScriptFieldScript.CONTEXT) {
                        return BooleanScriptFieldScriptTests.DUMMY;
                    }
                    if (context == DateScriptFieldScript.CONTEXT) {
                        return DateScriptFieldScriptTests.DUMMY;
                    }
                    if (context == DoubleScriptFieldScript.CONTEXT) {
                        return DoubleScriptFieldScriptTests.DUMMY;
                    }
                    if (context == IpScriptFieldScript.CONTEXT) {
                        return IpScriptFieldScriptTests.DUMMY;
                    }
                    if (context == LongScriptFieldScript.CONTEXT) {
                        return LongScriptFieldScriptTests.DUMMY;
                    }
                    if (context == StringScriptFieldScript.CONTEXT) {
                        return StringScriptFieldScriptTests.DUMMY;
>>>>>>> 63d6ab24
                    }
                };
            }
            throw new IllegalArgumentException("No test script for [" + context + "]");
        };

        @Override
        public Set<ScriptContext<?>> getSupportedContexts() {
            return Set.of(
                BooleanScriptFieldScript.CONTEXT,
                DateScriptFieldScript.CONTEXT,
                DoubleScriptFieldScript.CONTEXT,
                IpScriptFieldScript.CONTEXT,
                StringScriptFieldScript.CONTEXT,
                LongScriptFieldScript.CONTEXT
            );
        }
    };
    private static final ScriptService SCRIPT_SERVICE = new ScriptService(
        Settings.EMPTY,
        Map.of(TEST_ENGINE.getType(), TEST_ENGINE),
        TEST_ENGINE.getSupportedContexts().stream().collect(toMap(ctx -> ctx.name, Function.identity()))
    );
    private static final MapperRegistry MAPPER_REGISTRY = new IndicesModule(List.of(new RuntimeFields())).getMapperRegistry();

    private MapperService createIndex(String index, Settings settings, XContentBuilder mappings) throws IOException {
        IndexMetadata meta = IndexMetadata.builder("index")
            .settings(Settings.builder().put("index.version.created", Version.CURRENT))
            .numberOfReplicas(0)
            .numberOfShards(1)
            .build();
        IndexSettings indexSettings = new IndexSettings(meta, Settings.EMPTY);
        IndexAnalyzers indexAnalyzers = new IndexAnalyzers(
            Map.of("default", new NamedAnalyzer("default", AnalyzerScope.INDEX, new StandardAnalyzer())),
            Map.of(),
            Map.of()
        );
        SimilarityService similarityService = new SimilarityService(indexSettings, SCRIPT_SERVICE, Map.of());
        MapperService mapperService = new MapperService(
            indexSettings,
            indexAnalyzers,
            xContentRegistry(),
            similarityService,
            MAPPER_REGISTRY,
            () -> { throw new UnsupportedOperationException(); },
            () -> true,
            SCRIPT_SERVICE
        );
        mapperService.merge(null, new CompressedXContent(BytesReference.bytes(mappings)), MergeReason.MAPPING_UPDATE);
        return mapperService;
    }
}<|MERGE_RESOLUTION|>--- conflicted
+++ resolved
@@ -319,109 +319,30 @@
         return mapping.endObject();
     }
 
-    private static final ScriptEngine TEST_ENGINE = new ScriptEngine() {
+    private static final ScriptEngine TEST_ENGINE = new TestScriptEngine() {
         @Override
-<<<<<<< HEAD
-        public String getType() {
-            return "test";
-        }
-
-        @Override
-        public <FactoryType> FactoryType compile(
-            String name,
-            String code,
-            ScriptContext<FactoryType> context,
-            Map<String, String> paramsMap
-        ) {
-            if ("dummy_source".equals(code)) {
-                @SuppressWarnings("unchecked")
-                FactoryType castFactory = (FactoryType) dummyScriptFactory(context);
-                return castFactory;
-            }
-            throw new IllegalArgumentException("No test script for [" + code + "]");
-        }
-
-        private Object dummyScriptFactory(ScriptContext<?> context) {
+        protected Object buildScriptFactory(ScriptContext<?> context) {
             if (context == BooleanScriptFieldScript.CONTEXT) {
-                return (BooleanScriptFieldScript.Factory) (params, lookup) -> ctx -> new BooleanScriptFieldScript(params, lookup, ctx) {
-                    @Override
-                    public void execute() {
-                        new BooleanScriptFieldScript.Value(this).value(true);
-                    }
-                };
+                return BooleanScriptFieldScriptTests.DUMMY;
             }
             if (context == DateScriptFieldScript.CONTEXT) {
-                return (DateScriptFieldScript.Factory) (params, lookup, formatter) -> ctx -> new DateScriptFieldScript(
-                    params,
-                    lookup,
-                    formatter,
-                    ctx
-                ) {
-                    @Override
-                    public void execute() {
-                        new DateScriptFieldScript.Millis(this).millis(1595431354874L);
-                    }
-                };
+                return DateScriptFieldScriptTests.DUMMY;
             }
             if (context == DoubleScriptFieldScript.CONTEXT) {
-                return (DoubleScriptFieldScript.Factory) (params, lookup) -> ctx -> new DoubleScriptFieldScript(params, lookup, ctx) {
-                    @Override
-                    public void execute() {
-                        new DoubleScriptFieldScript.Value(this).value(1.0);
-                    }
-                };
+                return DoubleScriptFieldScriptTests.DUMMY;
             }
             if (context == IpScriptFieldScript.CONTEXT) {
-                return (IpScriptFieldScript.Factory) (params, lookup) -> ctx -> new IpScriptFieldScript(params, lookup, ctx) {
-                    @Override
-                    public void execute() {
-                        new IpScriptFieldScript.StringValue(this).stringValue("192.168.0.1");
-                    }
-                };
+                return IpScriptFieldScriptTests.DUMMY;
+            }
+            if (context == LongScriptFieldScript.CONTEXT) {
+                return LongScriptFieldScriptTests.DUMMY;
             }
             if (context == StringScriptFieldScript.CONTEXT) {
-                return (StringScriptFieldScript.Factory) (params, lookup) -> ctx -> new StringScriptFieldScript(params, lookup, ctx) {
-                    @Override
-                    public void execute() {
-                        new StringScriptFieldScript.Value(this).value("test");
-                    }
-                };
-            }
-            if (context == LongScriptFieldScript.CONTEXT) {
-                return (LongScriptFieldScript.Factory) (params, lookup) -> ctx -> new LongScriptFieldScript(params, lookup, ctx) {
-                    @Override
-                    public void execute() {
-                        new LongScriptFieldScript.Value(this).value(1);
-=======
-        public ScriptEngine getScriptEngine(Settings settings, Collection<ScriptContext<?>> contexts) {
-            return new TestScriptEngine() {
-                @Override
-                protected Object buildScriptFactory(ScriptContext<?> context) {
-                    if (context == BooleanScriptFieldScript.CONTEXT) {
-                        return BooleanScriptFieldScriptTests.DUMMY;
-                    }
-                    if (context == DateScriptFieldScript.CONTEXT) {
-                        return DateScriptFieldScriptTests.DUMMY;
-                    }
-                    if (context == DoubleScriptFieldScript.CONTEXT) {
-                        return DoubleScriptFieldScriptTests.DUMMY;
-                    }
-                    if (context == IpScriptFieldScript.CONTEXT) {
-                        return IpScriptFieldScriptTests.DUMMY;
-                    }
-                    if (context == LongScriptFieldScript.CONTEXT) {
-                        return LongScriptFieldScriptTests.DUMMY;
-                    }
-                    if (context == StringScriptFieldScript.CONTEXT) {
-                        return StringScriptFieldScriptTests.DUMMY;
->>>>>>> 63d6ab24
-                    }
-                };
-            }
-            throw new IllegalArgumentException("No test script for [" + context + "]");
+                return StringScriptFieldScriptTests.DUMMY;
+            }
+            throw new IllegalArgumentException("Unsupported context: " + context);
         };
 
-        @Override
         public Set<ScriptContext<?>> getSupportedContexts() {
             return Set.of(
                 BooleanScriptFieldScript.CONTEXT,
