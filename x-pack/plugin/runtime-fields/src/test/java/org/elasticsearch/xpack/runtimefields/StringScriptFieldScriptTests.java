/*
 * Copyright Elasticsearch B.V. and/or licensed to Elasticsearch B.V. under one
 * or more contributor license agreements. Licensed under the Elastic License;
 * you may not use this file except in compliance with the Elastic License.
 */

package org.elasticsearch.xpack.runtimefields;

import static org.hamcrest.Matchers.equalTo;

import java.io.IOException;
import java.util.ArrayList;
import java.util.Collection;
import java.util.List;
import java.util.Map;
import java.util.Set;
import java.util.function.BiConsumer;
import java.util.function.Consumer;

import org.apache.lucene.document.SortedSetDocValuesField;
import org.apache.lucene.document.StoredField;
import org.apache.lucene.index.IndexableField;
import org.apache.lucene.index.LeafReaderContext;
import org.apache.lucene.util.BytesRef;
import org.apache.lucene.util.automaton.RegExp;
import org.elasticsearch.common.CheckedFunction;
import org.elasticsearch.common.settings.Settings;
import org.elasticsearch.index.fielddata.ScriptDocValues;
import org.elasticsearch.index.fielddata.SortedBinaryDocValues;
import org.elasticsearch.index.mapper.KeywordFieldMapper.KeywordFieldType;
import org.elasticsearch.index.mapper.MappedFieldType;
import org.elasticsearch.plugins.ScriptPlugin;
import org.elasticsearch.script.ScriptContext;
<<<<<<< HEAD
import org.elasticsearch.script.ScriptEngine;
import org.elasticsearch.search.lookup.DocLookup;
import org.elasticsearch.search.lookup.SourceLookup;
import org.elasticsearch.xpack.runtimefields.StringScriptFieldScript.Factory;
=======
import org.elasticsearch.search.lookup.SearchLookup;

import java.io.IOException;
import java.util.List;
import java.util.Map;

import static org.hamcrest.Matchers.equalTo;
>>>>>>> e833e8e0

public class StringScriptFieldScriptTests extends ScriptFieldScriptTestCase<
    StringScriptFieldScript.Factory,
    StringRuntimeValues,
    SortedBinaryDocValues,
    String> {

    public void testConstant() throws IOException {
        assertThat(randomStrings().collect("value('cat')"), equalTo(List.of("cat", "cat")));
    }

    public void testTwoConstants() throws IOException {
        assertThat(randomStrings().collect("value('cat'); value('dog')"), equalTo(List.of("cat", "dog", "cat", "dog")));
    }

    public void testSource() throws IOException {
        assertThat(singleValueInSource().collect("value(source['foo'] + 'o')"), equalTo(List.of("cato", "dogo")));
    }

    public void testMultipleSourceValues() throws IOException {
        assertThat(
            multiValueInSource().collect("for (String v : source['foo']) {value(v + 'o')}"),
            equalTo(List.of("cato", "chickeno", "dogo", "pigo"))
        );
    }

    public void testDocValues() throws IOException {
        assertThat(singleValueInDocValues().collect(ADD_O), equalTo(List.of("cato", "dogo")));
    }

    public void testMultipleDocValuesValues() throws IOException {
        assertThat(multipleValuesInDocValues().collect(ADD_O), equalTo(List.of("cato", "pigo", "chickeno", "dogo")));
    }

    public void testExistsQuery() throws IOException {
        TestCase c = multipleValuesInDocValues();
        StringRuntimeValues isCat = c.testScript("is_cat");
        assertThat(c.collect(isCat.existsQuery("foo"), isCat), equalTo(List.of("cat")));
    }

    public void testFuzzyQuery() throws IOException {
        TestCase c = multipleValuesInDocValues();
        StringRuntimeValues addO = c.testScript("add_o");
        assertThat(c.collect(addO.fuzzyQuery("foo", "caaaaat", 1, 1, 1, true), addO), equalTo(List.of()));
        assertThat(c.collect(addO.fuzzyQuery("foo", "cat", 1, 1, 1, true), addO), equalTo(List.of("cato", "pigo")));
        assertThat(c.collect(addO.fuzzyQuery("foo", "pig", 1, 1, 1, true), addO), equalTo(List.of("cato", "pigo")));
        assertThat(c.collect(addO.fuzzyQuery("foo", "dog", 1, 1, 1, true), addO), equalTo(List.of("chickeno", "dogo")));
    }

    public void testTermQuery() throws IOException {
        TestCase c = multipleValuesInDocValues();
        StringRuntimeValues addO = c.testScript("add_o");
        assertThat(c.collect(addO.termQuery("foo", "cat"), addO), equalTo(List.of()));
        assertThat(c.collect(addO.termQuery("foo", "cato"), addO), equalTo(List.of("cato", "pigo")));
        assertThat(c.collect(addO.termQuery("foo", "pigo"), addO), equalTo(List.of("cato", "pigo")));
        assertThat(c.collect(addO.termQuery("foo", "dogo"), addO), equalTo(List.of("chickeno", "dogo")));
    }

    public void testTermsQuery() throws IOException {
        TestCase c = multipleValuesInDocValues();
        StringRuntimeValues addO = c.testScript("add_o");
        assertThat(c.collect(addO.termsQuery("foo", "cat", "dog"), addO), equalTo(List.of()));
        assertThat(c.collect(addO.termsQuery("foo", "cato", "piglet"), addO), equalTo(List.of("cato", "pigo")));
        assertThat(c.collect(addO.termsQuery("foo", "pigo", "catington"), addO), equalTo(List.of("cato", "pigo")));
        assertThat(c.collect(addO.termsQuery("foo", "dogo", "lightbulb"), addO), equalTo(List.of("chickeno", "dogo")));
    }

    public void testPrefixQuery() throws IOException {
        TestCase c = multipleValuesInDocValues();
        StringRuntimeValues addO = c.testScript("add_o");
        assertThat(c.collect(addO.prefixQuery("foo", "catdog"), addO), equalTo(List.of()));
        assertThat(c.collect(addO.prefixQuery("foo", "cat"), addO), equalTo(List.of("cato", "pigo")));
        assertThat(c.collect(addO.prefixQuery("foo", "pig"), addO), equalTo(List.of("cato", "pigo")));
        assertThat(c.collect(addO.prefixQuery("foo", "dogo"), addO), equalTo(List.of("chickeno", "dogo")));
        assertThat(c.collect(addO.prefixQuery("foo", "d"), addO), equalTo(List.of("chickeno", "dogo")));
    }

    public void testRangeQuery() throws IOException {
        TestCase c = multipleValuesInDocValues();
        StringRuntimeValues addO = c.testScript("add_o");
        assertThat(c.collect(addO.rangeQuery("foo", "catz", "cbat"), addO), equalTo(List.of()));
        assertThat(c.collect(addO.rangeQuery("foo", "c", "cb"), addO), equalTo(List.of("cato", "pigo")));
        assertThat(c.collect(addO.rangeQuery("foo", "p", "q"), addO), equalTo(List.of("cato", "pigo")));
        assertThat(c.collect(addO.rangeQuery("foo", "doggie", "dogs"), addO), equalTo(List.of("chickeno", "dogo")));
    }

    public void testRegexpQuery() throws IOException {
        TestCase c = multipleValuesInDocValues();
        StringRuntimeValues addO = c.testScript("add_o");
        assertThat(c.collect(addO.regexpQuery("foo", "cat", RegExp.ALL, 100000), addO), equalTo(List.of()));
        assertThat(c.collect(addO.regexpQuery("foo", "cat[aeiou]", RegExp.ALL, 100000), addO), equalTo(List.of("cato", "pigo")));
        assertThat(c.collect(addO.regexpQuery("foo", "p.*", RegExp.ALL, 100000), addO), equalTo(List.of("cato", "pigo")));
        assertThat(c.collect(addO.regexpQuery("foo", "dog?o", RegExp.ALL, 100000), addO), equalTo(List.of("chickeno", "dogo")));
    }

    public void testWildcardQuery() throws IOException {
        TestCase c = multipleValuesInDocValues();
        StringRuntimeValues addO = c.testScript("add_o");
        assertThat(c.collect(addO.wildcardQuery("foo", "cat"), addO), equalTo(List.of()));
        assertThat(c.collect(addO.wildcardQuery("foo", "cat?"), addO), equalTo(List.of("cato", "pigo")));
        assertThat(c.collect(addO.wildcardQuery("foo", "p*"), addO), equalTo(List.of("cato", "pigo")));
        assertThat(c.collect(addO.wildcardQuery("foo", "do?o"), addO), equalTo(List.of("chickeno", "dogo")));
    }

    private TestCase randomStrings() throws IOException {
        return testCase(iw -> {
            iw.addDocument(List.of(new SortedSetDocValuesField("foo", new BytesRef(randomAlphaOfLength(2)))));
            iw.addDocument(List.of(new SortedSetDocValuesField("foo", new BytesRef(randomAlphaOfLength(2)))));
        });
    }

    private TestCase singleValueInSource() throws IOException {
        return testCase(iw -> {
            iw.addDocument(List.of(new StoredField("_source", new BytesRef("{\"foo\": \"cat\"}"))));
            iw.addDocument(List.of(new StoredField("_source", new BytesRef("{\"foo\": \"dog\"}"))));
        });
    }

    private TestCase multiValueInSource() throws IOException {
        return testCase(iw -> {
            iw.addDocument(List.of(new StoredField("_source", new BytesRef("{\"foo\": [\"cat\", \"chicken\"]}"))));
            iw.addDocument(List.of(new StoredField("_source", new BytesRef("{\"foo\": [\"dog\", \"pig\"]}"))));
        });
    }

    private TestCase singleValueInDocValues() throws IOException {
        return testCase(iw -> {
            iw.addDocument(List.of(new SortedSetDocValuesField("foo", new BytesRef("cat"))));
            iw.addDocument(List.of(new SortedSetDocValuesField("foo", new BytesRef("dog"))));
        });
    }

    private TestCase multipleValuesInDocValues() throws IOException {
        return testCase(iw -> {
            List<IndexableField> doc = new ArrayList<>();
            doc.add(new SortedSetDocValuesField("foo", new BytesRef("cat")));
            doc.add(new SortedSetDocValuesField("foo", new BytesRef("pig")));
            iw.addDocument(doc);
            doc.clear();
            doc.add(new SortedSetDocValuesField("foo", new BytesRef("chicken")));
            doc.add(new SortedSetDocValuesField("foo", new BytesRef("dog")));
            iw.addDocument(doc);
        });
    }

    private static final String ADD_O = "for (String s: doc['foo']) {value(s + 'o')}";

    @Override
    protected List<ScriptPlugin> extraScriptPlugins() {
        return List.of(new ScriptPlugin() {
            @Override
            public ScriptEngine getScriptEngine(Settings settings, Collection<ScriptContext<?>> contexts) {
                return new ScriptEngine() {
                    @Override
                    public String getType() {
                        return "test";
                    }

                    @Override
                    public Set<ScriptContext<?>> getSupportedContexts() {
                        return Set.of(StringScriptFieldScript.CONTEXT);
                    }

                    @Override
                    public <FactoryType> FactoryType compile(
                        String name,
                        String code,
                        ScriptContext<FactoryType> context,
                        Map<String, String> params
                    ) {
                        assert context == StringScriptFieldScript.CONTEXT;
                        @SuppressWarnings("unchecked")
                        FactoryType result = (FactoryType) compile(name);
                        return result;
                    }

                    private StringScriptFieldScript.Factory compile(String name) {
                        if (name.equals("add_o")) {
                            return assertingScript((fieldData, sync) -> {
                                for (Object v : fieldData.get("foo")) {
                                    sync.accept(v + "o");
                                }
                            });
                        }
                        if (name.equals("is_cat")) {
                            return assertingScript((fieldData, sync) -> {
                                for (Object v : fieldData.get("foo")) {
                                    if (v.equals("cat")) {
                                        sync.accept("cat");
                                    }
                                }
                            });
                        }
                        throw new IllegalArgumentException();
                    }
                };
            }
        });
    }

    private StringScriptFieldScript.Factory assertingScript(BiConsumer<Map<String, ScriptDocValues<?>>, Consumer<String>> impl) {
        return (params, source, fieldData) -> {
            StringScriptFieldScript.LeafFactory leafFactory = (ctx, sync) -> {
                return new StringScriptFieldScript(params, source, fieldData, ctx, sync) {
                    @Override
                    public void execute() {
                        impl.accept(getDoc(), sync);
                    }

                    @Override
                    protected void onSetDocId(int docId) {
                        onVisitDocId(ctx, docId);
                    }
                };
            };
            return leafFactory;
        };
    }

    @Override
    protected MappedFieldType[] fieldTypes() {
        return new MappedFieldType[] { new KeywordFieldType("foo") };
    }

    @Override
    protected ScriptContext<StringScriptFieldScript.Factory> scriptContext() {
        return StringScriptFieldScript.CONTEXT;
    }

    @Override
<<<<<<< HEAD
    protected StringRuntimeValues newValues(Factory factory, Map<String, Object> params, SourceLookup source, DocLookup fieldData)
        throws IOException {
        return factory.newFactory(params, source, fieldData).runtimeValues();
    }

    @Override
    protected CheckedFunction<LeafReaderContext, SortedBinaryDocValues, IOException> docValuesBuilder(StringRuntimeValues values) {
        return values.docValues();
=======
    protected StringScriptFieldScript.LeafFactory newLeafFactory(
        StringScriptFieldScript.Factory factory,
        Map<String, Object> params,
        SearchLookup searchLookup
    ) {
        return factory.newFactory(params, searchLookup);
>>>>>>> e833e8e0
    }

    @Override
    protected void readAllDocValues(SortedBinaryDocValues docValues, int docId, Consumer<String> sync) throws IOException {
        assertTrue(docValues.advanceExact(docId));
        int count = docValues.docValueCount();
        for (int i = 0; i < count; i++) {
            sync.accept(docValues.nextValue().utf8ToString());
        }
    }
}<|MERGE_RESOLUTION|>--- conflicted
+++ resolved
@@ -5,17 +5,6 @@
  */
 
 package org.elasticsearch.xpack.runtimefields;
-
-import static org.hamcrest.Matchers.equalTo;
-
-import java.io.IOException;
-import java.util.ArrayList;
-import java.util.Collection;
-import java.util.List;
-import java.util.Map;
-import java.util.Set;
-import java.util.function.BiConsumer;
-import java.util.function.Consumer;
 
 import org.apache.lucene.document.SortedSetDocValuesField;
 import org.apache.lucene.document.StoredField;
@@ -31,20 +20,20 @@
 import org.elasticsearch.index.mapper.MappedFieldType;
 import org.elasticsearch.plugins.ScriptPlugin;
 import org.elasticsearch.script.ScriptContext;
-<<<<<<< HEAD
 import org.elasticsearch.script.ScriptEngine;
-import org.elasticsearch.search.lookup.DocLookup;
-import org.elasticsearch.search.lookup.SourceLookup;
+import org.elasticsearch.search.lookup.SearchLookup;
 import org.elasticsearch.xpack.runtimefields.StringScriptFieldScript.Factory;
-=======
-import org.elasticsearch.search.lookup.SearchLookup;
 
 import java.io.IOException;
+import java.util.ArrayList;
+import java.util.Collection;
 import java.util.List;
 import java.util.Map;
+import java.util.Set;
+import java.util.function.BiConsumer;
+import java.util.function.Consumer;
 
 import static org.hamcrest.Matchers.equalTo;
->>>>>>> e833e8e0
 
 public class StringScriptFieldScriptTests extends ScriptFieldScriptTestCase<
     StringScriptFieldScript.Factory,
@@ -246,9 +235,9 @@
     }
 
     private StringScriptFieldScript.Factory assertingScript(BiConsumer<Map<String, ScriptDocValues<?>>, Consumer<String>> impl) {
-        return (params, source, fieldData) -> {
+        return (params, searchLookup) -> {
             StringScriptFieldScript.LeafFactory leafFactory = (ctx, sync) -> {
-                return new StringScriptFieldScript(params, source, fieldData, ctx, sync) {
+                return new StringScriptFieldScript(params, searchLookup, ctx, sync) {
                     @Override
                     public void execute() {
                         impl.accept(getDoc(), sync);
@@ -275,23 +264,13 @@
     }
 
     @Override
-<<<<<<< HEAD
-    protected StringRuntimeValues newValues(Factory factory, Map<String, Object> params, SourceLookup source, DocLookup fieldData)
-        throws IOException {
-        return factory.newFactory(params, source, fieldData).runtimeValues();
+    protected StringRuntimeValues newValues(Factory factory, Map<String, Object> params, SearchLookup searchLookup) throws IOException {
+        return factory.newFactory(params, searchLookup).runtimeValues();
     }
 
     @Override
     protected CheckedFunction<LeafReaderContext, SortedBinaryDocValues, IOException> docValuesBuilder(StringRuntimeValues values) {
         return values.docValues();
-=======
-    protected StringScriptFieldScript.LeafFactory newLeafFactory(
-        StringScriptFieldScript.Factory factory,
-        Map<String, Object> params,
-        SearchLookup searchLookup
-    ) {
-        return factory.newFactory(params, searchLookup);
->>>>>>> e833e8e0
     }
 
     @Override
