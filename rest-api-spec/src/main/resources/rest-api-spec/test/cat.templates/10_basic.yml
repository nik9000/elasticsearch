---
"Help":
    - do:
        cat.templates:
          help: true

    - match:
        $body: |
                   /^  name             .+   \n
                       index_patterns   .+   \n
                       order            .+   \n
                       version          .+   \n
                   $/

---
"No templates":
    - skip:
<<<<<<< HEAD
        distribution: zip
        reason: x-pack includes templates which breaks the output here
=======
        features: default_shards
>>>>>>> df852fbd
    - do:
        cat.templates: {}

    - match:
        $body: |
               /^
               $/

---
"Normal templates":

    - do:
        indices.put_template:
          name: test
          body:
            order: 0
            version: 1
            index_patterns: test-*
            settings:
              number_of_shards: 1
              number_of_replicas: 0

    - do:
        indices.put_template:
          name: test_2
          body:
            order: 1
            version: 2
            index_patterns: test-2*
            settings:
              number_of_shards: 1
              number_of_replicas: 0

    - do:
        cat.templates: {}

    - match:
        $body: >
               /
                 (^|\n)test     \s+
                 \[test-\*\]    \s+
                 0              \s+
                 1
                 (\n|$)
               /

    - match:
        $body: >
               /
                (^|\n)test_2    \s+
                \[test-2\*\]    \s+
                1               \s+
                2
                (\n|$)
               /

---
"Filtered templates":

    - do:
        indices.put_template:
          name: test
          body:
            order: 0
            version: 1
            index_patterns: t*
            settings:
              number_of_shards: 1
              number_of_replicas: 0

    - do:
        indices.put_template:
          name: nomatch
          body:
            order: 2
            version: 1
            index_patterns: tea*
            settings:
              number_of_shards: 1
              number_of_replicas: 0

    - do:
        cat.templates:
            name: test*

    - match:
        $body: |
                /^
                    test    \s+
                    \[t\*\] \s+
                    0       \s+
                    1
                    \n
                $/

---
"Column headers":
    - do:
        indices.put_template:
          name: test
          body:
            order: 0
            version: 1
            index_patterns: t*
            settings:
              number_of_shards: 1
              number_of_replicas: 0

    - do:
        cat.templates:
            v: true
            name: test

    - match:
        $body: |
                 /^
                    name            \s+
                    index_patterns  \s+
                    order           \s+
                    version
                    \n
                    test            \s+
                    \[t\*\]         \s+
                    0               \s+
                    1
                    \n
                 $/

---
"Select columns":
    - do:
        indices.put_template:
          name: test
          body:
            order: 0
            version: 1
            index_patterns: t*
            settings:
              number_of_shards: 1
              number_of_replicas: 0

    - do:
        cat.templates:
            h:  [name, index_patterns]
            v:  true
            name: test*

    - match:
        $body: |
                /^
                    name        \s+
                    index_patterns
                    \n
                    test        \s+
                    \[t\*\]
                    \n
                $/

---
"Sort templates":
    - skip:
<<<<<<< HEAD
        distribution: zip
        reason: x-pack includes templates which breaks the output here

=======
        features: default_shards
>>>>>>> df852fbd
    - do:
        indices.put_template:
          name: test
          body:
            order: 0
            index_patterns: t*
            settings:
              number_of_shards: 1
              number_of_replicas: 0

    - do:
        indices.put_template:
          name: test_1
          body:
            order: 0
            version: 1
            index_patterns: te*
            settings:
              number_of_shards: 1
              number_of_replicas: 0

    - do:
        cat.templates:
            h: [name, index_patterns, version]
            s: [version]

    - match:
        $body: |
              /^
                  test   \s+ \[t\*\]  \s+   \n
                  test_1 \s+ \[te\*\] \s+ 1 \n
              $/

    - do:
        cat.templates:
            h: [name, index_patterns, version]
            s: ["version:desc"]

    - match:
        $body: |
              /^
                  test_1 \s+ \[te\*\]   \s+ 1\n
                  test   \s+ \[t\*\]    \s+  \n

              $/

---
"Multiple template":
    - skip:
<<<<<<< HEAD
        distribution: zip
        reason: x-pack includes templates which breaks the output here

=======
        features: default_shards
>>>>>>> df852fbd
    - do:
        indices.put_template:
          name: test_1
          body:
            order: 0
            version: 1
            index_patterns: [t*, te*]
            settings:
              number_of_shards: 1
              number_of_replicas: 0

    - do:
        cat.templates:
            h: [name, index_patterns]
            v: true


    - match:
       $body: |
              /^
                 name         \s+
                 index_patterns
                 \n
                 test_1       \s+
                 \[t\*,\ te\*\]
                 \n
              $/<|MERGE_RESOLUTION|>--- conflicted
+++ resolved
@@ -15,12 +15,10 @@
 ---
 "No templates":
     - skip:
-<<<<<<< HEAD
+        features: default_shards
         distribution: zip
-        reason: x-pack includes templates which breaks the output here
-=======
-        features: default_shards
->>>>>>> df852fbd
+        reason: x-pack includes templates which breaks the output here and default_shards adds a template which confuses this
+
     - do:
         cat.templates: {}
 
@@ -182,13 +180,10 @@
 ---
 "Sort templates":
     - skip:
-<<<<<<< HEAD
+        features: default_shards
         distribution: zip
-        reason: x-pack includes templates which breaks the output here
-
-=======
-        features: default_shards
->>>>>>> df852fbd
+        reason: x-pack includes templates which breaks the output here and default_shards adds a template which confuses this
+
     - do:
         indices.put_template:
           name: test
@@ -238,13 +233,10 @@
 ---
 "Multiple template":
     - skip:
-<<<<<<< HEAD
+        features: default_shards
         distribution: zip
-        reason: x-pack includes templates which breaks the output here
-
-=======
-        features: default_shards
->>>>>>> df852fbd
+        reason: x-pack includes templates which breaks the output here and default_shards adds a template which confuses this
+
     - do:
         indices.put_template:
           name: test_1
