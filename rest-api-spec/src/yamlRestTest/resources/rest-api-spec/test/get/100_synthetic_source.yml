keyword:
  - skip:
      version: " - 8.3.99"
      reason: introduced in 8.4.0

  - do:
      indices.create:
        index: test
        body:
          mappings:
            _source:
              mode: synthetic
            properties:
              kwd:
                type: keyword

  - do:
      index:
        index:   test
        id:      1
        refresh: true
        body:
          kwd: foo

  - do:
      get:
        index: test
        id:    1
  - match: {_index: "test"}
  - match: {_id: "1"}
  - match: {_version: 1}
  - match: {found: true}
  - match:
      _source:
        kwd: foo
  - is_false: fields

---
fetch without refresh also produces synthetic source:
  - skip:
      version: " - 8.3.99"
      reason: introduced in 8.4.0

  - do:
      indices.create:
        index: test
        body:
          settings:
            index:
              refresh_interval: -1
          mappings:
            _source:
              mode: synthetic
            properties:
              obj:
                properties:
                  kwd:
                    type: keyword

  - do:
      index:
        index:   test
        id:      1
        refresh: false # no refreshing!
        body:
          obj.kwd: foo
  - is_false: fields

  - do:
      get:
        index: test
        id:    1
  - match: {_index: "test"}
  - match: {_id: "1"}
  - match: {_version: 1}
  - match: {found: true}
  - match:
      _source: # synthetic source will convert the dotted field names into an object, even when loading from the translog
        obj:
          kwd: foo
  - is_false: fields

---
force_synthetic_source_ok:
  - skip:
      version: " - 8.3.99"
      reason: introduced in 8.4.0

  - do:
      indices.create:
        index: test
        body:
          mappings:
            _source:
              mode: stored
            properties:
              obj:
                properties:
                  kwd:
                    type: keyword

  - do:
      index:
        index:   test
        id:      1
        refresh: true
        body:
          obj.kwd: foo
  - is_false: fields

  # When _source is used in the fetch the original _source is perfect
  - do:
      get:
        index: test
        id: 1
  - match:
      _source:
        obj.kwd: foo

  # When we force synthetic source dots in field names get turned into objects
  - do:
      get:
        index: test
        id: 1
        force_synthetic_source: true
  - match:
      _source:
        obj:
          kwd: foo
  - is_false: fields

---
force_synthetic_source_bad_mapping:
  - skip:
      version: " - 8.3.99"
      reason: introduced in 8.4.0

  - do:
      indices.create:
        index: test
        body:
          settings:
            number_of_shards: 1 # Use a single shard to get consistent error messages
          mappings:
            _source:
              mode: stored
            properties:
              text:
                type: text

  - do:
      index:
        index:   test
        id:      1
        refresh: true
        body:
          text: foo

  # When _source is used in the fetch the original _source is perfect
  - do:
      get:
        index: test
        id: 1
  - match:
      _source:
        text: foo

  # Forcing synthetic source fails because the mapping is invalid
  - do:
      catch: bad_request
      get:
        index: test
        id: 1
        force_synthetic_source: true

---
stored text:
  - skip:
      version: " - 8.4.99"
      reason: introduced in 8.5.0

  - do:
      indices.create:
        index: test
        body:
          mappings:
            _source:
              mode: synthetic
            properties:
              text:
                type: text
                store: true
  - is_false: fields

  - do:
      index:
        index:   test
        id:      1
        refresh: true
        body:
          text: the quick brown fox
  - is_false: fields

  - do:
      get:
        index: test
        id:    1
  - match: {_index: "test"}
  - match: {_id: "1"}
  - match: {_version: 1}
  - match: {found: true}
  - match:
      _source:
        text: the quick brown fox
  - is_false: fields

  - do:
      get:
        index: test
        id:    1
        stored_fields: text
        _source: true
  - match: {_index: "test"}
  - match: {_id: "1"}
  - match: {_version: 1}
  - match: {found: true}
  - match:
      _source:
        text: the quick brown fox
  - match:
      fields:
        text: [the quick brown fox]

  - do:
      get:
        index: test
        id:    1
        stored_fields: garbage
        _source: true
  - match: {_index: "test"}
  - match: {_id: "1"}
  - match: {_version: 1}
  - match: {found: true}
  - match:
      _source:
        text: the quick brown fox
  - is_false: fields

---
stored keyword:
  - skip:
      version: " - 8.4.99"
      reason: introduced in 8.5.0

  - do:
      indices.create:
        index: test
        body:
          mappings:
            _source:
              mode: synthetic
            properties:
              kwd:
                type: keyword
                store: true
  - is_false: fields

  - do:
      index:
        index:   test
        id:      1
        refresh: true
        body:
          kwd: the quick brown fox
  - is_false: fields

  - do:
      get:
        index: test
        id:    1
  - match: {_index: "test"}
  - match: {_id: "1"}
  - match: {_version: 1}
  - match: {found: true}
  - match:
      _source:
        kwd: the quick brown fox
  - is_false: fields

---
doc values keyword with ignore_above:
  - skip:
      version: " - 8.4.99"
      reason: introduced in 8.5.0

  - do:
      indices.create:
        index: test
        body:
          mappings:
            _source:
              mode: synthetic
            properties:
              kwd:
                type: keyword
                ignore_above: 10

  - do:
      index:
        index:   test
        id:      1
        refresh: true
        body:
          kwd: the quick brown fox
  - do:
      index:
        index:   test
        id:      2
        refresh: true
        body:
          kwd: short
  - do:
      index:
        index:   test
        id:      3
        refresh: true
        body:
          kwd:
            - jumped over the lazy dog
            - short

  - do:
      get:
        index: test
        id:    1
  - match: {_index: "test"}
  - match: {_id: "1"}
  - match: {_version: 1}
  - match: {found: true}
  - match:
      _source:
        kwd: the quick brown fox
  - is_false: fields

  - do:
      get:
        index: test
        id:    2
  - match: {_index: "test"}
  - match: {_id: "2"}
  - match: {_version: 1}
  - match: {found: true}
  - match:
      _source:
        kwd: short
  - is_false: fields

  - do:
      get:
        index: test
        id:    3
  - match: {_index: "test"}
  - match: {_id: "3"}
  - match: {_version: 1}
  - match: {found: true}
  - match:
      _source:
        kwd:
          - short
          - jumped over the lazy dog # fields saved by ignore_above are returned after doc values fields
  - is_false: fields

---
stored keyword with ignore_above:
  - skip:
      version: " - 8.4.99"
      reason: introduced in 8.5.0

  - do:
      indices.create:
        index: test
        body:
          mappings:
            _source:
              mode: synthetic
            properties:
              kwd:
                type: keyword
                doc_values: false
                store: true
                ignore_above: 10

  - do:
      index:
        index:   test
        id:      1
        refresh: true
        body:
          kwd: the quick brown fox
  - do:
      index:
        index:   test
        id:      2
        refresh: true
        body:
          kwd: short
  - do:
      index:
        index:   test
        id:      3
        refresh: true
        body:
          kwd:
            - jumped over the lazy dog
            - short

  - do:
      get:
        index: test
        id:    1
  - match: {_index: "test"}
  - match: {_id: "1"}
  - match: {_version: 1}
  - match: {found: true}
  - match:
      _source:
        kwd: the quick brown fox
  - is_false: fields

  - do:
      get:
        index: test
        id:    2
  - match: {_index: "test"}
  - match: {_id: "2"}
  - match: {_version: 1}
  - match: {found: true}
  - match:
      _source:
        kwd: short
  - is_false: fields

  - do:
      get:
        index: test
        id:    3
  - match: {_index: "test"}
  - match: {_id: "3"}
  - match: {_version: 1}
  - match: {found: true}
  - match:
      _source:
        kwd:
          - short
          - jumped over the lazy dog # fields saved by ignore_above are returned after doc values fields
  - is_false: fields

---
indexed dense vectors:
  - skip:
      version: " - 8.4.99"
      reason: introduced in 8.5.0

  - do:
      indices.create:
        index: test
        body:
          mappings:
            _source:
              mode: synthetic
            properties:
              name:
                type: keyword
              vector:
                type: dense_vector
                dims: 5
                index: true
                similarity: l2_norm

  - do:
      index:
        index: test
        id: 1
        body:
          name: cow.jpg
          vector: [ 230.0, 300.33, -34.8988, 15.555, -200.0 ]

  - do:
      get:
        index: test
        id:    1
  - match: {_index: "test"}
  - match: {_id: "1"}
  - match: {_version: 1}
  - match: {found: true}
  - match:
      _source:
        name: cow.jpg
        vector: [ 230.0, 300.33, -34.8988, 15.555, -200.0 ]
  - is_false: fields

---
non-indexed dense vectors:
  - skip:
      version: " - 8.4.99"
      reason: introduced in 8.5.0

  - do:
      indices.create:
        index: test
        body:
          mappings:
            _source:
              mode: synthetic
            properties:
              name:
                type: keyword
              vector:
                type: dense_vector
                dims: 5
                index: false

  - do:
      index:
        index: test
        id: 1
        body:
          name: cow.jpg
          vector: [ 230.0, 300.33, -34.8988, 15.555, -200.0 ]

  - do:
      get:
        index: test
        id:    1
  - match: {_index: "test"}
  - match: {_id: "1"}
  - match: {_version: 1}
  - match: {found: true}
  - match:
      _source:
        name: cow.jpg
        vector: [ 230.0, 300.33, -34.8988, 15.555, -200.0 ]
  - is_false: fields

---
<<<<<<< HEAD
ip with ignore_malformed:
  - skip:
      version: " - 8.4.99"
      reason: introduced in 8.5.0
=======
_source filtering:
  - skip:
      version: " - 8.3.99"
      reason: introduced in 8.4.0
>>>>>>> 5a1b26cc

  - do:
      indices.create:
        index: test
        body:
          mappings:
            _source:
              mode: synthetic
            properties:
<<<<<<< HEAD
              ip:
                type: ip
                ignore_malformed: true
=======
              kwd:
                type: keyword
              extra:
                type: keyword
>>>>>>> 5a1b26cc

  - do:
      index:
        index:   test
        id:      1
        refresh: true
        body:
<<<<<<< HEAD
          ip: 192.168.0.1
  - do:
      index:
        index:   test
        id:      2
        refresh: true
        body:
          ip: garbage
  - do:
      index:
        index:   test
        id:      3
        refresh: true
        body:
          ip:
            - 10.10.1.1
            - 192.8.1.2
            - hot garbage
            - 7
  - do:
      catch: "/failed to parse field \\[ip\\] of type \\[ip\\] in document with id '4'. Preview of field's value: '\\{object=wow\\}'/"
      index:
        index:   test
        id:      4
        refresh: true
        body:
          ip:
            object: wow
=======
          kwd: foo
          extra: bar
>>>>>>> 5a1b26cc

  - do:
      get:
        index: test
        id:    1
<<<<<<< HEAD
=======
        _source: kwd
>>>>>>> 5a1b26cc
  - match: {_index: "test"}
  - match: {_id: "1"}
  - match: {_version: 1}
  - match: {found: true}
  - match:
      _source:
<<<<<<< HEAD
        ip: 192.168.0.1
  - is_false: fields

  - do:
      get:
        index: test
        id:    2
  - match: {_index: "test"}
  - match: {_id: "2"}
  - match: {_version: 1}
  - match: {found: true}
  - match:
      _source:
        ip: garbage
  - is_false: fields

  - do:
      get:
        index: test
        id:    3
  - match: {_index: "test"}
  - match: {_id: "3"}
  - match: {_version: 1}
  - match: {found: true}
  - match:
      _source:
        ip:
          - 10.10.1.1
          - 192.8.1.2
          - hot garbage # fields saved by ignore_malformed are sorted after doc values
          - 7
=======
        kwd: foo
>>>>>>> 5a1b26cc
  - is_false: fields<|MERGE_RESOLUTION|>--- conflicted
+++ resolved
@@ -543,44 +543,71 @@
   - is_false: fields
 
 ---
-<<<<<<< HEAD
+_source filtering:
+  - skip:
+      version: " - 8.3.99"
+      reason: introduced in 8.4.0
+
+  - do:
+      indices.create:
+        index: test
+        body:
+          mappings:
+            _source:
+              mode: synthetic
+            properties:
+              kwd:
+                type: keyword
+              extra:
+                type: keyword
+
+  - do:
+      index:
+        index:   test
+        id:      1
+        refresh: true
+        body:
+          kwd: foo
+          extra: bar
+
+  - do:
+      get:
+        index: test
+        id:    1
+        _source: kwd
+  - match: {_index: "test"}
+  - match: {_id: "1"}
+  - match: {_version: 1}
+  - match: {found: true}
+  - match:
+      _source:
+        kwd: foo
+  - is_false: fields
+
+---
 ip with ignore_malformed:
   - skip:
       version: " - 8.4.99"
       reason: introduced in 8.5.0
-=======
-_source filtering:
-  - skip:
-      version: " - 8.3.99"
-      reason: introduced in 8.4.0
->>>>>>> 5a1b26cc
-
-  - do:
-      indices.create:
-        index: test
-        body:
-          mappings:
-            _source:
-              mode: synthetic
-            properties:
-<<<<<<< HEAD
+
+  - do:
+      indices.create:
+        index: test
+        body:
+          mappings:
+            _source:
+              mode: synthetic
+            properties:
               ip:
                 type: ip
                 ignore_malformed: true
-=======
-              kwd:
-                type: keyword
-              extra:
-                type: keyword
->>>>>>> 5a1b26cc
-
-  - do:
-      index:
-        index:   test
-        id:      1
-        refresh: true
-        body:
-<<<<<<< HEAD
+
+  - do:
+      index:
+        index:   test
+        id:      1
+        refresh: true
+        body:
           ip: 192.168.0.1
   - do:
       index:
@@ -609,26 +636,17 @@
         body:
           ip:
             object: wow
-=======
-          kwd: foo
-          extra: bar
->>>>>>> 5a1b26cc
-
-  - do:
-      get:
-        index: test
-        id:    1
-<<<<<<< HEAD
-=======
-        _source: kwd
->>>>>>> 5a1b26cc
-  - match: {_index: "test"}
-  - match: {_id: "1"}
-  - match: {_version: 1}
-  - match: {found: true}
-  - match:
-      _source:
-<<<<<<< HEAD
+
+  - do:
+      get:
+        index: test
+        id:    1
+  - match: {_index: "test"}
+  - match: {_id: "1"}
+  - match: {_version: 1}
+  - match: {found: true}
+  - match:
+      _source:
         ip: 192.168.0.1
   - is_false: fields
 
@@ -660,7 +678,4 @@
           - 192.8.1.2
           - hot garbage # fields saved by ignore_malformed are sorted after doc values
           - 7
-=======
-        kwd: foo
->>>>>>> 5a1b26cc
   - is_false: fields