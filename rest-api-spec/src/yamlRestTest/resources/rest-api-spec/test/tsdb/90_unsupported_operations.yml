setup:
  - skip:
      version: " - 8.0.99"
      reason: introduced in 8.1.0

  - do:
      indices.create:
          index: test
          body:
            settings:
              index:
                mode: time_series
                routing_path: [metricset, k8s.pod.uid]
                time_series:
                  start_time: 2021-04-28T00:00:00Z
                  end_time: 2021-04-29T00:00:00Z
                number_of_replicas: 0
                number_of_shards: 2
            mappings:
              properties:
                "@timestamp":
                  type: date
                metricset:
                  type: keyword
                  time_series_dimension: true
                k8s:
                  properties:
                    pod:
                      properties:
                        uid:
                          type: keyword
                          time_series_dimension: true
                        name:
                          type: keyword
                        ip:
                          type: ip
                        network:
                          properties:
                            tx:
                              type: long
                            rx:
                              type: long

  - do:
      bulk:
        refresh: true
        index: test
        body:
          - '{"index": {}}'
          - '{"@timestamp": "2021-04-28T18:50:04.467Z", "metricset": "pod", "k8s": {"pod": {"name": "cat", "uid":"947e4ced-1786-4e53-9e0c-5c447e959507", "ip": "10.10.55.1", "network": {"tx": 2001818691, "rx": 802133794}}}}'
          - '{"index": {}}'
          - '{"@timestamp": "2021-04-28T18:50:24.467Z", "metricset": "pod", "k8s": {"pod": {"name": "cat", "uid":"947e4ced-1786-4e53-9e0c-5c447e959507", "ip": "10.10.55.1", "network": {"tx": 2005177954, "rx": 801479970}}}}'
          - '{"index": {}}'
          - '{"@timestamp": "2021-04-28T18:50:44.467Z", "metricset": "pod", "k8s": {"pod": {"name": "cat", "uid":"947e4ced-1786-4e53-9e0c-5c447e959507", "ip": "10.10.55.1", "network": {"tx": 2006223737, "rx": 802337279}}}}'
          - '{"index": {}}'
          - '{"@timestamp": "2021-04-28T18:51:04.467Z", "metricset": "pod", "k8s": {"pod": {"name": "cat", "uid":"947e4ced-1786-4e53-9e0c-5c447e959507", "ip": "10.10.55.2", "network": {"tx": 2012916202, "rx": 803685721}}}}'
          - '{"index": {}}'
          - '{"@timestamp": "2021-04-28T18:50:03.142Z", "metricset": "pod", "k8s": {"pod": {"name": "dog", "uid":"df3145b3-0563-4d3b-a0f7-897eb2876ea9", "ip": "10.10.55.3", "network": {"tx": 1434521831, "rx": 530575198}}}}'
          - '{"index": {}}'
          - '{"@timestamp": "2021-04-28T18:50:23.142Z", "metricset": "pod", "k8s": {"pod": {"name": "dog", "uid":"df3145b3-0563-4d3b-a0f7-897eb2876ea9", "ip": "10.10.55.3", "network": {"tx": 1434577921, "rx": 530600088}}}}'
          - '{"index": {}}'
          - '{"@timestamp": "2021-04-28T18:50:53.142Z", "metricset": "pod", "k8s": {"pod": {"name": "dog", "uid":"df3145b3-0563-4d3b-a0f7-897eb2876ea9", "ip": "10.10.55.3", "network": {"tx": 1434587694, "rx": 530604797}}}}'
          - '{"index": {}}'
          - '{"@timestamp": "2021-04-28T18:51:03.142Z", "metricset": "pod", "k8s": {"pod": {"name": "dog", "uid":"df3145b3-0563-4d3b-a0f7-897eb2876ea9", "ip": "10.10.55.3", "network": {"tx": 1434595272, "rx": 530605511}}}}'

---
index with routing:
  - skip:
      version: " - 8.1.99"
      reason: message changed in 8.2.0

  - do:
      catch: /specifying routing is not supported because the destination index \[test\] is in time series mode/
      index:
        index:   test
        routing: foo
        body:
          "@timestamp": "2021-04-28T18:35:24.467Z"
          metricset: "pod"
          k8s:
            pod:
              name: "cat"
              uid: "947e4ced-1786-4e53-9e0c-5c447e959507"
              ip: "10.10.55.1"
              network:
                tx: 2001818691
                rx: 802133794

---
index with routing over _bulk:
  - skip:
      version: " - 8.1.99"
      reason: message changed in 8.2.0

  - do:
      bulk:
        refresh: true
        index: test
        body:
          - '{"index": {"routing": "foo"}}'
          - '{"@timestamp": "2021-04-28T18:50:04.467Z", "metricset": "pod", "k8s": {"pod": {"name": "cat", "uid":"947e4ced-1786-4e53-9e0c-5c447e959507", "ip": "10.10.55.1", "network": {"tx": 2001818691, "rx": 802133794}}}}'
<<<<<<< HEAD
  - match: {items.0.index.error.reason: "specifying routing is not supported because the destination index [test] is in time series mode"}
=======
  - match: {items.0.index.error.reason: "indexing with a specified routing is not supported because the destination index [test] is in time series mode"}

---
delete:
  - skip:
      version: " - 8.0.99"
      reason: introduced in 8.1.0

  - do:
      catch: /delete is not supported because the destination index \[test\] is in time series mode/
      delete:
        index:   test
        id:      "1"

---
delete over _bulk:
  - skip:
      version: " - 8.0.99"
      reason: introduced in 8.1.0

  - do:
      bulk:
        index:   test
        body:
          - '{"delete": {"_id": 1}}'
          - '{"delete": {"_id": 2}}'
  - match: {items.0.delete.error.reason: "delete is not supported because the destination index [test] is in time series mode"}
>>>>>>> da6a1e4f

---
noop update:
  - skip:
      version: " - 8.0.99"
      reason: introduced in 8.1.0

  - do:
      search:
        index: test
        size: 1

  - length: {hits.hits: 1}

  - do:
      catch: /update is not supported because the destination index \[test\] is in time series mode/
      update:
        index:   test
        id:      "1"
        body:
          doc:
            {}

---
update:
  - skip:
      version: " - 8.0.99"
      reason: introduced in 8.1.0

  # We fail even though the document isn't found.
  - do:
      catch: /update is not supported because the destination index \[test\] is in time series mode/
      update:
        index:   test
        id:      "1"
        body:
          doc:
            "@timestamp": "2021-04-28T18:35:24.467Z"
            metricset: "pod"
            k8s:
              pod:
                name: "cat"
                uid: "947e4ced-1786-4e53-9e0c-5c447e959507"
                ip: "10.10.55.1"
                network:
                  tx: 2001818691
                  rx: 802133794

---
update over _bulk:
  - skip:
      version: " - 8.0.99"
      reason: introduced in 8.1.0

  - do:
      bulk:
        index:   test
        body:
          - '{"update": {"_id": 1}}'
          - '{"doc":{"@timestamp": "2021-04-28T18:03:24.467Z", "metricset": "pod", "k8s": {"pod": {"name": "dog", "uid":"df3145b3-0563-4d3b-a0f7-897eb2876ea9", "ip": "10.10.55.3", "network": {"tx": 1434595272, "rx": 530605511}}}}}'
  - match: {items.0.update.error.reason: "update is not supported because the destination index [test] is in time series mode"}

---
search with routing:
  - skip:
      version: " - 8.0.99"
      reason: introduced in 8.1.0

  # We fail even though the document isn't found.
  - do:
      catch: /searching with a specified routing is not supported because the destination index \[test\] is in time series mode/
      search:
        index:   test
        routing: rrrr

---
alias with routing:
  - skip:
      version: " - 8.0.99"
      reason: introduced in 8.1.0

  - do:
      catch: /routing is forbidden on CRUD operations that target indices in \[index.mode=time_series\]/
      indices.put_alias:
        index: test
        name: alias
        body:
          routing: foo

---
alias with search_routing:
  - skip:
      version: " - 8.0.99"
      reason: introduced in 8.1.0

  - do:
      catch: /routing is forbidden on CRUD operations that target indices in \[index.mode=time_series\]/
      indices.put_alias:
        index: test
        name: alias
        body:
          search_routing: foo
<|MERGE_RESOLUTION|>--- conflicted
+++ resolved
@@ -99,9 +99,6 @@
         body:
           - '{"index": {"routing": "foo"}}'
           - '{"@timestamp": "2021-04-28T18:50:04.467Z", "metricset": "pod", "k8s": {"pod": {"name": "cat", "uid":"947e4ced-1786-4e53-9e0c-5c447e959507", "ip": "10.10.55.1", "network": {"tx": 2001818691, "rx": 802133794}}}}'
-<<<<<<< HEAD
-  - match: {items.0.index.error.reason: "specifying routing is not supported because the destination index [test] is in time series mode"}
-=======
   - match: {items.0.index.error.reason: "indexing with a specified routing is not supported because the destination index [test] is in time series mode"}
 
 ---
@@ -129,7 +126,6 @@
           - '{"delete": {"_id": 1}}'
           - '{"delete": {"_id": 2}}'
   - match: {items.0.delete.error.reason: "delete is not supported because the destination index [test] is in time series mode"}
->>>>>>> da6a1e4f
 
 ---
 noop update:
